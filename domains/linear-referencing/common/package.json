--- conflicted
+++ resolved
@@ -1,10 +1,6 @@
 {
   "name": "@itwin/linear-referencing-common",
-<<<<<<< HEAD
   "version": "4.1.0-dev.62",
-=======
-  "version": "4.1.0-dev.57",
->>>>>>> 3c9808a6
   "main": "lib/cjs/linear-referencing-common.js",
   "typings": "lib/cjs/linear-referencing-common",
   "license": "MIT",
@@ -33,13 +29,8 @@
     "url": "http://www.bentley.com"
   },
   "peerDependencies": {
-<<<<<<< HEAD
     "@itwin/core-bentley": "workspace:^4.1.0-dev.62",
     "@itwin/core-common": "workspace:^4.1.0-dev.62"
-=======
-    "@itwin/core-bentley": "workspace:^4.1.0-dev.57",
-    "@itwin/core-common": "workspace:^4.1.0-dev.57"
->>>>>>> 3c9808a6
   },
   "//devDependencies": [
     "NOTE: All peerDependencies should also be listed as devDependencies since peerDependencies are not considered by npm install",
