--- conflicted
+++ resolved
@@ -1,10 +1,6 @@
 {
   "name": "@itwin/linear-referencing-backend",
-<<<<<<< HEAD
   "version": "4.1.0-dev.62",
-=======
-  "version": "4.1.0-dev.57",
->>>>>>> 3c9808a6
   "main": "lib/cjs/linear-referencing-backend.js",
   "typings": "lib/cjs/linear-referencing-backend",
   "license": "MIT",
@@ -36,17 +32,10 @@
     "url": "http://www.bentley.com"
   },
   "peerDependencies": {
-<<<<<<< HEAD
     "@itwin/core-backend": "workspace:^4.1.0-dev.62",
     "@itwin/core-bentley": "workspace:^4.1.0-dev.62",
     "@itwin/core-common": "workspace:^4.1.0-dev.62",
     "@itwin/linear-referencing-common": "workspace:^4.1.0-dev.62"
-=======
-    "@itwin/core-backend": "workspace:^4.1.0-dev.57",
-    "@itwin/core-bentley": "workspace:^4.1.0-dev.57",
-    "@itwin/core-common": "workspace:^4.1.0-dev.57",
-    "@itwin/linear-referencing-common": "workspace:^4.1.0-dev.57"
->>>>>>> 3c9808a6
   },
   "//devDependencies": [
     "NOTE: All peerDependencies should also be listed as devDependencies since peerDependencies are not considered by npm install",
