// !$*UTF8*$!
{
	archiveVersion = 1;
	classes = {
	};
	objectVersion = 55;
	objects = {

/* Begin PBXBuildFile section */
		D398E01827D82FB800575F47 /* App.swift in Sources */ = {isa = PBXBuildFile; fileRef = D398E01727D82FB800575F47 /* App.swift */; };
		D398E01A27D82FB800575F47 /* ContentView.swift in Sources */ = {isa = PBXBuildFile; fileRef = D398E01927D82FB800575F47 /* ContentView.swift */; };
		D398E01C27D82FB900575F47 /* Assets.xcassets in Resources */ = {isa = PBXBuildFile; fileRef = D398E01B27D82FB900575F47 /* Assets.xcassets */; };
		D398E01F27D82FB900575F47 /* Preview Assets.xcassets in Resources */ = {isa = PBXBuildFile; fileRef = D398E01E27D82FB900575F47 /* Preview Assets.xcassets */; };
		D398E07427D836D300575F47 /* ViewController.swift in Sources */ = {isa = PBXBuildFile; fileRef = D398E07327D836D300575F47 /* ViewController.swift */; };
		D398E07E27D83BAA00575F47 /* CoreTestRunnerXCUITest.swift in Sources */ = {isa = PBXBuildFile; fileRef = D398E07D27D83BAA00575F47 /* CoreTestRunnerXCUITest.swift */; };
		D398E08627D8444B00575F47 /* XCTest.framework in Frameworks */ = {isa = PBXBuildFile; fileRef = D398E08527D8444B00575F47 /* XCTest.framework */; settings = {ATTRIBUTES = (Weak, ); }; };
		D398E08727D8479100575F47 /* XCTest.framework in Frameworks */ = {isa = PBXBuildFile; fileRef = D398E08527D8444B00575F47 /* XCTest.framework */; };
		D3FA021D27E8FFCD00CC69C7 /* IModelJsNative in Frameworks */ = {isa = PBXBuildFile; productRef = D3FA021C27E8FFCD00CC69C7 /* IModelJsNative */; };
/* End PBXBuildFile section */

/* Begin PBXContainerItemProxy section */
		D398E07F27D83BAA00575F47 /* PBXContainerItemProxy */ = {
			isa = PBXContainerItemProxy;
			containerPortal = D398E00C27D82FB800575F47 /* Project object */;
			proxyType = 1;
			remoteGlobalIDString = D398E01327D82FB800575F47;
			remoteInfo = "core-test-runner";
		};
/* End PBXContainerItemProxy section */

/* Begin PBXFileReference section */
		D398E01427D82FB800575F47 /* core-test-runner.app */ = {isa = PBXFileReference; explicitFileType = wrapper.application; includeInIndex = 0; path = "core-test-runner.app"; sourceTree = BUILT_PRODUCTS_DIR; };
		D398E01727D82FB800575F47 /* App.swift */ = {isa = PBXFileReference; lastKnownFileType = sourcecode.swift; path = App.swift; sourceTree = "<group>"; };
		D398E01927D82FB800575F47 /* ContentView.swift */ = {isa = PBXFileReference; lastKnownFileType = sourcecode.swift; path = ContentView.swift; sourceTree = "<group>"; };
		D398E01B27D82FB900575F47 /* Assets.xcassets */ = {isa = PBXFileReference; lastKnownFileType = folder.assetcatalog; path = Assets.xcassets; sourceTree = "<group>"; };
		D398E01E27D82FB900575F47 /* Preview Assets.xcassets */ = {isa = PBXFileReference; lastKnownFileType = folder.assetcatalog; path = "Preview Assets.xcassets"; sourceTree = "<group>"; };
		D398E06F27D835DF00575F47 /* Config.xcconfig */ = {isa = PBXFileReference; lastKnownFileType = text.xcconfig; path = Config.xcconfig; sourceTree = "<group>"; };
		D398E07327D836D300575F47 /* ViewController.swift */ = {isa = PBXFileReference; fileEncoding = 4; lastKnownFileType = sourcecode.swift; path = ViewController.swift; sourceTree = "<group>"; };
		D398E07927D83BAA00575F47 /* core-test-runner-xcuitest.xctest */ = {isa = PBXFileReference; explicitFileType = wrapper.cfbundle; includeInIndex = 0; path = "core-test-runner-xcuitest.xctest"; sourceTree = BUILT_PRODUCTS_DIR; };
		D398E07D27D83BAA00575F47 /* CoreTestRunnerXCUITest.swift */ = {isa = PBXFileReference; lastKnownFileType = sourcecode.swift; path = CoreTestRunnerXCUITest.swift; sourceTree = "<group>"; };
		D398E08527D8444B00575F47 /* XCTest.framework */ = {isa = PBXFileReference; lastKnownFileType = wrapper.framework; name = XCTest.framework; path = Platforms/iPhoneOS.platform/Developer/Library/Frameworks/XCTest.framework; sourceTree = DEVELOPER_DIR; };
/* End PBXFileReference section */

/* Begin PBXFrameworksBuildPhase section */
		D398E01127D82FB800575F47 /* Frameworks */ = {
			isa = PBXFrameworksBuildPhase;
			buildActionMask = 2147483647;
			files = (
				D3FA021D27E8FFCD00CC69C7 /* IModelJsNative in Frameworks */,
				D398E08727D8479100575F47 /* XCTest.framework in Frameworks */,
			);
			runOnlyForDeploymentPostprocessing = 0;
		};
		D398E07627D83BAA00575F47 /* Frameworks */ = {
			isa = PBXFrameworksBuildPhase;
			buildActionMask = 2147483647;
			files = (
				D398E08627D8444B00575F47 /* XCTest.framework in Frameworks */,
			);
			runOnlyForDeploymentPostprocessing = 0;
		};
/* End PBXFrameworksBuildPhase section */

/* Begin PBXGroup section */
		D398E00B27D82FB800575F47 = {
			isa = PBXGroup;
			children = (
				D398E06F27D835DF00575F47 /* Config.xcconfig */,
				D398E01627D82FB800575F47 /* core-test-runner */,
				D398E07A27D83BAA00575F47 /* core-test-runner-xcuitest */,
				D398E01527D82FB800575F47 /* Products */,
				D398E08427D8444A00575F47 /* Frameworks */,
			);
			sourceTree = "<group>";
		};
		D398E01527D82FB800575F47 /* Products */ = {
			isa = PBXGroup;
			children = (
				D398E01427D82FB800575F47 /* core-test-runner.app */,
				D398E07927D83BAA00575F47 /* core-test-runner-xcuitest.xctest */,
			);
			name = Products;
			sourceTree = "<group>";
		};
		D398E01627D82FB800575F47 /* core-test-runner */ = {
			isa = PBXGroup;
			children = (
				D398E07327D836D300575F47 /* ViewController.swift */,
				D398E01727D82FB800575F47 /* App.swift */,
				D398E01927D82FB800575F47 /* ContentView.swift */,
				D398E01B27D82FB900575F47 /* Assets.xcassets */,
				D398E01D27D82FB900575F47 /* Preview Content */,
			);
			path = "core-test-runner";
			sourceTree = "<group>";
		};
		D398E01D27D82FB900575F47 /* Preview Content */ = {
			isa = PBXGroup;
			children = (
				D398E01E27D82FB900575F47 /* Preview Assets.xcassets */,
			);
			path = "Preview Content";
			sourceTree = "<group>";
		};
		D398E07A27D83BAA00575F47 /* core-test-runner-xcuitest */ = {
			isa = PBXGroup;
			children = (
				D398E07D27D83BAA00575F47 /* CoreTestRunnerXCUITest.swift */,
			);
			path = "core-test-runner-xcuitest";
			sourceTree = "<group>";
		};
		D398E08427D8444A00575F47 /* Frameworks */ = {
			isa = PBXGroup;
			children = (
				D398E08527D8444B00575F47 /* XCTest.framework */,
			);
			name = Frameworks;
			sourceTree = "<group>";
		};
/* End PBXGroup section */

/* Begin PBXNativeTarget section */
		D398E01327D82FB800575F47 /* core-test-runner */ = {
			isa = PBXNativeTarget;
			buildConfigurationList = D398E02227D82FB900575F47 /* Build configuration list for PBXNativeTarget "core-test-runner" */;
			buildPhases = (
				D398E01027D82FB800575F47 /* Sources */,
				D398E01127D82FB800575F47 /* Frameworks */,
				D398E01227D82FB800575F47 /* Resources */,
				D398E06927D830A600575F47 /* ShellScript */,
			);
			buildRules = (
			);
			dependencies = (
			);
			name = "core-test-runner";
			packageProductDependencies = (
				D3FA021C27E8FFCD00CC69C7 /* IModelJsNative */,
			);
			productName = "core-test-runner";
			productReference = D398E01427D82FB800575F47 /* core-test-runner.app */;
			productType = "com.apple.product-type.application";
		};
		D398E07827D83BAA00575F47 /* core-test-runner-xcuitest */ = {
			isa = PBXNativeTarget;
			buildConfigurationList = D398E08327D83BAA00575F47 /* Build configuration list for PBXNativeTarget "core-test-runner-xcuitest" */;
			buildPhases = (
				D398E07527D83BAA00575F47 /* Sources */,
				D398E07627D83BAA00575F47 /* Frameworks */,
				D398E07727D83BAA00575F47 /* Resources */,
			);
			buildRules = (
			);
			dependencies = (
				D398E08027D83BAA00575F47 /* PBXTargetDependency */,
			);
			name = "core-test-runner-xcuitest";
			productName = "core-test-runner-xcuitest";
			productReference = D398E07927D83BAA00575F47 /* core-test-runner-xcuitest.xctest */;
			productType = "com.apple.product-type.bundle.ui-testing";
		};
/* End PBXNativeTarget section */

/* Begin PBXProject section */
		D398E00C27D82FB800575F47 /* Project object */ = {
			isa = PBXProject;
			attributes = {
				BuildIndependentTargetsInParallel = 1;
				LastSwiftUpdateCheck = 1320;
				LastUpgradeCheck = 1320;
				TargetAttributes = {
					D398E01327D82FB800575F47 = {
						CreatedOnToolsVersion = 13.2.1;
					};
					D398E07827D83BAA00575F47 = {
						CreatedOnToolsVersion = 13.2.1;
						TestTargetID = D398E01327D82FB800575F47;
					};
				};
			};
			buildConfigurationList = D398E00F27D82FB800575F47 /* Build configuration list for PBXProject "core-test-runner" */;
			compatibilityVersion = "Xcode 13.0";
			developmentRegion = en;
			hasScannedForEncodings = 0;
			knownRegions = (
				en,
				Base,
			);
			mainGroup = D398E00B27D82FB800575F47;
			packageReferences = (
				D3FA021B27E8FFCD00CC69C7 /* XCRemoteSwiftPackageReference "mobile-native-ios" */,
			);
			productRefGroup = D398E01527D82FB800575F47 /* Products */;
			projectDirPath = "";
			projectRoot = "";
			targets = (
				D398E01327D82FB800575F47 /* core-test-runner */,
				D398E07827D83BAA00575F47 /* core-test-runner-xcuitest */,
			);
		};
/* End PBXProject section */

/* Begin PBXResourcesBuildPhase section */
		D398E01227D82FB800575F47 /* Resources */ = {
			isa = PBXResourcesBuildPhase;
			buildActionMask = 2147483647;
			files = (
				D398E01F27D82FB900575F47 /* Preview Assets.xcassets in Resources */,
				D398E01C27D82FB900575F47 /* Assets.xcassets in Resources */,
			);
			runOnlyForDeploymentPostprocessing = 0;
		};
		D398E07727D83BAA00575F47 /* Resources */ = {
			isa = PBXResourcesBuildPhase;
			buildActionMask = 2147483647;
			files = (
			);
			runOnlyForDeploymentPostprocessing = 0;
		};
/* End PBXResourcesBuildPhase section */

/* Begin PBXShellScriptBuildPhase section */
		D398E06927D830A600575F47 /* ShellScript */ = {
			isa = PBXShellScriptBuildPhase;
			buildActionMask = 2147483647;
			files = (
			);
			inputFileListPaths = (
			);
			inputPaths = (
			);
			outputFileListPaths = (
			);
			outputPaths = (
			);
			runOnlyForDeploymentPostprocessing = 0;
			shellPath = /bin/sh;
			shellScript = "# Type a script or drag a script file from your workspace to insert its path.\nAppBundleRoot=\"$BUILT_PRODUCTS_DIR/$FULL_PRODUCT_NAME\"\nProjectDir=\"$PROJECT_DIR\";\n\n# Copy FrontEnd and BackEnd assets\nrm -rf $AppBundleRoot/Assets\nmkdir $AppBundleRoot/Assets\n\necho \"==============================\"\necho \"Asset root: $ASSET_ROOT\"\n\ncp -L -R $ASSET_ROOT $AppBundleRoot/Assets/\n\n";
		};
/* End PBXShellScriptBuildPhase section */

/* Begin PBXSourcesBuildPhase section */
		D398E01027D82FB800575F47 /* Sources */ = {
			isa = PBXSourcesBuildPhase;
			buildActionMask = 2147483647;
			files = (
				D398E07427D836D300575F47 /* ViewController.swift in Sources */,
				D398E01A27D82FB800575F47 /* ContentView.swift in Sources */,
				D398E01827D82FB800575F47 /* App.swift in Sources */,
			);
			runOnlyForDeploymentPostprocessing = 0;
		};
		D398E07527D83BAA00575F47 /* Sources */ = {
			isa = PBXSourcesBuildPhase;
			buildActionMask = 2147483647;
			files = (
				D398E07E27D83BAA00575F47 /* CoreTestRunnerXCUITest.swift in Sources */,
			);
			runOnlyForDeploymentPostprocessing = 0;
		};
/* End PBXSourcesBuildPhase section */

/* Begin PBXTargetDependency section */
		D398E08027D83BAA00575F47 /* PBXTargetDependency */ = {
			isa = PBXTargetDependency;
			target = D398E01327D82FB800575F47 /* core-test-runner */;
			targetProxy = D398E07F27D83BAA00575F47 /* PBXContainerItemProxy */;
		};
/* End PBXTargetDependency section */

/* Begin XCBuildConfiguration section */
		D398E02027D82FB900575F47 /* Debug */ = {
			isa = XCBuildConfiguration;
			baseConfigurationReference = D398E06F27D835DF00575F47 /* Config.xcconfig */;
			buildSettings = {
				ALWAYS_SEARCH_USER_PATHS = NO;
				CLANG_ANALYZER_NONNULL = YES;
				CLANG_ANALYZER_NUMBER_OBJECT_CONVERSION = YES_AGGRESSIVE;
				CLANG_CXX_LANGUAGE_STANDARD = "gnu++17";
				CLANG_CXX_LIBRARY = "libc++";
				CLANG_ENABLE_MODULES = YES;
				CLANG_ENABLE_OBJC_ARC = YES;
				CLANG_ENABLE_OBJC_WEAK = YES;
				CLANG_WARN_BLOCK_CAPTURE_AUTORELEASING = YES;
				CLANG_WARN_BOOL_CONVERSION = YES;
				CLANG_WARN_COMMA = YES;
				CLANG_WARN_CONSTANT_CONVERSION = YES;
				CLANG_WARN_DEPRECATED_OBJC_IMPLEMENTATIONS = YES;
				CLANG_WARN_DIRECT_OBJC_ISA_USAGE = YES_ERROR;
				CLANG_WARN_DOCUMENTATION_COMMENTS = YES;
				CLANG_WARN_EMPTY_BODY = YES;
				CLANG_WARN_ENUM_CONVERSION = YES;
				CLANG_WARN_INFINITE_RECURSION = YES;
				CLANG_WARN_INT_CONVERSION = YES;
				CLANG_WARN_NON_LITERAL_NULL_CONVERSION = YES;
				CLANG_WARN_OBJC_IMPLICIT_RETAIN_SELF = YES;
				CLANG_WARN_OBJC_LITERAL_CONVERSION = YES;
				CLANG_WARN_OBJC_ROOT_CLASS = YES_ERROR;
				CLANG_WARN_QUOTED_INCLUDE_IN_FRAMEWORK_HEADER = YES;
				CLANG_WARN_RANGE_LOOP_ANALYSIS = YES;
				CLANG_WARN_STRICT_PROTOTYPES = YES;
				CLANG_WARN_SUSPICIOUS_MOVE = YES;
				CLANG_WARN_UNGUARDED_AVAILABILITY = YES_AGGRESSIVE;
				CLANG_WARN_UNREACHABLE_CODE = YES;
				CLANG_WARN__DUPLICATE_METHOD_MATCH = YES;
				COPY_PHASE_STRIP = NO;
				DEBUG_INFORMATION_FORMAT = dwarf;
				ENABLE_STRICT_OBJC_MSGSEND = YES;
				ENABLE_TESTABILITY = YES;
				GCC_C_LANGUAGE_STANDARD = gnu11;
				GCC_DYNAMIC_NO_PIC = NO;
				GCC_NO_COMMON_BLOCKS = YES;
				GCC_OPTIMIZATION_LEVEL = 0;
				GCC_PREPROCESSOR_DEFINITIONS = (
					"DEBUG=1",
					"$(inherited)",
				);
				GCC_WARN_64_TO_32_BIT_CONVERSION = YES;
				GCC_WARN_ABOUT_RETURN_TYPE = YES_ERROR;
				GCC_WARN_UNDECLARED_SELECTOR = YES;
				GCC_WARN_UNINITIALIZED_AUTOS = YES_AGGRESSIVE;
				GCC_WARN_UNUSED_FUNCTION = YES;
				GCC_WARN_UNUSED_VARIABLE = YES;
				IPHONEOS_DEPLOYMENT_TARGET = 14.0;
				LIBRARY_SEARCH_PATHS = "$(PLATFORM_DIR)/Developer/usr/lib";
				MTL_ENABLE_DEBUG_INFO = INCLUDE_SOURCE;
				MTL_FAST_MATH = YES;
				ONLY_ACTIVE_ARCH = YES;
				OTHER_LDFLAGS = (
					"-weak_framework",
					XCTEST,
					"-weak-lXCTestSwiftSupport",
					"-weak_framework",
					Combine,
				);
				SDKROOT = iphoneos;
				SWIFT_ACTIVE_COMPILATION_CONDITIONS = DEBUG;
				SWIFT_OPTIMIZATION_LEVEL = "-Onone";
			};
			name = Debug;
		};
		D398E02127D82FB900575F47 /* Release */ = {
			isa = XCBuildConfiguration;
			baseConfigurationReference = D398E06F27D835DF00575F47 /* Config.xcconfig */;
			buildSettings = {
				ALWAYS_SEARCH_USER_PATHS = NO;
				CLANG_ANALYZER_NONNULL = YES;
				CLANG_ANALYZER_NUMBER_OBJECT_CONVERSION = YES_AGGRESSIVE;
				CLANG_CXX_LANGUAGE_STANDARD = "gnu++17";
				CLANG_CXX_LIBRARY = "libc++";
				CLANG_ENABLE_MODULES = YES;
				CLANG_ENABLE_OBJC_ARC = YES;
				CLANG_ENABLE_OBJC_WEAK = YES;
				CLANG_WARN_BLOCK_CAPTURE_AUTORELEASING = YES;
				CLANG_WARN_BOOL_CONVERSION = YES;
				CLANG_WARN_COMMA = YES;
				CLANG_WARN_CONSTANT_CONVERSION = YES;
				CLANG_WARN_DEPRECATED_OBJC_IMPLEMENTATIONS = YES;
				CLANG_WARN_DIRECT_OBJC_ISA_USAGE = YES_ERROR;
				CLANG_WARN_DOCUMENTATION_COMMENTS = YES;
				CLANG_WARN_EMPTY_BODY = YES;
				CLANG_WARN_ENUM_CONVERSION = YES;
				CLANG_WARN_INFINITE_RECURSION = YES;
				CLANG_WARN_INT_CONVERSION = YES;
				CLANG_WARN_NON_LITERAL_NULL_CONVERSION = YES;
				CLANG_WARN_OBJC_IMPLICIT_RETAIN_SELF = YES;
				CLANG_WARN_OBJC_LITERAL_CONVERSION = YES;
				CLANG_WARN_OBJC_ROOT_CLASS = YES_ERROR;
				CLANG_WARN_QUOTED_INCLUDE_IN_FRAMEWORK_HEADER = YES;
				CLANG_WARN_RANGE_LOOP_ANALYSIS = YES;
				CLANG_WARN_STRICT_PROTOTYPES = YES;
				CLANG_WARN_SUSPICIOUS_MOVE = YES;
				CLANG_WARN_UNGUARDED_AVAILABILITY = YES_AGGRESSIVE;
				CLANG_WARN_UNREACHABLE_CODE = YES;
				CLANG_WARN__DUPLICATE_METHOD_MATCH = YES;
				COPY_PHASE_STRIP = NO;
				DEBUG_INFORMATION_FORMAT = "dwarf-with-dsym";
				ENABLE_NS_ASSERTIONS = NO;
				ENABLE_STRICT_OBJC_MSGSEND = YES;
				GCC_C_LANGUAGE_STANDARD = gnu11;
				GCC_NO_COMMON_BLOCKS = YES;
				GCC_WARN_64_TO_32_BIT_CONVERSION = YES;
				GCC_WARN_ABOUT_RETURN_TYPE = YES_ERROR;
				GCC_WARN_UNDECLARED_SELECTOR = YES;
				GCC_WARN_UNINITIALIZED_AUTOS = YES_AGGRESSIVE;
				GCC_WARN_UNUSED_FUNCTION = YES;
				GCC_WARN_UNUSED_VARIABLE = YES;
				IPHONEOS_DEPLOYMENT_TARGET = 14.0;
				LIBRARY_SEARCH_PATHS = "$(PLATFORM_DIR)/Developer/usr/lib";
				MTL_ENABLE_DEBUG_INFO = NO;
				MTL_FAST_MATH = YES;
				OTHER_LDFLAGS = (
					"-weak_framework",
					XCTEST,
					"-weak-lXCTestSwiftSupport",
					"-weak_framework",
					Combine,
				);
				SDKROOT = iphoneos;
				SWIFT_COMPILATION_MODE = wholemodule;
				SWIFT_OPTIMIZATION_LEVEL = "-O";
				VALIDATE_PRODUCT = YES;
			};
			name = Release;
		};
		D398E02327D82FB900575F47 /* Debug */ = {
			isa = XCBuildConfiguration;
			buildSettings = {
				ASSETCATALOG_COMPILER_APPICON_NAME = AppIcon;
				ASSETCATALOG_COMPILER_GLOBAL_ACCENT_COLOR_NAME = AccentColor;
				CODE_SIGN_IDENTITY = "iPhone Developer";
				CODE_SIGN_STYLE = Manual;
				CURRENT_PROJECT_VERSION = 1;
				DEVELOPMENT_ASSET_PATHS = "\"core-test-runner/Preview Content\"";
				DEVELOPMENT_TEAM = WLDT6Q3PUY;
				ENABLE_BITCODE = NO;
				ENABLE_PREVIEWS = YES;
				GENERATE_INFOPLIST_FILE = YES;
				INFOPLIST_KEY_UIApplicationSceneManifest_Generation = YES;
				INFOPLIST_KEY_UIApplicationSupportsIndirectInputEvents = YES;
				INFOPLIST_KEY_UILaunchScreen_Generation = YES;
				INFOPLIST_KEY_UISupportedInterfaceOrientations_iPad = "UIInterfaceOrientationPortrait UIInterfaceOrientationPortraitUpsideDown UIInterfaceOrientationLandscapeLeft UIInterfaceOrientationLandscapeRight";
				INFOPLIST_KEY_UISupportedInterfaceOrientations_iPhone = "UIInterfaceOrientationPortrait UIInterfaceOrientationLandscapeLeft UIInterfaceOrientationLandscapeRight";
				IPHONEOS_DEPLOYMENT_TARGET = 14.0;
				LD_RUNPATH_SEARCH_PATHS = (
					"$(inherited)",
					"@executable_path/Frameworks",
				);
				MARKETING_VERSION = 1.0;
				PRODUCT_BUNDLE_IDENTIFIER = "com.bentley.core-test-runner";
				PRODUCT_NAME = "$(TARGET_NAME)";
				PROVISIONING_PROFILE_SPECIFIER = "iModelJs App Generic";
				SWIFT_EMIT_LOC_STRINGS = YES;
				SWIFT_VERSION = 5.0;
				TARGETED_DEVICE_FAMILY = "1,2";
			};
			name = Debug;
		};
		D398E02427D82FB900575F47 /* Release */ = {
			isa = XCBuildConfiguration;
			buildSettings = {
				ASSETCATALOG_COMPILER_APPICON_NAME = AppIcon;
				ASSETCATALOG_COMPILER_GLOBAL_ACCENT_COLOR_NAME = AccentColor;
				CODE_SIGN_IDENTITY = "iPhone Developer";
				CODE_SIGN_STYLE = Manual;
				CURRENT_PROJECT_VERSION = 1;
				DEVELOPMENT_ASSET_PATHS = "\"core-test-runner/Preview Content\"";
				DEVELOPMENT_TEAM = WLDT6Q3PUY;
				ENABLE_BITCODE = NO;
				ENABLE_PREVIEWS = YES;
				GENERATE_INFOPLIST_FILE = YES;
				INFOPLIST_KEY_UIApplicationSceneManifest_Generation = YES;
				INFOPLIST_KEY_UIApplicationSupportsIndirectInputEvents = YES;
				INFOPLIST_KEY_UILaunchScreen_Generation = YES;
				INFOPLIST_KEY_UISupportedInterfaceOrientations_iPad = "UIInterfaceOrientationPortrait UIInterfaceOrientationPortraitUpsideDown UIInterfaceOrientationLandscapeLeft UIInterfaceOrientationLandscapeRight";
				INFOPLIST_KEY_UISupportedInterfaceOrientations_iPhone = "UIInterfaceOrientationPortrait UIInterfaceOrientationLandscapeLeft UIInterfaceOrientationLandscapeRight";
				IPHONEOS_DEPLOYMENT_TARGET = 14.0;
				LD_RUNPATH_SEARCH_PATHS = (
					"$(inherited)",
					"@executable_path/Frameworks",
				);
				MARKETING_VERSION = 1.0;
				PRODUCT_BUNDLE_IDENTIFIER = "com.bentley.core-test-runner";
				PRODUCT_NAME = "$(TARGET_NAME)";
				PROVISIONING_PROFILE_SPECIFIER = "iModelJs App Generic";
				SWIFT_EMIT_LOC_STRINGS = YES;
				SWIFT_VERSION = 5.0;
				TARGETED_DEVICE_FAMILY = "1,2";
			};
			name = Release;
		};
		D398E08127D83BAA00575F47 /* Debug */ = {
			isa = XCBuildConfiguration;
			buildSettings = {
				CODE_SIGN_IDENTITY = "iPhone Developer";
				CODE_SIGN_STYLE = Manual;
				CURRENT_PROJECT_VERSION = 1;
				DEVELOPMENT_TEAM = WLDT6Q3PUY;
				GENERATE_INFOPLIST_FILE = YES;
				MARKETING_VERSION = 1.0;
				PRODUCT_BUNDLE_IDENTIFIER = "com.bentley.core-test-runner-xcuitest";
				PRODUCT_NAME = "$(TARGET_NAME)";
				PROVISIONING_PROFILE_SPECIFIER = "iModelJs App Generic";
				"PROVISIONING_PROFILE_SPECIFIER[sdk=macosx*]" = "";
				SWIFT_EMIT_LOC_STRINGS = NO;
				SWIFT_VERSION = 5.0;
				TARGETED_DEVICE_FAMILY = "1,2";
				TEST_TARGET_NAME = "core-test-runner";
			};
			name = Debug;
		};
		D398E08227D83BAA00575F47 /* Release */ = {
			isa = XCBuildConfiguration;
			buildSettings = {
				CODE_SIGN_IDENTITY = "iPhone Developer";
				CODE_SIGN_STYLE = Manual;
				CURRENT_PROJECT_VERSION = 1;
				DEVELOPMENT_TEAM = WLDT6Q3PUY;
				GENERATE_INFOPLIST_FILE = YES;
				MARKETING_VERSION = 1.0;
				PRODUCT_BUNDLE_IDENTIFIER = "com.bentley.core-test-runner-xcuitest";
				PRODUCT_NAME = "$(TARGET_NAME)";
				PROVISIONING_PROFILE_SPECIFIER = "iModelJs App Generic";
				"PROVISIONING_PROFILE_SPECIFIER[sdk=macosx*]" = "";
				SWIFT_EMIT_LOC_STRINGS = NO;
				SWIFT_VERSION = 5.0;
				TARGETED_DEVICE_FAMILY = "1,2";
				TEST_TARGET_NAME = "core-test-runner";
			};
			name = Release;
		};
/* End XCBuildConfiguration section */

/* Begin XCConfigurationList section */
		D398E00F27D82FB800575F47 /* Build configuration list for PBXProject "core-test-runner" */ = {
			isa = XCConfigurationList;
			buildConfigurations = (
				D398E02027D82FB900575F47 /* Debug */,
				D398E02127D82FB900575F47 /* Release */,
			);
			defaultConfigurationIsVisible = 0;
			defaultConfigurationName = Release;
		};
		D398E02227D82FB900575F47 /* Build configuration list for PBXNativeTarget "core-test-runner" */ = {
			isa = XCConfigurationList;
			buildConfigurations = (
				D398E02327D82FB900575F47 /* Debug */,
				D398E02427D82FB900575F47 /* Release */,
			);
			defaultConfigurationIsVisible = 0;
			defaultConfigurationName = Release;
		};
		D398E08327D83BAA00575F47 /* Build configuration list for PBXNativeTarget "core-test-runner-xcuitest" */ = {
			isa = XCConfigurationList;
			buildConfigurations = (
				D398E08127D83BAA00575F47 /* Debug */,
				D398E08227D83BAA00575F47 /* Release */,
			);
			defaultConfigurationIsVisible = 0;
			defaultConfigurationName = Release;
		};
/* End XCConfigurationList section */

/* Begin XCRemoteSwiftPackageReference section */
		D3FA021B27E8FFCD00CC69C7 /* XCRemoteSwiftPackageReference "mobile-native-ios" */ = {
			isa = XCRemoteSwiftPackageReference;
			repositoryURL = "https://github.com/iTwin/mobile-native-ios";
			requirement = {
				kind = exactVersion;
<<<<<<< HEAD
				version = 4.2.4;
=======
				version = 4.2.5;
>>>>>>> fd90a4e2
			};
		};
/* End XCRemoteSwiftPackageReference section */

/* Begin XCSwiftPackageProductDependency section */
		D3FA021C27E8FFCD00CC69C7 /* IModelJsNative */ = {
			isa = XCSwiftPackageProductDependency;
			package = D3FA021B27E8FFCD00CC69C7 /* XCRemoteSwiftPackageReference "mobile-native-ios" */;
			productName = IModelJsNative;
		};
/* End XCSwiftPackageProductDependency section */
	};
	rootObject = D398E00C27D82FB800575F47 /* Project object */;
}<|MERGE_RESOLUTION|>--- conflicted
+++ resolved
@@ -548,11 +548,7 @@
 			repositoryURL = "https://github.com/iTwin/mobile-native-ios";
 			requirement = {
 				kind = exactVersion;
-<<<<<<< HEAD
-				version = 4.2.4;
-=======
 				version = 4.2.5;
->>>>>>> fd90a4e2
 			};
 		};
 /* End XCRemoteSwiftPackageReference section */
