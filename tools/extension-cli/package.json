{
  "name": "@bentley/extension-cli",
<<<<<<< HEAD
  "version": "2.16.0-dev.9",
=======
  "version": "2.16.0-dev.12",
>>>>>>> 8aaff637
  "description": "A CLI client for publishing iModel.js Extensions",
  "license": "MIT",
  "main": "bin/extension-cli.js",
  "repository": {
    "type": "git",
    "url": "https://github.com/imodeljs/imodeljs/tree/master/tools/extension-cli"
  },
  "bin": {
    "extension-cli": "./bin/extension-cli.js"
  },
  "scripts": {
    "compile": "npm run build",
    "build": "tsc 1>&2",
    "clean": "rimraf lib .rush/temp/package-deps*.json",
    "lint": "eslint -f visualstudio \"./src/**/*.ts\" 1>&2",
    "test": "",
    "wip-test:integration": "betools test --defineWindow --testDir=\"./lib/test\"",
    "docs": "",
    "cover": ""
  },
  "keywords": [
    "Bentley",
    "iModel",
    "iModel.js",
    "Extension"
  ],
  "author": {
    "name": "Bentley Systems, Inc.",
    "url": "http://www.bentley.com"
  },
  "dependencies": {
<<<<<<< HEAD
    "@bentley/backend-itwin-client": "2.16.0-dev.9",
    "@bentley/bentleyjs-core": "2.16.0-dev.9",
    "@bentley/context-registry-client": "2.16.0-dev.9",
    "@bentley/ecschema-metadata": "2.16.0-dev.9",
    "@bentley/extension-client": "2.16.0-dev.9",
    "@bentley/geometry-core": "2.16.0-dev.9",
    "@bentley/imodelhub-client": "2.16.0-dev.9",
    "@bentley/imodeljs-backend": "2.16.0-dev.9",
    "@bentley/imodeljs-common": "2.16.0-dev.9",
    "@bentley/electron-manager": "2.16.0-dev.9",
    "@bentley/itwin-client": "2.16.0-dev.9",
    "@bentley/rbac-client": "2.16.0-dev.9",
    "@bentley/telemetry-client": "2.16.0-dev.9",
=======
    "@bentley/backend-itwin-client": "2.16.0-dev.12",
    "@bentley/bentleyjs-core": "2.16.0-dev.12",
    "@bentley/context-registry-client": "2.16.0-dev.12",
    "@bentley/ecschema-metadata": "2.16.0-dev.12",
    "@bentley/extension-client": "2.16.0-dev.12",
    "@bentley/geometry-core": "2.16.0-dev.12",
    "@bentley/imodelhub-client": "2.16.0-dev.12",
    "@bentley/imodeljs-backend": "2.16.0-dev.12",
    "@bentley/imodeljs-common": "2.16.0-dev.12",
    "@bentley/electron-manager": "2.16.0-dev.12",
    "@bentley/itwin-client": "2.16.0-dev.12",
    "@bentley/rbac-client": "2.16.0-dev.12",
    "@bentley/telemetry-client": "2.16.0-dev.12",
>>>>>>> 8aaff637
    "electron": "^11.1.0",
    "fast-sha256": "1.3.0",
    "rimraf": "^3.0.2",
    "semver": "^5.5.0",
    "tar": "^4.4.8",
    "yargs": "^16.0.0"
  },
  "devDependencies": {
<<<<<<< HEAD
    "@bentley/build-tools": "2.16.0-dev.9",
    "@bentley/eslint-plugin": "2.16.0-dev.9",
=======
    "@bentley/build-tools": "2.16.0-dev.12",
    "@bentley/eslint-plugin": "2.16.0-dev.12",
>>>>>>> 8aaff637
    "@types/chai": "^4.1.4",
    "@types/mocha": "^5.2.5",
    "@types/node": "10.14.1",
    "@types/rimraf": "^2.0.2",
    "@types/semver": "^5.5.0",
    "@types/tar": "^4.0.0",
    "@types/yargs": "^12.0.5",
    "chai": "^4.1.2",
    "eslint": "^6.8.0",
    "mocha": "^5.2.0",
    "typescript": "~4.1.0"
  },
  "eslintConfig": {
    "plugins": [
      "@bentley"
    ],
    "extends": "plugin:@bentley/imodeljs-recommended",
    "rules": {
      "id-blacklist": "off"
    }
  }
}<|MERGE_RESOLUTION|>--- conflicted
+++ resolved
@@ -1,10 +1,6 @@
 {
   "name": "@bentley/extension-cli",
-<<<<<<< HEAD
-  "version": "2.16.0-dev.9",
-=======
   "version": "2.16.0-dev.12",
->>>>>>> 8aaff637
   "description": "A CLI client for publishing iModel.js Extensions",
   "license": "MIT",
   "main": "bin/extension-cli.js",
@@ -36,21 +32,6 @@
     "url": "http://www.bentley.com"
   },
   "dependencies": {
-<<<<<<< HEAD
-    "@bentley/backend-itwin-client": "2.16.0-dev.9",
-    "@bentley/bentleyjs-core": "2.16.0-dev.9",
-    "@bentley/context-registry-client": "2.16.0-dev.9",
-    "@bentley/ecschema-metadata": "2.16.0-dev.9",
-    "@bentley/extension-client": "2.16.0-dev.9",
-    "@bentley/geometry-core": "2.16.0-dev.9",
-    "@bentley/imodelhub-client": "2.16.0-dev.9",
-    "@bentley/imodeljs-backend": "2.16.0-dev.9",
-    "@bentley/imodeljs-common": "2.16.0-dev.9",
-    "@bentley/electron-manager": "2.16.0-dev.9",
-    "@bentley/itwin-client": "2.16.0-dev.9",
-    "@bentley/rbac-client": "2.16.0-dev.9",
-    "@bentley/telemetry-client": "2.16.0-dev.9",
-=======
     "@bentley/backend-itwin-client": "2.16.0-dev.12",
     "@bentley/bentleyjs-core": "2.16.0-dev.12",
     "@bentley/context-registry-client": "2.16.0-dev.12",
@@ -64,7 +45,6 @@
     "@bentley/itwin-client": "2.16.0-dev.12",
     "@bentley/rbac-client": "2.16.0-dev.12",
     "@bentley/telemetry-client": "2.16.0-dev.12",
->>>>>>> 8aaff637
     "electron": "^11.1.0",
     "fast-sha256": "1.3.0",
     "rimraf": "^3.0.2",
@@ -73,13 +53,8 @@
     "yargs": "^16.0.0"
   },
   "devDependencies": {
-<<<<<<< HEAD
-    "@bentley/build-tools": "2.16.0-dev.9",
-    "@bentley/eslint-plugin": "2.16.0-dev.9",
-=======
     "@bentley/build-tools": "2.16.0-dev.12",
     "@bentley/eslint-plugin": "2.16.0-dev.12",
->>>>>>> 8aaff637
     "@types/chai": "^4.1.4",
     "@types/mocha": "^5.2.5",
     "@types/node": "10.14.1",
