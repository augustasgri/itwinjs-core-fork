/*---------------------------------------------------------------------------------------------
|  $Copyright: (c) 2018 Bentley Systems, Incorporated. All rights reserved. $
*--------------------------------------------------------------------------------------------*/
import { Id64 } from "@bentley/bentleyjs-core/lib/Id";
import { Point3d, Point2d } from "@bentley/geometry-core/lib/PointVector";
import { EntityProps } from "../common/EntityProps";
import { ClassRegistry } from "./ClassRegistry";
import { IModelDb } from "./IModelDb";
import { Schema } from "./Schema";
import { DbOpcode } from "@bentley/bentleyjs-core/lib/BeSQLite";

/** The primitive types of an Entity property. */
export const enum PrimitiveTypeCode {
  Uninitialized = 0x00,
  Binary = 0x101,
  Boolean = 0x201,
  DateTime = 0x301,
  Double = 0x401,
  Integer = 0x501,
  Long = 0x601,
  Point2d = 0x701,
  Point3d = 0x801,
  String = 0x901,
}

/** a callback function to process properties of an Entity */
export type PropertyCallback = (name: string, meta: PropertyMetaData) => void;

/** Base class for all Entities. */
export class Entity implements EntityProps {
  private persistent: boolean = false;

  /** @hidden */
  public setPersistent() { this.persistent = true; Object.freeze(this); } // Internal use only

  [propName: string]: any;

  /** The schema that defines this class. */
  public static schema: Schema;

  /** The [[IModelDb]] that contains this Entity */
  public iModel: IModelDb;

  /** The Id of this Entity. Valid only if persistent. */
  public id: Id64;

  constructor(props: EntityProps, iModel: IModelDb) {
    this.iModel = iModel;
    // copy all auto-handled properties from input to the object being constructed
    this.forEachProperty((propName: string, meta: PropertyMetaData) => this[propName] = meta.createProperty(props[propName]));
  }

  public toJSON(): EntityProps {
    const val: any = {};
    val.classFullName = this.classFullName;
    this.forEachProperty((propName: string) => val[propName] = this[propName]);
    return val;
  }

<<<<<<< HEAD
  /**
   * Add the lock, code, and other resource requests that would be needed in order to carry out the specified operation.
   * @param _req The request object, which accumulates requests.
   * @param _opcode The operation that will be performed on the element.
   */
  public buildResourcesRequest(_req: BriefcaseManager.ResourcesRequest, _opcode: DbOpcode): void {
    // subclasses must override this method to build a request for the resources they know that they need.
=======
 /**
  * Add a request for locks, code reservations, and anything else that would be needed in order to carry out the specified operation.
  * @param _opcode The operation that will be performed on the element.
  */
  public buildConcurrencyControlRequest(_opcode: DbOpcode): void {
    // subclasses must override this method to build a request for the locks and codes and other concurrency control token that they know that they need.
>>>>>>> 791cef6d
  }

  /** call a function for each property of this Entity. Function arguments are property name and property metadata. */
  public forEachProperty(func: PropertyCallback, includeCustom: boolean = false) { EntityMetaData.forEach(this.iModel, this.classFullName, true, func, includeCustom); }

  /** static method to get the full name of this class, in the form "schema.class"  */
  public static get sqlName(): string { return this.schema.name + "." + this.name; }

  /** get full class name of this Entity in the form "schema:class". */
  public get classFullName(): string { return this.schemaName + ":" + this.className; }

  /** Get the name of the schema that defines this class */
  public get schemaName(): string { return Object.getPrototypeOf(this).constructor.schema.name; }

  /** Get the name of this class */
  public get className(): string { return Object.getPrototypeOf(this).constructor.name; }

  /** Determine whether this Entity is in the persistent (unmodified) state from the database. Persistent Entities may
   * not be changed in any way. To modify an Entity, make a copy of it using [[copyForEdit]].
   */
  public isPersistent(): boolean { return this.persistent; }

  /** make a copy of this Entity so that it may be be modified. */
  public copyForEdit<T extends Entity>(): T { return new (this.constructor as any)(this, this.iModel) as T; }
}

/** A custom attribute instance */
export interface CustomAttribute {
  /** The class of the CustomAttribute */
  ecclass: string;
  /** An object whose properties correspond by name to the properties of this custom attribute instance. */
  properties: { [propName: string]: any };
}

type FactoryFunc = (jsonObj: any) => any;

/** Metadata for a property. */
export class PropertyMetaData {
  public primitiveType?: PrimitiveTypeCode;
  public structName?: string;
  public extendedType?: string;
  public description?: string;
  public displayLabel?: string;
  public minimumValue?: any;
  public maximumValue?: any;
  public minimumLength?: number;
  public maximumLength?: number;
  public readOnly?: boolean;
  public kindOfQuantity?: string;
  public isCustomHandled?: boolean;
  public isCustomHandledOrphan: boolean;
  public minOccurs?: number;
  public maxOccurs?: number;
  public direction?: string;
  public relationshipClass?: string;
  public customAttributes?: CustomAttribute[];

  public constructor(jsonObj: any) {
    this.primitiveType = jsonObj.primitiveType;
    if (jsonObj.structName)
      this.structName = jsonObj.structName;
    this.extendedType = jsonObj.extendedType;
    this.description = jsonObj.description;
    this.displayLabel = jsonObj.displayLabel;
    if (null != jsonObj.minimumValue)
      this.minimumValue = jsonObj.minimumValue;
    if (null != jsonObj.maximumValue)
      this.maximumValue = jsonObj.maximumValue;
    if (null != jsonObj.minimumLength)
      this.minimumLength = jsonObj.minimumLength;
    if (null != jsonObj.maximumLength)
      this.maximumLength = jsonObj.maximumLength;
    this.readOnly = jsonObj.readOnly;
    this.kindOfQuantity = jsonObj.kindOfQuantity;
    this.isCustomHandled = jsonObj.isCustomHandled;
    if (null != jsonObj.minOccurs)
      this.minOccurs = jsonObj.minOccurs;
    if (null != jsonObj.maxOccurs)
      this.maxOccurs = jsonObj.maxOccurs;
    this.direction = jsonObj.direction;
    this.relationshipClass = jsonObj.relationshipClass;
    this.customAttributes = jsonObj.customAttributes;
  }

  /** create a typed value, or array of values, from a factory and an input object */
  private createValueOrArray(func: FactoryFunc, jsonObj: any) {
    if (null == this.minOccurs)
      return func(jsonObj); // not an array

    const val: any = [];
    jsonObj.forEach((element: any) => val.push(func(element)));
    return val;
  }

  /** construct a single property from an input object according to this metadata */
  public createProperty(jsonObj: any): any {
    if (!jsonObj)
      return undefined;

    if (this.primitiveType) {
      switch (this.primitiveType) {
        case PrimitiveTypeCode.Boolean:
        case PrimitiveTypeCode.Double:
        case PrimitiveTypeCode.Integer:
        case PrimitiveTypeCode.String:
          return jsonObj; // this works even for arrays or strings that are JSON because the parsed JSON is already the right type

        case PrimitiveTypeCode.Point2d:
          return this.createValueOrArray(Point2d.fromJSON, jsonObj);

        case PrimitiveTypeCode.Point3d:
          return this.createValueOrArray(Point3d.fromJSON, jsonObj);
      }
    }
    if (null != this.direction) // the presence of this means it's a navigation property
      return Id64.fromJSON(jsonObj);

    return jsonObj;
  }
}

/** Metadata for an Entity. */
export class EntityMetaData {
  /** The Entity name */
  public ecclass: string;
  public description?: string;
  public modifier?: string;
  public displayLabel?: string;
  /** The  base class that this class is derives from. If more than one, the first is the actual base class and the others are mixins. */
  public baseClasses: string[];
  /** The Custom Attributes for this class */
  public customAttributes?: CustomAttribute[];
  /** An object whose properties correspond by name to the properties of this class. */
  public properties: { [propName: string]: PropertyMetaData };

  public constructor(jsonObj: any) {
    this.ecclass = jsonObj.ecclass;
    this.description = jsonObj.description;
    this.modifier = jsonObj.modifier;
    this.displayLabel = jsonObj.displayLabel;
    this.baseClasses = jsonObj.baseClasses;
    this.customAttributes = jsonObj.customAttributes;
    this.properties = {};
    for (const propName in jsonObj.properties) {
      if (propName)
        this.properties[propName] = new PropertyMetaData(jsonObj.properties[propName]);
    }
  }

  /** Invoke a callback on each property of the specified class, optionally including superclass properties.
   * @param iModel  The IModel that contains the schema
   * @param schemaName The schema that defines the class
   * @param className The name of the class
   * @param wantSuper If true, superclass properties will also be processed
   * @param func The callback to be invoked on each property
   * @param includeCustom If true, include custom-handled properties in the iteration. Otherwise, skip custom-handled properties.
   */
  public static forEach(iModel: IModelDb, classFullName: string, wantSuper: boolean, func: PropertyCallback, includeCustom: boolean) {
    const meta = iModel.classMetaDataRegistry.find(classFullName);
    if (meta === undefined) {
      throw ClassRegistry.makeMetaDataNotFoundError();
    }

    for (const propName in meta.properties) {
      if (propName) {
        const propMeta = meta.properties[propName];
        if (includeCustom || !propMeta.isCustomHandled || propMeta.isCustomHandledOrphan)
          func(propName, propMeta);
      }
    }

    if (wantSuper && meta.baseClasses && meta.baseClasses.length > 0) {
      EntityMetaData.forEach(iModel, meta.baseClasses[0], true, func, includeCustom);
    }
  }
}<|MERGE_RESOLUTION|>--- conflicted
+++ resolved
@@ -57,22 +57,12 @@
     return val;
   }
 
-<<<<<<< HEAD
-  /**
-   * Add the lock, code, and other resource requests that would be needed in order to carry out the specified operation.
-   * @param _req The request object, which accumulates requests.
-   * @param _opcode The operation that will be performed on the element.
-   */
-  public buildResourcesRequest(_req: BriefcaseManager.ResourcesRequest, _opcode: DbOpcode): void {
-    // subclasses must override this method to build a request for the resources they know that they need.
-=======
  /**
   * Add a request for locks, code reservations, and anything else that would be needed in order to carry out the specified operation.
   * @param _opcode The operation that will be performed on the element.
   */
   public buildConcurrencyControlRequest(_opcode: DbOpcode): void {
     // subclasses must override this method to build a request for the locks and codes and other concurrency control token that they know that they need.
->>>>>>> 791cef6d
   }
 
   /** call a function for each property of this Entity. Function arguments are property name and property metadata. */
