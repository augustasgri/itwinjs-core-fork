/*---------------------------------------------------------------------------------------------
|  $Copyright: (c) 2017 Bentley Systems, Incorporated. All rights reserved. $
 *--------------------------------------------------------------------------------------------*/
import { Guid, Id64 } from "@bentley/bentleyjs-core/lib/Id";
import { LRUMap } from "@bentley/bentleyjs-core/lib/LRUMap";
import { OpenMode, DbResult } from "@bentley/bentleyjs-core/lib/BeSQLite";
import { AccessToken } from "@bentley/imodeljs-clients";
import { MetaDataRegistry, ClassRegistry } from "../ClassRegistry";
import { Code } from "../Code";
import { Element, ElementLoadParams, ElementProps } from "../Element";
import { ElementAspect, ElementAspectProps, ElementMultiAspect, ElementUniqueAspect } from "../ElementAspect";
import { IModel } from "../IModel";
import { IModelVersion } from "../IModelVersion";
import { Model, ModelProps } from "../Model";
import { IModelToken } from "../IModel";
import { BriefcaseManager, KeepBriefcase } from "./BriefcaseManager";
import { ECSqlStatement } from "./ECSqlStatement";
import { IModelError, IModelStatus } from "../IModelError";
import { assert } from "@bentley/bentleyjs-core/lib/Assert";
import { BindingValue } from "./BindingUtility";
import { CodeSpecs } from "./CodeSpecs";

class CachedECSqlStatement {
  public statement: ECSqlStatement;
  public useCount: number;
}

class ECSqlStatementCache {
  private statements: Map<string, CachedECSqlStatement> = new Map<string, CachedECSqlStatement>();

  public add(str: string, stmt: ECSqlStatement): void {

    assert(!stmt.isShared(), "when you add a statement to the cache, the cache takes ownership of it. You can't add a statement that is already being shared in some other way");
    assert(stmt.isPrepared(), "you must cache only cached statements.");

    const existing = this.statements.get(str);
    if (existing !== undefined) {
      assert(existing.useCount > 0, "you should only add a statement if all existing copies of it are in use.");
    }
    const cs = new CachedECSqlStatement();
    cs.statement = stmt;
    cs.statement.setIsShared(true);
    cs.useCount = 1;
    this.statements.set(str, cs);
  }

  public getCount(): number {
    return this.statements.size;
  }

  public find(str: string): CachedECSqlStatement | undefined {
    return this.statements.get(str);
  }

  public release(stmt: ECSqlStatement): void {
    for (const cs of this.statements) {
      const css = cs[1];
      if (css.statement === stmt) {
        if (css.useCount > 0) {
          css.useCount--;
          if (css.useCount === 0) {
            css.statement.reset();
            css.statement.clearBindings();
          }
        } else {
          assert(false, "double-release of cached statement");
        }
        // leave the statement in the cache, even if its use count goes to zero. See removeUnusedStatements and clearOnClose.
        // *** TODO: we should remove it if it is a duplicate of another unused statement in the cache. The trouble is that we don't have the ecsql for the statement,
        //           so we can't check for other equivalent statements.
        break;
      }
    }
  }

  public removeUnusedStatements(targetCount: number) {
    const keysToRemove = [];
    for (const cs of this.statements) {
      const css = cs[1];
      assert(css.statement.isShared());
      assert(css.statement.isPrepared());
      if (css.useCount === 0) {
        css.statement.setIsShared(false);
        css.statement.dispose();
        keysToRemove.push(cs[0]);
        if (keysToRemove.length >= targetCount)
          break;
      }
    }
    for (const k of keysToRemove) {
      this.statements.delete(k);
    }
  }

  public clearOnClose() {
    for (const cs of this.statements) {
      assert(cs[1].useCount === 0, "statement was never released: " + cs[0]);
      assert(cs[1].statement.isShared());
      assert(cs[1].statement.isPrepared());
      const stmt = cs[1].statement;
      if (stmt !== undefined) {
        stmt.setIsShared(false);
        stmt.dispose();
      }
    }
    this.statements.clear();
  }
}

/** Represents a physical copy (briefcase) of an iModel that can be accessed as a file. */
export class IModelDb extends IModel {
  public models: IModelDbModels;
  public elements: IModelDbElements;
<<<<<<< HEAD
  public nativeDb: any;
  private _classMetaDataRegistry: MetaDataRegistry;
=======
  private statementCache: ECSqlStatementCache = new ECSqlStatementCache();
  private _maxStatementCacheCount = 20;
  private static _openDbMap: Map<string, IModelDb> = new Map<string, IModelDb>();
  private _codeSpecs: CodeSpecs;
>>>>>>> dfa0fcfe

  public constructor(iModelToken: IModelToken, nativeDb: any) {
    super(iModelToken);
    this.nativeDb = nativeDb;
    this.models = new IModelDbModels(this);
    this.elements = new IModelDbElements(this);
  }

  /** Get the ClassMetaDataRegistry for this iModel */
  public get classMetaDataRegistry(): MetaDataRegistry {
    if (!this._classMetaDataRegistry)
      this._classMetaDataRegistry = new MetaDataRegistry(this);
    return this._classMetaDataRegistry;
  }

  /** Open the iModel from a local file
   * @param fileName The file name of the iModel
   * @param openMode Open mode for database
   * @throws [[IModelError]]
   */
  public static async openStandalone(fileName: string, openMode: OpenMode = OpenMode.ReadWrite): Promise<IModelDb> {
    return await BriefcaseManager.openStandalone(fileName, openMode);
  }

  /**
   * Prepare an ECSql statement.
   * @param ecsql The ECSql statement to prepare
   */
  public prepareECSqlStatement(ecsql: string): ECSqlStatement {
    if (!this.briefcaseKey)
      throw new IModelError(IModelStatus.NotOpen);
    return BriefcaseManager.prepareECSqlStatement(this.briefcaseKey!, ecsql);
  }

  /**
   * Get a prepared ECSql statement - may require preparing the statement, if not found in the cache.
   * @param ecsql The ECSql statement to prepare
   */
  public getPreparedECSqlStatement(ecsql: string): ECSqlStatement {
    const cs = this.statementCache.find(ecsql);
    if (cs !== undefined && cs.useCount === 0) {  // we can only recycle a previously cached statement if nobody is currently using it.
      assert(cs.statement.isShared());
      assert(cs.statement.isPrepared());
      cs.useCount++;
      return cs.statement;
    }

    if (this.statementCache.getCount() > this._maxStatementCacheCount) {
      this.statementCache.removeUnusedStatements(this._maxStatementCacheCount);
    }

    const stmt = this.prepareECSqlStatement(ecsql);
    this.statementCache.add(ecsql, stmt);
    return stmt;
  }

  /** Use a prepared statement. This function takes care of preparing the statement and then releasing it.
   * @param ecsql The ECSql statement to execute
   * @param cb the callback to invoke on the prepared statement
   * @return the value returned by cb
   */
  public withPreparedECSqlStatement<T>(ecsql: string, cb: (stmt: ECSqlStatement) => T): T {
    const stmt = this.getPreparedECSqlStatement(ecsql);
    try {
      const val: T = cb(stmt);
      this.releasePreparedECSqlStatement(stmt);
      return val;
    } catch (err) {
      this.releasePreparedECSqlStatement(stmt);
      throw err;
    }
  }

  /** Execute a query against this iModel (overridden to improve performance)
   * @param sql The ECSql statement to execute
   * @param bindings Optional values to bind to placeholders in the statement.
   * @returns all rows as an array or an empty array if nothing was selected
   * @throws [[IModelError]] If the statement is invalid
   */
  public async executeQuery(sql: string, bindings?: BindingValue[] | Map<string, BindingValue> | any): Promise<any[]> {
    return this.withPreparedECSqlStatement(sql, (stmt: ECSqlStatement) => {
      if (bindings !== undefined)
        stmt.bindValues(bindings);
      const rows: any[] = [];
      while (DbResult.BE_SQLITE_ROW === stmt.step()) {
        rows.push(stmt.getRow());
      }
      return rows;
    });
  }

  /**
   * Get a prepared ECSql statement - may require preparing the statement, if not found in the cache.
   * @param ecsql The ECSql statement to prepare
   */
  public releasePreparedECSqlStatement(stmt: ECSqlStatement): void {
    this.statementCache.release(stmt);
  }

  public clearStatementCacheOnClose(): void {
    this.statementCache.clearOnClose();
  }

  /** Close this iModel, if it is currently open */
  public closeStandalone() {
<<<<<<< HEAD
    if (!this.iModelToken)
=======
    this.clearStatementCacheOnClose();
    if (!this.briefcaseKey)
>>>>>>> dfa0fcfe
      return;

    this.nativeDb.closeDgnDb();
    this.iModelToken.isOpen = false;

    BriefcaseManager.closeStandalone(this.iModelToken);
  }

  /** Commit pending changes to this iModel */
  public saveChanges() {
    if (!this.briefcaseKey)
      throw new IModelError(DbResult.BE_SQLITE_ERROR);
    BriefcaseManager.saveChanges(this.briefcaseKey);
  }

  /** Open an iModel from the iModelHub */
  public static async open(accessToken: AccessToken, iModelId: string, openMode: OpenMode = OpenMode.ReadWrite, version: IModelVersion = IModelVersion.latest()): Promise<IModelDb> {
    return await BriefcaseManager.open(accessToken, iModelId, openMode, version);
  }

  /** Close this iModel, if it is currently open. */
  public async close(accessToken: AccessToken, keepBriefcase: KeepBriefcase = KeepBriefcase.Yes): Promise<void> {
<<<<<<< HEAD
    if (!this.iModelToken.isOpen)
=======
    this.clearStatementCacheOnClose();
    if (!this.briefcaseKey)
>>>>>>> dfa0fcfe
      return;

    // todo: consider removing this
    if (this.iModelToken.openMode === OpenMode.Readonly)
      return;

    this.nativeDb.closeDgnDb();
    this.iModelToken.isOpen = false;

    await BriefcaseManager.close(accessToken, this.iModelToken, keepBriefcase);
  }

  /** Find an already open IModelDb from its token. Used by the remoting logic.
   * @hidden
   */
  public static find(iModelToken: IModelToken): IModelDb {
    const iModel = BriefcaseManager.getBriefcase(iModelToken);
    if (!iModel)
      throw new IModelError(IModelStatus.NotFound);
    return iModel;
  }

<<<<<<< HEAD
  /** @deprecated */
  public async getElementPropertiesForDisplay(elementId: string): Promise<string> {
    if (!this.iModelToken.isOpen)
      return Promise.reject(new IModelError(IModelStatus.NotOpen));

    const {error, result: json} = await this.nativeDb.getElementPropertiesForDisplay(elementId);
    if (error)
    return Promise.reject(new IModelError(error.status));

    return json;
  }

  /** Prepare an ECSql statement.
   * @param sql The ECSql statement to prepare
   */
  public prepareECSqlStatement(ecsql: string): ECSqlStatement {
    if (!this.iModelToken.isOpen)
      throw new IModelError(IModelStatus.NotOpen);

    const s = new ECSqlStatement();
    s.prepare(this.nativeDb, ecsql);
    return s;
  }

  /** Execute a query against this iModel
   * @param ecsql The ECSql statement to execute
   * @returns all rows in JSON syntax or the empty string if nothing was selected
   * @throws [[IModelError]] If the statement is invalid
   */
  public async executeQuery(ecsql: string): Promise<string> {
    if (!this.iModelToken.isOpen)
      return Promise.reject(new IModelError(IModelStatus.NotOpen));

    const { error, result: json } = await this.nativeDb.executeQuery(ecsql);
    if (error)
      return Promise.reject(new IModelError(error.status));

    return json!;
  }

  /** Get the meta data for the specified class defined in imodel iModel, blocking until the result is returned.
   * @param schemaName The name of the schema
   * @param className The name of the class
   * @returns On success, the BentleyReturn result property will be the class meta data in JSON format.
   */
  public getECClassMetaDataSync(schemaName: string, className: string): string {
    if (!this.iModelToken.isOpen)
      throw new IModelError(IModelStatus.NotOpen);

    const { error, result: json } = this.nativeDb.getECClassMetaDataSync(schemaName, className);
    if (error)
      throw new IModelError(error.status);

    return json;
  }

  /** Get the meta data for the specified class defined in imodel iModel (asynchronously).
   * @param schemaName The name of the schema
   * @param className The name of the class
   * @returns The class meta data in JSON format.
   * @throws [[IModelError]]
   */
  public async getECClassMetaData(schemaName: string, className: string): Promise<string> {
    if (!this.iModelToken.isOpen)
      return Promise.reject(new IModelError(IModelStatus.NotOpen));

    const { error, result: json } = await this.nativeDb.getECClassMetaData(schemaName, className);
    if (error)
      return Promise.reject(new IModelError(error.status));

    return json;
=======
  /** Get access to the CodeSpecs in this IModel */
  public get codeSpecs(): CodeSpecs {
    if (this._codeSpecs === undefined)
      this._codeSpecs = new CodeSpecs(this);
    return this._codeSpecs;
>>>>>>> dfa0fcfe
  }

}

/** The collection of models in an [[IModelDb]]. */
export class IModelDbModels {
  private _iModel: IModelDb;
  private _loaded: LRUMap<string, Model>;

  /** @hidden */
  public constructor(iModel: IModelDb, max: number = 500) { this._iModel = iModel; this._loaded = new LRUMap<string, Model>(max); }

  /** Get the Model with the specified identifier.
   * @param modelId The Model identifier.
   * @throws [[IModelError]]
   */
  public async getModel(modelId: Id64): Promise<Model> {
    if (!this._iModel.iModelToken.isOpen)
      return Promise.reject(new IModelError(IModelStatus.NotOpen));

    // first see if the model is already in the local cache.
    const loaded = this._loaded.get(modelId.toString());
    if (loaded)
      return loaded;

    // Must go get the model from the iModel. Start by requesting the model's data.
    const {error, result: json} = await this._iModel.nativeDb.getModel(JSON.stringify({ id: modelId }));
    if (error)
      return Promise.reject(new IModelError(error.status));
    const props = JSON.parse(json) as ModelProps;
    props.iModel = this._iModel;

    const entity = await ClassRegistry.createInstance(props);
    assert(entity instanceof Model);
    const model = entity as Model;

    // We have created the model. Cache it before we return it.
    model.setPersistent(); // models in the cache must be immutable and in their just-loaded state. Freeze it to enforce that
    this._loaded.set(model.id.toString(), model);
    return model;
  }

  /** Get the sub-model of the specified Element.
   * @param elementId The Element identifier.
   * @throws [[IModelError]]
   */
  public async getSubModel(modeledElementId: Id64 | Guid | Code): Promise<Model> {
    const modeledElement: Element = await this._iModel.elements.getElement(modeledElementId);
    if (modeledElement.id.equals(this._iModel.elements.rootSubjectId))
      return Promise.reject(new IModelError(IModelStatus.NotFound));

    return this.getModel(modeledElement.id);
  }

  /** The Id of the repository model. */
  public get repositoryModelId(): Id64 { return new Id64("0x1"); }
}

/** The collection of elements in an [[IModelDb]]. */
export class IModelDbElements {
  private _iModel: IModelDb;
  private _loaded: LRUMap<string, Element>;

  /** get the map of loaded elements */
  public get loaded() { return this._loaded; }

  /** @hidden */
  public constructor(iModel: IModelDb, maxElements: number = 2000) { this._iModel = iModel; this._loaded = new LRUMap<string, Element>(maxElements); }

  /** Private implementation details of getElement */
  private async _doGetElement(opts: ElementLoadParams): Promise<Element> {
    if (!this._iModel.iModelToken.isOpen)
      return Promise.reject(new IModelError(IModelStatus.NotOpen));

    // first see if the element is already in the local cache.
    if (opts.id) {
      const loaded = this._loaded.get(opts.id.toString());
      if (loaded)
        return loaded;
    }

    // Must go get the element from the iModel. Start by requesting the element's data.
    const {error, result: json} = await this._iModel.nativeDb.getElement(JSON.stringify(opts));
    if (error)
      return Promise.reject(new IModelError(error.status));

    const props = JSON.parse(json) as ElementProps;
    props.iModel = this._iModel;

    const entity = await ClassRegistry.createInstance(props);
    const el = entity as Element;
    assert(el instanceof Element);

    // We have created the element. Cache it before we return it.
    el.setPersistent(); // elements in the cache must be immutable and in their just-loaded state. Freeze it to enforce that
    this._loaded.set(el.id.toString(), el);
    return el;
  }

  /** Get an element by Id, FederationGuid, or Code
   * @throws [[IModelError]] if the element is not found.
   */
  public getElement(elementId: Id64 | Guid | Code): Promise<Element> {
    if (elementId instanceof Id64) return this._doGetElement({ id: elementId });
    if (elementId instanceof Guid) return this._doGetElement({ federationGuid: elementId.toString() });
    if (elementId instanceof Code) return this._doGetElement({ code: elementId });
    return Promise.reject(new IModelError(IModelStatus.BadArg));
  }

  /** Create a new element in memory.
   * @param elementProps The properties to use when creating the element.
   * @throws [[IModelError]] if there is a problem creating the element.
   */
  public async createElement(elementProps: ElementProps): Promise<Element> {
    const element: Element = await ClassRegistry.createInstance(elementProps) as Element;
    assert(element instanceof Element);
    return element;
  }

  /** Create a new element in memory.
   * @param elementProps The properties to use when creating the element.
   * @throws [[IModelError]] if there is a problem creating the element.
   */
  public createElementSync(elementProps: ElementProps): Element {
    const element: Element = ClassRegistry.createInstanceSync(elementProps) as Element;
    assert(element instanceof Element);
    return element;
  }

  /** Insert a new element.
   * @param el The data for the new element.
   * @returns The newly inserted element's Id.
   * @throws [[IModelError]] if unable to insert the element.
   */
<<<<<<< HEAD
  public async insertElement(el: Element): Promise<Id64> {
    if (!this._iModel.iModelToken.isOpen)
      return Promise.reject(new IModelError(IModelStatus.NotOpen));
=======
  public insertElement(el: Element): Id64 {
    if (!this._iModel.briefcaseKey)
      throw new IModelError(IModelStatus.NotOpen);
>>>>>>> dfa0fcfe

    if (el.isPersistent()) {
      assert(false); // you cannot insert a persistent element. call copyForEdit
      return new Id64();
    }
<<<<<<< HEAD

    // Note that inserting an element is always done synchronously. That is because of constraints
    // on the native code side. Nevertheless, we want the signature of this method to be
    // that of an asynchronous method, since it must run in the services tier and will be
    // asynchronous from a remote client's point of view in any case.
    const {error, result: json} = this._iModel.nativeDb.insertElementSync(JSON.stringify(el));
    if (error)
    return Promise.reject(new IModelError(error.status));

=======
    const json: string = BriefcaseManager.insertElement(this._iModel.briefcaseKey, JSON.stringify(el));
>>>>>>> dfa0fcfe
    return new Id64(JSON.parse(json).id);
  }

  /** Update an existing element.
   * @param el An editable copy of the element, containing the new/proposed data.
   * @throws [[IModelError]] if unable to update the element.
   */
  public async updateElement(el: Element): Promise<void> {
    if (!this._iModel.iModelToken.isOpen)
      return Promise.reject(new IModelError(IModelStatus.NotOpen));

    if (el.isPersistent()) {
      assert(false); // you cannot insert a persistent element. call copyForEdit
      return;
    }

    // Note that updating an element is always done synchronously. That is because of constraints
    // on the native code side. Nevertheless, we want the signature of this method to be
    // that of an asynchronous method, since it must run in the services tier and will be
    // asynchronous from a remote client's point of view in any case.
    const {error} = this._iModel.nativeDb.updateElementSync(JSON.stringify(el));
    if (error)
      return Promise.reject(new IModelError(error.status));

    // Discard from the cache, to make sure that the next fetch see the updated version.
    this._loaded.delete(el.id.toString());
  }

  /** Delete an existing element.
   * @param el The element to be deleted
   * @throws [[IModelError]]
   */
  public async deleteElement(el: Element): Promise<void> {
    if (!this._iModel.iModelToken.isOpen)
      return Promise.reject(new IModelError(IModelStatus.NotOpen));

    // Note that deleting an element is always done synchronously. That is because of constraints
    // on the native code side. Nevertheless, we want the signature of this method to be
    // that of an asynchronous method, since it must run in the services tier and will be
    // asynchronous from a remote client's point of view in any case.
    const {error} = this._iModel.nativeDb.deleteElementSync(el.id.toString());
    if (error)
      return Promise.reject(new IModelError(error.status));

    // Discard from the cache
    this._loaded.delete(el.id.toString());
  }

  /** Query for the child elements of the specified element.
   * @returns Returns an array of child element identifiers.
   * @throws [[IModelError]]
   */
  public async queryChildren(elementId: Id64): Promise<Id64[]> {
    const rows: any[] = await this._iModel.executeQuery("SELECT ECInstanceId as id FROM " + Element.sqlName + " WHERE Parent.Id=?", [elementId]);
    const childIds: Id64[] = [];
    for (const row of rows) {
      childIds.push(new Id64(row.id));
    }
    return Promise.resolve(childIds);
  }

  /** The Id of the root subject element. */
  public get rootSubjectId(): Id64 { return new Id64("0x1"); }

  /** Get the root subject element. */
  public getRootSubject(): Promise<Element> { return this.getElement(this.rootSubjectId); }

  /** Query for aspects rows (by aspect class name) associated with this element.
   * @throws [[IModelError]]
   */
  private async _queryAspects(elementId: Id64, aspectClassName: string): Promise<ElementAspect[]> {
    const name = aspectClassName.split(":");
    const rows: any[] = await this._iModel.executeQuery("SELECT * FROM [" + name[0] + "].[" + name[1] + "] WHERE Element.Id=?", [elementId]);
    if (rows.length === 0)
      return Promise.reject(new IModelError(IModelStatus.NotFound));

    const aspects: ElementAspect[] = [];
    for (const row of rows) {
      const aspectProps: ElementAspectProps = row; // start with everything that SELECT * returned
      aspectProps.classFullName = aspectClassName; // add in property required by EntityProps
      aspectProps.iModel = this._iModel; // add in property required by EntityProps
      aspectProps.element = elementId; // add in property required by ElementAspectProps
      aspectProps.classId = undefined; // clear property from SELECT * that we don't want in the final instance

      const entity = await ClassRegistry.createInstance(aspectProps);
      assert(entity instanceof ElementAspect);
      const aspect = entity as ElementAspect;
      aspect.setPersistent();
      aspects.push(aspect);
    }

    return aspects;
  }

  /** Get an ElementUniqueAspect instance (by class name) that is related to the specified element.
   * @throws [[IModelError]]
   */
  public async getUniqueAspect(elementId: Id64, aspectClassName: string): Promise<ElementUniqueAspect> {
    const aspects: ElementAspect[] = await this._queryAspects(elementId, aspectClassName);
    assert(aspects[0] instanceof ElementUniqueAspect);
    return aspects[0];
  }

  /** Get the ElementMultiAspect instances (by class name) that are related to the specified element.
   * @throws [[IModelError]]
   */
  public async getMultiAspects(elementId: Id64, aspectClassName: string): Promise<ElementMultiAspect[]> {
    const aspects: ElementAspect[] = await this._queryAspects(elementId, aspectClassName);
    return aspects;
  }
}<|MERGE_RESOLUTION|>--- conflicted
+++ resolved
@@ -5,7 +5,7 @@
 import { LRUMap } from "@bentley/bentleyjs-core/lib/LRUMap";
 import { OpenMode, DbResult } from "@bentley/bentleyjs-core/lib/BeSQLite";
 import { AccessToken } from "@bentley/imodeljs-clients";
-import { MetaDataRegistry, ClassRegistry } from "../ClassRegistry";
+import { ClassRegistry, MetaDataRegistry } from "../ClassRegistry";
 import { Code } from "../Code";
 import { Element, ElementLoadParams, ElementProps } from "../Element";
 import { ElementAspect, ElementAspectProps, ElementMultiAspect, ElementUniqueAspect } from "../ElementAspect";
@@ -111,15 +111,11 @@
 export class IModelDb extends IModel {
   public models: IModelDbModels;
   public elements: IModelDbElements;
-<<<<<<< HEAD
-  public nativeDb: any;
-  private _classMetaDataRegistry: MetaDataRegistry;
-=======
   private statementCache: ECSqlStatementCache = new ECSqlStatementCache();
   private _maxStatementCacheCount = 20;
-  private static _openDbMap: Map<string, IModelDb> = new Map<string, IModelDb>();
+  public nativeDb: any;
   private _codeSpecs: CodeSpecs;
->>>>>>> dfa0fcfe
+  private _classMetaDataRegistry: MetaDataRegistry;
 
   public constructor(iModelToken: IModelToken, nativeDb: any) {
     super(iModelToken);
@@ -142,16 +138,6 @@
    */
   public static async openStandalone(fileName: string, openMode: OpenMode = OpenMode.ReadWrite): Promise<IModelDb> {
     return await BriefcaseManager.openStandalone(fileName, openMode);
-  }
-
-  /**
-   * Prepare an ECSql statement.
-   * @param ecsql The ECSql statement to prepare
-   */
-  public prepareECSqlStatement(ecsql: string): ECSqlStatement {
-    if (!this.briefcaseKey)
-      throw new IModelError(IModelStatus.NotOpen);
-    return BriefcaseManager.prepareECSqlStatement(this.briefcaseKey!, ecsql);
   }
 
   /**
@@ -225,12 +211,8 @@
 
   /** Close this iModel, if it is currently open */
   public closeStandalone() {
-<<<<<<< HEAD
+    this.clearStatementCacheOnClose();
     if (!this.iModelToken)
-=======
-    this.clearStatementCacheOnClose();
-    if (!this.briefcaseKey)
->>>>>>> dfa0fcfe
       return;
 
     this.nativeDb.closeDgnDb();
@@ -241,9 +223,11 @@
 
   /** Commit pending changes to this iModel */
   public saveChanges() {
-    if (!this.briefcaseKey)
+    if (!this.iModelToken)
       throw new IModelError(DbResult.BE_SQLITE_ERROR);
-    BriefcaseManager.saveChanges(this.briefcaseKey);
+    const stat = this.nativeDb.saveChanges();
+    if (DbResult.BE_SQLITE_OK !== stat)
+      throw new IModelError(stat);
   }
 
   /** Open an iModel from the iModelHub */
@@ -253,12 +237,8 @@
 
   /** Close this iModel, if it is currently open. */
   public async close(accessToken: AccessToken, keepBriefcase: KeepBriefcase = KeepBriefcase.Yes): Promise<void> {
-<<<<<<< HEAD
+    this.clearStatementCacheOnClose();
     if (!this.iModelToken.isOpen)
-=======
-    this.clearStatementCacheOnClose();
-    if (!this.briefcaseKey)
->>>>>>> dfa0fcfe
       return;
 
     // todo: consider removing this
@@ -281,85 +261,68 @@
     return iModel;
   }
 
-<<<<<<< HEAD
-  /** @deprecated */
-  public async getElementPropertiesForDisplay(elementId: string): Promise<string> {
-    if (!this.iModelToken.isOpen)
-      return Promise.reject(new IModelError(IModelStatus.NotOpen));
-
-    const {error, result: json} = await this.nativeDb.getElementPropertiesForDisplay(elementId);
-    if (error)
-    return Promise.reject(new IModelError(error.status));
-
-    return json;
-  }
-
-  /** Prepare an ECSql statement.
-   * @param sql The ECSql statement to prepare
-   */
-  public prepareECSqlStatement(ecsql: string): ECSqlStatement {
-    if (!this.iModelToken.isOpen)
-      throw new IModelError(IModelStatus.NotOpen);
-
-    const s = new ECSqlStatement();
-    s.prepare(this.nativeDb, ecsql);
-    return s;
-  }
-
-  /** Execute a query against this iModel
-   * @param ecsql The ECSql statement to execute
-   * @returns all rows in JSON syntax or the empty string if nothing was selected
-   * @throws [[IModelError]] If the statement is invalid
-   */
-  public async executeQuery(ecsql: string): Promise<string> {
-    if (!this.iModelToken.isOpen)
-      return Promise.reject(new IModelError(IModelStatus.NotOpen));
-
-    const { error, result: json } = await this.nativeDb.executeQuery(ecsql);
-    if (error)
-      return Promise.reject(new IModelError(error.status));
-
-    return json!;
-  }
-
-  /** Get the meta data for the specified class defined in imodel iModel, blocking until the result is returned.
-   * @param schemaName The name of the schema
-   * @param className The name of the class
-   * @returns On success, the BentleyReturn result property will be the class meta data in JSON format.
-   */
-  public getECClassMetaDataSync(schemaName: string, className: string): string {
-    if (!this.iModelToken.isOpen)
-      throw new IModelError(IModelStatus.NotOpen);
-
-    const { error, result: json } = this.nativeDb.getECClassMetaDataSync(schemaName, className);
-    if (error)
-      throw new IModelError(error.status);
-
-    return json;
-  }
-
-  /** Get the meta data for the specified class defined in imodel iModel (asynchronously).
-   * @param schemaName The name of the schema
-   * @param className The name of the class
-   * @returns The class meta data in JSON format.
-   * @throws [[IModelError]]
-   */
-  public async getECClassMetaData(schemaName: string, className: string): Promise<string> {
-    if (!this.iModelToken.isOpen)
-      return Promise.reject(new IModelError(IModelStatus.NotOpen));
-
-    const { error, result: json } = await this.nativeDb.getECClassMetaData(schemaName, className);
-    if (error)
-      return Promise.reject(new IModelError(error.status));
-
-    return json;
-=======
   /** Get access to the CodeSpecs in this IModel */
   public get codeSpecs(): CodeSpecs {
     if (this._codeSpecs === undefined)
       this._codeSpecs = new CodeSpecs(this);
     return this._codeSpecs;
->>>>>>> dfa0fcfe
+  }
+
+  /** @deprecated */
+  public async getElementPropertiesForDisplay(elementId: string): Promise<string> {
+    if (!this.iModelToken.isOpen)
+      return Promise.reject(new IModelError(IModelStatus.NotOpen));
+
+    const {error, result: json} = await this.nativeDb.getElementPropertiesForDisplay(elementId);
+    if (error)
+    return Promise.reject(new IModelError(error.status));
+
+    return json;
+  }
+
+  /** Prepare an ECSql statement.
+   * @param sql The ECSql statement to prepare
+   */
+  public prepareECSqlStatement(ecsql: string): ECSqlStatement {
+    if (!this.iModelToken.isOpen)
+      throw new IModelError(IModelStatus.NotOpen);
+
+    const s = new ECSqlStatement();
+    s.prepare(this.nativeDb, ecsql);
+    return s;
+  }
+
+  /** Get the meta data for the specified class defined in imodel iModel, blocking until the result is returned.
+   * @param schemaName The name of the schema
+   * @param className The name of the class
+   * @returns On success, the BentleyReturn result property will be the class meta data in JSON format.
+   */
+  public getECClassMetaDataSync(schemaName: string, className: string): string {
+    if (!this.iModelToken.isOpen)
+      throw new IModelError(IModelStatus.NotOpen);
+
+    const { error, result: json } = this.nativeDb.getECClassMetaDataSync(schemaName, className);
+    if (error)
+      throw new IModelError(error.status);
+
+    return json;
+  }
+
+  /** Get the meta data for the specified class defined in imodel iModel (asynchronously).
+   * @param schemaName The name of the schema
+   * @param className The name of the class
+   * @returns The class meta data in JSON format.
+   * @throws [[IModelError]]
+   */
+  public async getECClassMetaData(schemaName: string, className: string): Promise<string> {
+    if (!this.iModelToken.isOpen)
+      return Promise.reject(new IModelError(IModelStatus.NotOpen));
+
+    const { error, result: json } = await this.nativeDb.getECClassMetaData(schemaName, className);
+    if (error)
+      return Promise.reject(new IModelError(error.status));
+
+    return json;
   }
 
 }
@@ -494,21 +457,14 @@
    * @returns The newly inserted element's Id.
    * @throws [[IModelError]] if unable to insert the element.
    */
-<<<<<<< HEAD
-  public async insertElement(el: Element): Promise<Id64> {
+  public insertElement(el: Element): Id64 {
     if (!this._iModel.iModelToken.isOpen)
-      return Promise.reject(new IModelError(IModelStatus.NotOpen));
-=======
-  public insertElement(el: Element): Id64 {
-    if (!this._iModel.briefcaseKey)
       throw new IModelError(IModelStatus.NotOpen);
->>>>>>> dfa0fcfe
 
     if (el.isPersistent()) {
       assert(false); // you cannot insert a persistent element. call copyForEdit
       return new Id64();
     }
-<<<<<<< HEAD
 
     // Note that inserting an element is always done synchronously. That is because of constraints
     // on the native code side. Nevertheless, we want the signature of this method to be
@@ -516,11 +472,8 @@
     // asynchronous from a remote client's point of view in any case.
     const {error, result: json} = this._iModel.nativeDb.insertElementSync(JSON.stringify(el));
     if (error)
-    return Promise.reject(new IModelError(error.status));
-
-=======
-    const json: string = BriefcaseManager.insertElement(this._iModel.briefcaseKey, JSON.stringify(el));
->>>>>>> dfa0fcfe
+      throw new IModelError(error.status);
+
     return new Id64(JSON.parse(json).id);
   }
 
