--- conflicted
+++ resolved
@@ -1,4 +1,3 @@
-<<<<<<< HEAD
 /*---------------------------------------------------------------------------------------------
 |  $Copyright: (c) 2017 Bentley Systems, Incorporated. All rights reserved. $
  *--------------------------------------------------------------------------------------------*/
@@ -14,7 +13,6 @@
 
 // tslint:disable:variable-name
 // tslint:disable:no-conditional-assignment
-// tslint:disable:no-empty
 
 export const enum SnapMode {
   Invalid = -1,
@@ -204,12 +202,12 @@
   public m_elemTopo?: ElemTopology; // details about the topology of the element.
   public m_hitDescription: string;
   public m_subSelectionMode = SubSelectionMode.None; // segment hilite/flash mode.
-  public constructor(public m_viewport: Viewport, public m_sheetViewport: Viewport | undefined, public m_elementId: Id64, public m_testPoint: Point3d, public m_locateSource: HitSource, public m_geomDetail: GeomDetail) { }
+  public constructor(public m_viewport: Viewport, public m_sheetViewport: Viewport | undefined, public m_elementId: Id64 | undefined, public m_testPoint: Point3d, public m_locateSource: HitSource, public m_geomDetail: GeomDetail) { }
 
   public isSnapDetail(): this is SnapDetail { return false; }
   public getHitType(): HitDetailType { return HitDetailType.Hit; }
   public isSameHit(otherHit?: HitDetail): boolean {
-    if (!otherHit || this.m_elementId.equals(otherHit.m_elementId)) return false;
+    if (!otherHit || Id64.areEqual(this.m_elementId, otherHit.m_elementId)) return false;
     if (!this.m_elemTopo && !otherHit.m_elemTopo) return true;
     if (this.m_elemTopo && !otherHit.m_elemTopo) return false;
     return this.m_elemTopo!.isEqual(otherHit.m_elemTopo!);
@@ -315,7 +313,7 @@
     // walk backwards through list so we don't have to worry about what happens on remove
     for (let i = this.size() - 1; i >= 0; i--) {
       const thisHit = this.hits[i];
-      if (thisHit && element.equals(thisHit.m_elementId))
+      if (thisHit && Id64.areEqual(element, thisHit.m_elementId))
         removedOne = true;
       this.removeHit(i);
     }
@@ -470,477 +468,4 @@
     else
       this.hits.splice(i, 0, hit);
   }
-}
-=======
-/*---------------------------------------------------------------------------------------------
-|  $Copyright: (c) 2017 Bentley Systems, Incorporated. All rights reserved. $
- *--------------------------------------------------------------------------------------------*/
-import { Point3d, Vector3d, Point2d } from "@bentley/geometry-core/lib/PointVector";
-import { CurvePrimitive } from "@bentley/geometry-core/lib/curve/CurvePrimitive";
-import { Id64 } from "@bentley/bentleyjs-core/lib/Id";
-import { Viewport } from "./Viewport";
-import { DecorateContext } from "./ViewContext";
-import { RenderMode } from "../common/Render";
-import { Geometry } from "@bentley/geometry-core/lib/Geometry";
-import { Point4d } from "@bentley/geometry-core/lib/numerics/Geometry4d";
-import { Sprite } from "./Sprites";
-
-// tslint:disable:variable-name
-// tslint:disable:no-conditional-assignment
-
-export const enum SnapMode {
-  Invalid = -1,
-  First = 0,
-  None = 0,
-  Nearest = 1,
-  NearestKeypoint = 1 << 1,
-  MidPoint = 1 << 2,
-  Center = 1 << 3,
-  Origin = 1 << 4,
-  Bisector = 1 << 5,
-  Intersection = 1 << 6,
-  Tangency = 1 << 7,
-  TangentPoint = 1 << 8,
-  Perpendicular = 1 << 9,
-  PerpendicularPoint = 1 << 10,
-  Parallel = 1 << 11,
-  Multi3 = 1 << 12,
-  PointOn = 1 << 13,
-  Multi1 = 1 << 14,
-  Multi2 = 1 << 15,
-  MultiSnaps = (Multi1 | Multi2 | Multi3),
-  AllOrdinary = (Nearest | NearestKeypoint | MidPoint | Center | Origin | Bisector | Intersection | MultiSnaps),
-  AllConstraint = (Tangency | TangentPoint | Perpendicular | PerpendicularPoint | Parallel | PointOn),
-  IntersectionCandidate = (Intersection | Nearest),
-  NumSnapModes = 16,
-}
-
-export const enum SnapHeat {
-  None = 0,
-  NotInRange = 1,   // "of interest", but out of range
-  InRange = 2,
-}
-
-export const enum KeypointType {
-  Nearest = 0,
-  Keypoint = 1,
-  Midpoint = 2,
-  Center = 3,
-  Origin = 4,
-  Bisector = 5,
-  Intersection = 6,
-  Tangent = 7,
-  TangentPoint = 8,
-  Perpendicular = 9,
-  PerpendicularPoint = 10,
-  Parallel = 11,
-  Point = 12,
-  PointOn = 13,
-  Unknown = 14,
-  Custom = 15,
-}
-
-export const enum SubSelectionMode {
-  /** Select entire element - No sub-selection */
-  None = 0,
-  /** Select single DgnGeometryPart */
-  Part = 1,
-  /** Select single GeometricPrimitive */
-  Primitive = 2,
-  /** Select single ICurvePrimitive/line string segment of open paths, and planar regions. */
-  Segment = 3,
-}
-
-/*  Lower numbers are "better" (more important) Hits than ones with higher numbers. */
-export const enum HitPriority {
-  Highest = 0,
-  Vertex = 300,
-  Origin = 400,
-  Edge = 400,
-  TextBox = 500,
-  Region = 550,
-  Interior = 600,
-}
-
-/** The procedure that generated this Hit. */
-export const enum HitSource {
-  None = 0,
-  FromUser = 1,
-  MotionLocate = 2,
-  AccuSnap = 3,
-  TentativeSnap = 4,
-  DataPoint = 5,
-  Application = 6,
-  EditAction = 7,
-  EditActionSS = 8,
-}
-
-/**
- * What was being tested to generate this hit. This is not the element or
- * GeometricPrimitive that generated the Hit, it's an indication of whether it's an
- * edge or interior hit.
- */
-export const enum HitGeomType {
-  None = 0,
-  Point = 1,
-  Segment = 2,
-  Curve = 3,
-  Arc = 4,
-  Surface = 5,
-}
-
-/** Indicates whether the GeometricPrimitive that generated the hit was a wire, surface, or solid. */
-export const enum HitParentGeomType {
-  None = 0,
-  Wire = 1,
-  Sheet = 2,
-  Solid = 3,
-  Mesh = 4,
-  Text = 5,
-}
-
-/** Hit detail source can be used to tell what display operation generated the geometry */
-export const enum HitDetailSource {
-  None = 0,
-  LineStyle = 1,
-  Pattern = 1 << 1,
-  Thickness = 1 << 2,
-  PointCloud = 1 << 3,
-  Sprite = 1 << 4,
-}
-
-export interface ElemTopology {
-  /** Create a deep copy of this object. */
-  clone(): ElemTopology;
-
-  /** Compare objects and return true if they should be considered the same. */
-  isEqual(other: ElemTopology): boolean;
-
-  //   //! Return GeometrySource to handle requests related to transient geometry (like locate) where we don't have an DgnElement.
-  //   toGeometrySource(): GeometrySource;
-  // //! Return IEditManipulator for interacting with transient geometry.
-  // //! @note Implementor is expected to check hit.GetDgnDb().IsReadonly().
-  // virtual IEditManipulatorPtr _GetTransientManipulator(HitDetailCR) const { return nullptr;}
-}
-
-export class GeomDetail {
-  public m_primitive?: CurvePrimitive;         // curve primitive for hit (world coordinates).
-  public readonly m_closePoint = new Point3d(); // the closest point on geometry (world coordinates).
-  public readonly m_normal = new Vector3d();  // surface hit normal (world coordinates).
-  public m_parentType = HitParentGeomType.None;     // type of parent geometry.
-  public m_geomType = HitGeomType.None;             // type of hit geometry (edge or interior).
-  public m_detailSource = HitDetailSource.None;     // mask of HitDetailSource values.
-  public m_hitPriority = HitPriority.Highest;          // Relative priority of hit.
-  public m_nonSnappable = false;             // non-snappable detail, ex. pattern or line style.
-  public m_viewDist = 0;                  // xy distance to hit (view coordinates).
-  public m_viewZ = 0;                     // z distance to hit (view coordinates).
-  public m_geomId?: Id64;                      // id of geometric primitive that generated this hit
-
-  public clone(): GeomDetail {
-    const other = new GeomDetail();
-    other.setFrom(this);
-    return other;
-  }
-  public setFrom(other: GeomDetail): void {
-    other.m_primitive = this.m_primitive;
-    other.m_closePoint.setFrom(this.m_closePoint);
-    other.m_normal.setFrom(this.m_normal);
-    other.m_parentType = this.m_parentType;
-    other.m_geomType = this.m_geomType;
-    other.m_detailSource = this.m_detailSource;
-    other.m_hitPriority = this.m_hitPriority;
-    other.m_nonSnappable = this.m_nonSnappable;
-    other.m_viewDist = this.m_viewDist;
-    other.m_viewZ = this.m_viewZ;
-    other.m_geomId = this.m_geomId;
-  }
-  public isValidSurfaceHit(): boolean { return (HitGeomType.Surface === this.m_geomType && 0.0 !== this.m_normal.magnitude()); }
-  public isValidEdgeHit(): boolean {
-    switch (this.m_geomType) {
-      case HitGeomType.Segment:
-      case HitGeomType.Curve:
-      case HitGeomType.Arc:
-        return true;
-    }
-    return false;
-  }
-}
-
-export const enum HitDetailType {
-  Hit = 1,
-  Snap = 2,
-  Intersection = 3,
-}
-
-export class HitDetail {
-  public m_elemTopo?: ElemTopology; // details about the topology of the element.
-  public m_hitDescription: string;
-  public m_subSelectionMode = SubSelectionMode.None; // segment hilite/flash mode.
-  public constructor(public m_viewport: Viewport, public m_sheetViewport: Viewport | undefined, public m_elementId: Id64 | undefined, public m_testPoint: Point3d, public m_locateSource: HitSource, public m_geomDetail: GeomDetail) { }
-
-  public isSnapDetail(): this is SnapDetail { return false; }
-  public getHitType(): HitDetailType { return HitDetailType.Hit; }
-  public isSameHit(otherHit?: HitDetail): boolean {
-    if (!otherHit || Id64.areEqual(this.m_elementId, otherHit.m_elementId)) return false;
-    if (!this.m_elemTopo && !otherHit.m_elemTopo) return true;
-    if (this.m_elemTopo && !otherHit.m_elemTopo) return false;
-    return this.m_elemTopo!.isEqual(otherHit.m_elemTopo!);
-  }
-  public draw(context: DecorateContext): void { context.drawHit(this); }
-  public getHitPoint(): Point3d { return this.m_geomDetail.m_closePoint; }
-}
-
-export class SnapDetail extends HitDetail {
-  public m_heat = SnapHeat.None;
-  public readonly m_screenPt = new Point2d();
-  public m_divisor: number;
-  public m_sprite?: Sprite;
-  public m_snapMode: SnapMode;            // snap mode currently associated with this snap
-  public m_originalSnapMode: SnapMode;    // snap mode used when snap was created, before constraint override was applied
-  public m_minScreenDist: number;         // minimum distance to element in screen coordinates.
-  public readonly m_snapPoint: Point3d;   // hitpoint adjusted by snap
-  public readonly m_adjustedPt: Point3d;  // sometimes accusnap adjusts the point after the snap.
-  public m_customKeypointSize = 0;
-  public m_customKeypointData?: any;
-  public m_allowAssociations = true;
-
-  public constructor(from: HitDetail) {
-    super(from.m_viewport, from.m_sheetViewport, from.m_elementId, from.m_testPoint, from.m_locateSource, from.m_geomDetail);
-    this.m_snapPoint = this.m_geomDetail.m_closePoint.clone();
-    this.m_adjustedPt = this.m_snapPoint.clone();
-    this.m_snapMode = this.m_originalSnapMode = SnapMode.First;
-
-    if (from.isSnapDetail()) {
-      this.m_minScreenDist = from.m_minScreenDist;
-    } else {
-      this.m_minScreenDist = this.m_geomDetail.m_viewDist;
-      this.m_geomDetail.m_viewDist = 0.0;
-    }
-  }
-
-  public isSnapDetail(): this is SnapDetail { return true; }
-  public getAdjustedPoint() { return this.m_adjustedPt; }
-  public isHot(): boolean { return this.m_heat !== SnapHeat.None; }
-  public isPointOnCurve(): boolean { return this.m_heat === SnapHeat.InRange; }
-  public getHitType(): HitDetailType { return HitDetailType.Snap; }
-  public getHitPoint(): Point3d { return this.isHot() ? this.m_snapPoint : super.getHitPoint(); }
-}
-
-export class IntersectDetail extends SnapDetail {
-  public secondHit?: HitDetail;
-}
-
-/**
- * The result of a "locate" is a sorted list of objects that satisfied the search criteria (a HitList). Earlier hits in the list
- *  are somehow "better" than those later on.
- */
-export class HitList {
-  public hits: HitDetail[];
-  public m_currHit: number;
-  public size(): number { return this.hits.length; }
-  public clear(): void { this.hits.length = 0; }
-  public empty(): void { this.clear(); this.resetCurrentHit(); }
-  public resetCurrentHit(): void { this.m_currHit = -1; }
-
-  /**
-   * get a hit from a particular index into a HitList
-   * return       the requested hit from the HitList or undefined
-   */
-  public getHit(hitNum: number): HitDetail | undefined {
-    if (hitNum < 0) hitNum = this.size() - 1;
-    return (hitNum >= this.size()) ? undefined : this.hits[hitNum];
-  }
-  public setHit(i: number, p: HitDetail | undefined): void {
-    if (i < 0 || i >= this.size())
-      return;
-    this.hits[i] = p!;
-  }
-
-  public dropNulls(): void {
-    const hits = this.hits;
-    this.hits = [];
-    for (const hit of hits)
-      this.hits.push(hit);
-  }
-
-  public getCurrentHit(): HitDetail | undefined { return -1 === this.m_currHit ? undefined : this.getHit(this.m_currHit); }
-  public getNextHit(): HitDetail | undefined { this.m_currHit++; return this.getCurrentHit(); }
-
-  /** remove a hit in the list. */
-  public removeHit(hitNum: number) {
-    if (hitNum < 0)                     // *** NEEDS WORK: The old ObjectArray used to support -1 == END
-      hitNum = this.size() - 1;
-
-    if (hitNum >= this.m_currHit)
-      this.m_currHit = -1;
-
-    if (hitNum >= this.size())        // Locate calls GetNextHit, which increments m_currHit, until it goes beyond the end of size of the array.
-      return;                         // Then Reset call RemoteCurrentHit, which passes in m_currHit. When it's out of range, we do nothing.
-
-    this.hits.splice(hitNum, 1);
-  }
-
-  /** search through list and remove any hits that contain a specified element id. */
-  public removeHitsFrom(element: Id64): boolean {
-    let removedOne = false;
-
-    // walk backwards through list so we don't have to worry about what happens on remove
-    for (let i = this.size() - 1; i >= 0; i--) {
-      const thisHit = this.hits[i];
-      if (thisHit && Id64.areEqual(element, thisHit.m_elementId))
-        removedOne = true;
-      this.removeHit(i);
-    }
-    return removedOne;
-  }
-
-  private static s_tooCloseTolerance = 1.0e-10;
-  private static doZCompareOfSurfaceAndEdge(oHitSurf: HitDetail, oHitEdge: HitDetail): number {
-    const origin = oHitSurf.m_geomDetail.m_closePoint;
-    const normal = oHitSurf.m_geomDetail.m_normal;
-    const homogeneousPlane = Point4d.createFromPointAndWeight(normal, -normal.dotProduct(origin));
-    const worldToViewMap = oHitSurf.m_viewport.rootToView;
-    const eyePointWorld = worldToViewMap.transform1Ref().columnZ();
-    const testPointWorld = oHitEdge.m_geomDetail.m_closePoint;
-    const a0 = homogeneousPlane.dotProduct(eyePointWorld);
-    const a1 = homogeneousPlane.dotProductXYZW(testPointWorld.x, testPointWorld.y, testPointWorld.z, 1.0);
-    const tol = HitList.s_tooCloseTolerance * (1.0 + Math.abs(a0) + Math.abs(a1) + Math.abs(homogeneousPlane.w));
-    return (Math.abs(a1) < tol) ? 0 : ((a0 * a1 > 0) ? 1 : -1);
-  }
-
-  private static doZCompare(oHit1: HitDetail, oHit2: HitDetail): number {
-    const z1 = oHit1.m_geomDetail.m_viewZ;
-    const z2 = oHit2.m_geomDetail.m_viewZ;
-
-    // For 2d hits z reflects display priority which should be checked before locate priority, etc. when a fill/surface hit is involved...
-    if (!oHit1.m_viewport.view.is3d()) {
-      // screen z values are sorted descending
-      if (z2 < z1) return -1;
-      if (z2 > z1) return 1;
-      return 0;
-    }
-
-    // Point clouds already output only a single best z for a screen location...only compare using screen distance, not z...
-    if (HitDetailSource.PointCloud === oHit1.m_geomDetail.m_detailSource && HitDetailSource.PointCloud === oHit2.m_geomDetail.m_detailSource)
-      return 0;
-
-    // Always prioritize sprites (ex. HUD markers) over surface hits...
-    if (HitDetailSource.Sprite === oHit1.m_geomDetail.m_detailSource || HitDetailSource.Sprite === oHit2.m_geomDetail.m_detailSource)
-      return 0;
-
-    const normal1 = oHit1.m_geomDetail.m_normal;
-    const normal2 = oHit2.m_geomDetail.m_normal;
-
-    // NOTE: Only surfaces display hidden edges...NEEDSWORK: Nothing is hidden by transparent display style (RenderMode::SmoothShade)...
-    const flags1 = oHit1.m_viewport.view.displayStyle.viewFlags;
-    const flags2 = oHit2.m_viewport.view.displayStyle.viewFlags;
-    const hiddenEdgesVisible = flags1.hiddenEdgesVisible();
-    const isObscurableWireHit1 = (RenderMode.Wireframe !== flags1.renderMode && HitParentGeomType.Wire === oHit1.m_geomDetail.m_parentType);
-    const isObscurableWireHit2 = (RenderMode.Wireframe !== flags2.renderMode && HitParentGeomType.Wire === oHit2.m_geomDetail.m_parentType);
-
-    const mag1 = normal1.magnitude();
-    const mag2 = normal2.magnitude();
-    if (0.0 !== mag1 && 0.0 !== mag2) {
-      // Both surface hits...if close let other criteria determine order...
-      if (Geometry.isDistanceWithinTol(z1 - z2, HitList.s_tooCloseTolerance))
-        return 0;
-    } else if (0.0 !== mag1) {
-      // 1st is surface hit...project 2nd hit into plane defined by surface normal...
-      const compareResult = (hiddenEdgesVisible && !isObscurableWireHit2) ? 1 : HitList.doZCompareOfSurfaceAndEdge(oHit1, oHit2);
-      return (0 === compareResult ? 0 : compareResult);
-    }
-    if (0.0 !== mag2) {
-      // 2nd is surface hit...project 1st hit into plane defined by surface normal...
-      const compareResult = (hiddenEdgesVisible && !isObscurableWireHit1) ? 1 : HitList.doZCompareOfSurfaceAndEdge(oHit2, oHit1);
-      return (0 === compareResult ? 0 : -compareResult);
-    }
-    // else {
-    //   // NOTE: I don't believe this case currently exists...silhouette hits are only created for cones/spheres and always have a curve primitive...
-    //   bool isSilhouetteHit1 = (HitGeomType:: Surface == oHit1.GetGeomDetail().GetGeomType() && NULL == oHit1.GetGeomDetail().GetCurvePrimitive());
-    //   bool isSilhouetteHit2 = (HitGeomType:: Surface == oHit2.GetGeomDetail().GetGeomType() && NULL == oHit2.GetGeomDetail().GetCurvePrimitive());
-
-    //   // NOTE: Likely silhouette hit, make sure it always loses to a real edge hit...
-    //   if (isSilhouetteHit1 && !isSilhouetteHit2)
-    //     return 1;
-    //   if (isSilhouetteHit2 && !isSilhouetteHit1)
-    //     return -1;
-    //   if (DoubleOps:: WithinTolerance(z1, z2, s_tooCloseTolerance))
-    //   return 0; // Both silhouette or real edge hits...if close let other criteria determine order...
-    // }
-
-    // screen z values are sorted descending
-    return (z2 < z1) ? -1 : (z2 > z1) ? 1 : 0;
-  }
-
-  private static tenthOfPixel(inValue: number): number { return Math.floor((inValue * 10.0) + 0.5) / 10.0; }
-  /**
-   * compare two hits for insertion into list. Hits are compared by calling getLocatePriority() and then getLocateDistance() on each.
-   */
-  public compare(oHit1: HitDetail | undefined, oHit2: HitDetail | undefined, comparePriority: boolean, compareZ: boolean): number {
-    if (!oHit1 || !oHit2)
-      return 0;
-
-    if (compareZ) {
-      const zCompareValue = HitList.doZCompare(oHit1, oHit2);
-      if (0 !== zCompareValue)
-        return zCompareValue;
-    }
-
-    if (comparePriority) {
-      const p1 = oHit1.m_geomDetail.m_hitPriority;
-      const p2 = oHit2.m_geomDetail.m_hitPriority;
-      if (p2 < p1) return -1;
-      if (p2 > p1) return 1;
-    }
-
-    const dist1 = HitList.tenthOfPixel(oHit1.m_geomDetail.m_viewDist);
-    const dist2 = HitList.tenthOfPixel(oHit2.m_geomDetail.m_viewDist);
-    if (dist2 < dist1) return -1;
-    if (dist2 > dist1) return 1;
-
-    // Linestyle/pattern/thickness hits have lower priority...
-    const source1 = oHit1.m_geomDetail.m_detailSource;
-    const source2 = oHit2.m_geomDetail.m_detailSource;
-    return (source2 < source1) ? -1 : (source2 > source1) ? 1 : 0;
-  }
-
-  /**
-   * Add a new hit to the list. Hits are sorted according to their priority and distance.
-   */
-  public addHit(newHit: HitDetail, _allowDuplicates: boolean, comparePriority: boolean): number {
-    if (this.size() === 0) {
-      this.hits.push(newHit);
-      return 0;
-    }
-
-    // NOTE: Starting from the end ensures that all edge hits will get compared against surface hits to properly
-    //       determine their visibility. With a forward iterator, an edge hit could end up being chosen that is obscured
-    //       if it is closer to the eye than an un-obscured edge hit.
-    let index = this.size() - 1;
-    for (; index >= 0; --index) {
-      const comparison = this.compare(this.hits[index], newHit, comparePriority, true);
-      if (comparison >= 0)
-        continue;
-      break;
-    }
-
-    this.hits.splice(index, 0, newHit);
-    return index;
-  }
-
-  public removeCurrentHit() { this.removeHit(this.m_currHit); }
-  public setCurrentHit(hit: HitDetail): void {
-    this.resetCurrentHit();
-    for (let thisHit; undefined !== (thisHit = this.getNextHit());) {
-      if (thisHit === hit)
-        return;
-    }
-  }
-  public insert(i: number, hit: HitDetail): void {
-    if (i < 0 || i >= this.size())
-      this.hits.push(hit);
-    else
-      this.hits.splice(i, 0, hit);
-  }
-}
->>>>>>> dc8ec3c8
+}