{
  "name": "@itwin/core-common",
  "version": "4.9.0-dev.22",
  "description": "iTwin.js components common to frontend and backend",
  "main": "lib/cjs/core-common.js",
  "module": "lib/esm/core-common.js",
  "typings": "lib/cjs/core-common",
  "license": "MIT",
  "scripts": {
    "build": "npm run -s build:cjs && npm run -s build:esm",
    "build:cjs": "tsc 1>&2 --outDir lib/cjs",
    "build:esm": "tsc 1>&2 --module ES2020 --outDir lib/esm",
    "clean": "rimraf lib .rush/temp/package-deps*.json",
    "docs": "betools docs --includes=../../generated-docs/extract --json=../../generated-docs/core/core-common/file.json --tsIndexFile=./core-common.ts --onlyJson",
    "extract-api": "betools extract-api --entry=core-common && npm run extract-extension-api",
    "extract-extension-api": "eslint --no-inline-config -c extraction.eslint.config.js  \"./src/**/*.ts\" 1>&2",
    "lint": "eslint -f visualstudio \"./src/**/*.ts\" 1>&2",
    "lint-fix": "eslint --fix -f visualstudio \"./src/**/*.ts\" 1>&2",
    "test": "vitest --run --dir=src",
    "cover": "nyc npm -s test"
  },
  "repository": {
    "type": "git",
    "url": "https://github.com/iTwin/itwinjs-core.git",
    "directory": "core/common"
  },
  "keywords": [
    "Bentley",
    "BIM",
    "iModel",
    "digital-twin",
    "iTwin"
  ],
  "author": {
    "name": "Bentley Systems, Inc.",
    "url": "http://www.bentley.com"
  },
  "dependencies": {
    "flatbuffers": "~1.12.0",
    "js-base64": "^3.6.1"
  },
  "peerDependencies": {
    "@itwin/core-bentley": "workspace:^4.9.0-dev.22",
    "@itwin/core-geometry": "workspace:^4.9.0-dev.22"
  },
  "devDependencies": {
    "@itwin/build-tools": "workspace:*",
    "@itwin/core-bentley": "workspace:*",
    "@itwin/core-geometry": "workspace:*",
    "@itwin/eslint-plugin": "^4.0.2",
<<<<<<< HEAD
    "@itwin/object-storage-core": "^2.2.2",
=======
    "@itwin/object-storage-core": "^2.2.5",
    "@types/chai": "4.3.1",
>>>>>>> e4fd0f09
    "@types/flatbuffers": "~1.10.0",
    "@types/node": "~18.16.20",
    "eslint": "^8.56.0",
    "nyc": "^15.1.0",
    "rimraf": "^3.0.2",
    "typescript": "~5.3.3",
    "vitest": "^1.6.0"
  },
  "nyc": {
    "extends": "./node_modules/@itwin/build-tools/.nycrc",
    "all": true
  }
}<|MERGE_RESOLUTION|>--- conflicted
+++ resolved
@@ -48,12 +48,8 @@
     "@itwin/core-bentley": "workspace:*",
     "@itwin/core-geometry": "workspace:*",
     "@itwin/eslint-plugin": "^4.0.2",
-<<<<<<< HEAD
-    "@itwin/object-storage-core": "^2.2.2",
-=======
     "@itwin/object-storage-core": "^2.2.5",
     "@types/chai": "4.3.1",
->>>>>>> e4fd0f09
     "@types/flatbuffers": "~1.10.0",
     "@types/node": "~18.16.20",
     "eslint": "^8.56.0",
