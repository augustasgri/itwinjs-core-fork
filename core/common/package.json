{
  "name": "@itwin/core-common",
<<<<<<< HEAD
  "version": "5.0.0-dev.80",
=======
  "version": "5.0.0-dev.81",
>>>>>>> 6cbef41a
  "description": "iTwin.js components common to frontend and backend",
  "main": "lib/cjs/core-common.js",
  "module": "lib/esm/core-common.js",
  "typings": "lib/cjs/core-common",
  "license": "MIT",
  "scripts": {
    "build": "npm run -s build:cjs && npm run -s build:esm",
    "build:cjs": "tsc 1>&2 --outDir lib/cjs",
    "build:esm": "tsc 1>&2 --module ES2022 --outDir lib/esm",
    "clean": "rimraf lib .rush/temp/package-deps*.json",
    "docs": "betools docs --json=../../generated-docs/core/core-common/file.json --tsIndexFile=./core-common.ts --onlyJson",
    "extract-api": "betools extract-api --entry=core-common && npm run extract-extension-api",
    "extract-extension-api": "eslint --no-inline-config -c extraction.eslint.config.js  \"./src/**/*.ts\" 1>&2",
    "lint": "eslint \"./src/**/*.ts\" 1>&2",
    "lint-fix": "eslint --fix -f visualstudio \"./src/**/*.ts\" 1>&2",
    "test": "vitest --run",
    "cover": "vitest --run --coverage"
  },
  "repository": {
    "type": "git",
    "url": "https://github.com/iTwin/itwinjs-core.git",
    "directory": "core/common"
  },
  "keywords": [
    "Bentley",
    "BIM",
    "iModel",
    "digital-twin",
    "iTwin"
  ],
  "author": {
    "name": "Bentley Systems, Inc.",
    "url": "http://www.bentley.com"
  },
  "dependencies": {
    "flatbuffers": "~1.12.0",
    "js-base64": "^3.6.1"
  },
  "peerDependencies": {
    "@itwin/core-bentley": "workspace:*",
    "@itwin/core-geometry": "workspace:*"
  },
  "devDependencies": {
    "@itwin/build-tools": "workspace:*",
    "@itwin/core-bentley": "workspace:*",
    "@itwin/core-geometry": "workspace:*",
    "@itwin/eslint-plugin": "5.0.0-dev.1",
    "@itwin/object-storage-core": "^2.3.0",
    "@types/chai": "4.3.1",
    "@types/flatbuffers": "~1.10.0",
    "@types/node": "~20.17.0",
    "@vitest/coverage-v8": "^3.0.6",
    "eslint": "^9.13.0",
    "nyc": "^15.1.0",
    "rimraf": "^3.0.2",
    "typescript": "~5.6.2",
    "vitest": "^3.0.6"
  },
  "nyc": {
    "extends": "./node_modules/@itwin/build-tools/.nycrc",
    "all": true
  }
}<|MERGE_RESOLUTION|>--- conflicted
+++ resolved
@@ -1,10 +1,6 @@
 {
   "name": "@itwin/core-common",
-<<<<<<< HEAD
-  "version": "5.0.0-dev.80",
-=======
   "version": "5.0.0-dev.81",
->>>>>>> 6cbef41a
   "description": "iTwin.js components common to frontend and backend",
   "main": "lib/cjs/core-common.js",
   "module": "lib/esm/core-common.js",
