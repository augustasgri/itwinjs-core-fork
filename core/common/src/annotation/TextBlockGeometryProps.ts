--- conflicted
+++ resolved
@@ -21,12 +21,6 @@
   text: TextStringProps;
   separator?: never;
   color?: never;
-<<<<<<< HEAD
-  leader?: never;
-  border?: never;
-  fill?: never;
-=======
->>>>>>> 5203706d
 } | {
   text?: never;
   separator: {
@@ -34,57 +28,10 @@
     endPoint: XYZProps;
   };
   color?: never;
-<<<<<<< HEAD
-  leader?: never;
-  border?: never;
-  fill?: never;
-=======
->>>>>>> 5203706d
 } | {
   text?: never;
   separator?: never;
   color: TextStyleColor;
-<<<<<<< HEAD
-  leader?: never;
-  border?: never;
-  fill?: never;
-} | {
-  text?: never;
-  separator?: never;
-  color?: never;
-  leader?: never,
-  border: {
-    color: TextStyleColor;
-    width: number;
-    shape: TextAnnotationFrame;
-    transform: TransformProps;
-    range: Range2dProps;
-  };
-  fill?: never;
-} | {
-  text?: never;
-  separator?: never;
-  color?: never;
-  leader?: never;
-  border?: never;
-  fill: {
-    color: TextAnnotationFillColor;
-    shape: TextAnnotationFrame;
-    transform: TransformProps;
-    range: Range2dProps;
-  };
-} | {
-  text?: never;
-  separator?: never;
-  color?: never;
-  leader: {
-    terminators: { startPoint: XYZProps, endPoint: XYZProps }[];
-    leaderLine: XYZProps[];
-  },
-  border?: never,
-  fill?: never;
-=======
->>>>>>> 5203706d
 };
 
 /**
