/*---------------------------------------------------------------------------------------------
* Copyright (c) Bentley Systems, Incorporated. All rights reserved.
* See LICENSE.md in the project root for license terms and full copyright notice.
*--------------------------------------------------------------------------------------------*/
<<<<<<< HEAD
import { describe, expect, it } from "vitest";
=======
import { expect } from "chai";
import * as fs from "fs";
>>>>>>> e4fd0f09
import { GeometryQuery } from "../../curve/GeometryQuery";
import { LineSegment3d } from "../../curve/LineSegment3d";
import { LineString3d } from "../../curve/LineString3d";
import { Loop } from "../../curve/Loop";
import { StrokeOptions } from "../../curve/StrokeOptions";
import { Geometry } from "../../Geometry";
import { Angle } from "../../geometry3d/Angle";
import { AngleSweep } from "../../geometry3d/AngleSweep";
import { Matrix3d } from "../../geometry3d/Matrix3d";
import { Point2d } from "../../geometry3d/Point2dVector2d";
import { Point3d, Vector3d } from "../../geometry3d/Point3dVector3d";
import { Point3dArray } from "../../geometry3d/PointHelpers";
import { PolygonOps } from "../../geometry3d/PolygonOps";
import { PolylineOps } from "../../geometry3d/PolylineOps";
import { Range3d } from "../../geometry3d/Range";
import { Transform } from "../../geometry3d/Transform";
import { PolyfaceBuilder } from "../../polyface/PolyfaceBuilder";
import { PolyfaceQuery } from "../../polyface/PolyfaceQuery";
import { Sample } from "../../serialization/GeometrySamples";
import { IModelJson } from "../../serialization/IModelJsonSchema";
import { SweepContour } from "../../solid/SweepContour";
import { HalfEdge, HalfEdgeGraph, HalfEdgeMask } from "../../topology/Graph";
import { HalfEdgeGraphSearch } from "../../topology/HalfEdgeGraphSearch";
import { HalfEdgeGraphMerge, HalfEdgeGraphOps } from "../../topology/Merging";
import { Triangulator } from "../../topology/Triangulation";
import { Checker } from "../Checker";
import { GeometryCoreTestIO } from "../GeometryCoreTestIO";
import { prettyPrint } from "../testFunctions";
import { GraphChecker } from "./Graph.test";

function rotateArray(data: Point3d[], index0: number) {
  const out = [];
  for (let i = 0; i < data.length; i++) out.push(data[(index0 + i) % data.length].clone());
  return out;
}

describe("Triangulation", () => {
  it("NullTriangulations", () => {
    const ck = new Checker();
    ck.testUndefined(Triangulator.createTriangulatedGraphFromPoints([Point3d.create(0, 0, 0)]));
    ck.testUndefined(Triangulator.createTriangulatedGraphFromLoops([]));

    expect(ck.getNumErrors()).equals(0);
  });
  it("TriangulateLoops", () => {
    const ck = new Checker();
    let yShift = 0;
    const dx = 40.0;
    const dy = 30.0;
    const allGeometry: GeometryQuery[] = [];
    for (const myLoops of [
      [[Point3d.create(1, -1, 0), Point3d.create(2, -1, 0), Point3d.create(2, 1, 0)]],
      // outer
      [[Point3d.create(0, 0, 0), Point3d.create(3, -2, 0), Point3d.create(6, 2, 0), Point3d.create(5, 5, 0), Point3d.create(4, 2, 0), Point3d.create(1, 3, 0)],
      // hole
      [Point3d.create(1, 1, 0), Point3d.create(2, 2, 0), Point3d.create(3, 1, 0)]],
      // triangle with one hole
      [[Point3d.create(0, 0, 0), Point3d.create(5, -5, 0), Point3d.create(5, 5, 0)],
      [Point3d.create(2, 1, 0), Point3d.create(3, 1, 0), Point3d.create(3, 0, 0)]],
      // triangle with one hole, CCW orientation on the hole (expect it to be corrected)
      [[Point3d.create(0, 0, 0), Point3d.create(5, -5, 0), Point3d.create(5, 5, 0)],
      [Point3d.create(2, 1, 0), Point3d.create(3, 0, 0), Point3d.create(3, 1, 0)]],
      // rectangle with 2 holes
      [[Point3d.create(0, 0, 0), Point3d.create(5, 0, 0), Point3d.create(5, 5, 0), Point3d.create(0, 5, 0)],
      [Point3d.create(1, 1, 0), Point3d.create(2, 2, 0), Point3d.create(2, 1, 0)],
      [Point3d.create(3, 1.5, 0), Point3d.create(4, 3, 0), Point3d.create(4, 1.5, 0)]],
      // rectangle with 2 holes, duplicate points here and there
      [[Point3d.create(0, 0, 0), Point3d.create(5, 0, 0), Point3d.create(5, 0, 0), Point3d.create(5, 5, 0), Point3d.create(0, 5, 0)],
      [Point3d.create(1, 1, 0), Point3d.create(2, 2, 0), Point3d.create(2, 1, 0), Point3d.create(2, 1, 0)],
      [Point3d.create(3, 1.5, 0), Point3d.create(4, 3, 0), Point3d.create(4, 1.5, 0), Point3d.create(3, 1.5, 0)]],
      Sample.createStarsInStars(11, 8, 5, 2, 1, 4, 3, 3, false),
      Sample.createStarsInStars(10, 10, 2, 2, 2, 4, 3, 3, false),
      Sample.createStarsInStars(14, 8, 6, 2, 0.4, 5, 3, 4, false)]) {

      let xShift = 0;
      for (const loop of myLoops) {
        const g = LineString3d.create(loop);
        GeometryCoreTestIO.captureGeometry(allGeometry, g, xShift, yShift);
      }
      xShift += dx;
      // triangulate and flip in the outer loop only . . .
      const graph1 = Triangulator.createTriangulatedGraphFromSingleLoop(myLoops[0]);
      if (graph1) {
        const unflippedOuter = PolyfaceBuilder.graphToPolyface(graph1);
        unflippedOuter.tryTranslateInPlace(xShift, yShift, 0);
        allGeometry.push(unflippedOuter);
        xShift += dx;

        Triangulator.flipTriangles(graph1);
        const flippedOuter = PolyfaceBuilder.graphToPolyface(graph1);
        flippedOuter.tryTranslateInPlace(xShift, yShift, 0);
        allGeometry.push(flippedOuter);
        xShift += 2 * dx;
      } else
        xShift += 3 * dx;
      // triangulate with the hole
      const graph2 = Triangulator.createTriangulatedGraphFromLoops(myLoops)!;
      if (graph2) {
        const unflipped2 = PolyfaceBuilder.graphToPolyface(graph2);
        unflipped2.tryTranslateInPlace(xShift, yShift, 0);
        allGeometry.push(unflipped2);
        xShift += dx;

        Triangulator.flipTriangles(graph2);
        const flipped2 = PolyfaceBuilder.graphToPolyface(graph2);
        flipped2.tryTranslateInPlace(xShift, yShift, 0);
        allGeometry.push(flipped2);
        xShift += dx;
      } else
        xShift += 3 * dx;

      yShift += dy;
    }
    GeometryCoreTestIO.saveGeometry(allGeometry, "Graph", "TriangulateAndFlip");
    ck.checkpoint("TriangulateAndFlip");
    expect(ck.getNumErrors()).equals(0);
  });

  it("TriangulateBadLoops", () => {
    const ck = new Checker();

    let yShift = 0;
    const dx = 40.0;
    const dy = 30.0;
    const allGeometry: GeometryQuery[] = [];
    for (const myLoops of [
      // rectangle with hole not fully contained
      [[Point3d.create(0, 0, 0), Point3d.create(5, 0, 0), Point3d.create(5, 5, 0), Point3d.create(0, 5, 0)],
      [Point3d.create(1, -1, 0), Point3d.create(2, -1, 0), Point3d.create(2, 1, 0)]],
      // Edge-Edge contact from hole to parent along lower edge.
      [[Point3d.create(0, 0, 0), Point3d.create(4, 0, 0), Point3d.create(8, 0, 0), Point3d.create(10, 0, 0), Point3d.create(10, 5, 0), Point3d.create(0, 5, 0)],
      [Point3d.create(4, 0, 0), Point3d.create(8, 0, 0), Point3d.create(8, 2, 0), Point3d.create(4, 2, 0)]],
      // Edge-Edge contact from hole to parent along right edge.
      [[Point3d.create(10, 0, 0), Point3d.create(10, 4), Point3d.create(10, 8), Point3d.create(10, 10, 0), Point3d.create(0, 10, 0), Point3d.create(0, 0, 0)],
      [Point3d.create(10, 4), Point3d.create(10, 8), Point3d.create(6, 8)]],
    ]) {

      let xShift = 0;
      for (const loop of myLoops) {
        const g = LineString3d.create(loop);
        GeometryCoreTestIO.captureGeometry(allGeometry, g, xShift, yShift);
      }
      xShift += dx;
      // triangulate with the hole
      const graph2 = Triangulator.createTriangulatedGraphFromLoops(myLoops)!;
      if (graph2) {
        const unflipped2 = PolyfaceBuilder.graphToPolyface(graph2);
        unflipped2.tryTranslateInPlace(xShift, yShift, 0);
        allGeometry.push(unflipped2);
        xShift += dx;

        Triangulator.flipTriangles(graph2);
        const flipped2 = PolyfaceBuilder.graphToPolyface(graph2);
        flipped2.tryTranslateInPlace(xShift, yShift, 0);
        allGeometry.push(flipped2);
        xShift += dx;
      } else
        xShift += 3 * dx;

      yShift += dy;
    }
    GeometryCoreTestIO.saveGeometry(allGeometry, "Graph", "TriangulateBadLoops");
    ck.checkpoint("TriangulateAndFlip");
    expect(ck.getNumErrors()).equals(0);
  });

  it("SquareWaves", () => {
    const ck = new Checker();
    let degreeCount = 0;
    const allGeometry: GeometryQuery[] = [];
    let x0 = 0;
    for (const degrees of [0, 10, 30, 95, -20]) {
      let y0 = 0.0;
      for (const numPhase of [1, 3, 7, 15]) {
        const name = `SquareWave ${degreeCount}.${numPhase}`;
        degreeCount++;
        const pointA = Point3d.create(1.5 * numPhase, 0, 0);
        const yShiftVector = Vector3d.create(0, 2, 0);
        const rotation = Transform.createFixedPointAndMatrix(
          Point3d.create(1.5 * numPhase, 0, 0),
          Matrix3d.createRotationAroundVector(Vector3d.unitZ(), Angle.createDegrees(degrees)) as Matrix3d);
        const points = Sample.createSquareWave(Point3d.create(0, 0, 0), 1, 0.5, 2, numPhase, 1);
        rotation.multiplyVector(yShiftVector, yShiftVector);
        if (degrees !== 0.0)
          rotation.multiplyPoint3dArrayInPlace(points);
        if (Checker.noisy.squareWaves)
          GeometryCoreTestIO.consoleLog(name, "Rotation angle ", degrees, " numPhase", numPhase);
        const graph = Triangulator.createTriangulatedGraphFromSingleLoop(points);
        if (ck.testType(graph, HalfEdgeGraph)) {
          const pfA = PolyfaceBuilder.graphToPolyface(graph);
          Triangulator.flipTriangles(graph);

          GraphChecker.verifyMaskAroundFaces(ck, graph, HalfEdgeMask.EXTERIOR);
          const pfB = PolyfaceBuilder.graphToPolyface(graph);
          // const pfC = PolyfaceBuilder.graphToPolyface(graph);
          const ls = LineString3d.create(points);
          const ls1 = LineString3d.create(Point3d.create(), pointA);
          ls.tryTranslateInPlace(x0, y0);
          pfA.tryTranslateInPlace(x0 + yShiftVector.x, y0 + yShiftVector.y, 0);
          pfB.tryTranslateInPlace(x0 + 2 * yShiftVector.x, y0 + 2 * yShiftVector.y, 0);
          // pfC.tryTranslateInPlace(x0 + 4 * yShiftVector.x, y0 + 4 * yShiftVector.y, 0);

          ls1.tryTranslateInPlace(x0, y0);
          GeometryCoreTestIO.captureGeometry(allGeometry, [ls1, ls, pfA, pfB], x0, y0);
        }
        y0 += 3 + 4 * numPhase;
      }
      x0 += 100.0;
    }
    GeometryCoreTestIO.saveGeometry(allGeometry, "Triangulation", "SquareWaves");
    expect(ck.getNumErrors()).equals(0);
  });
});

function testGraphFromSegments(ck: Checker, x0: number, segments: LineSegment3d[], expectSingleLoop: boolean, fileName: string, outputAnnotatedGeometry: boolean = true) {
  const theGraph = HalfEdgeGraphMerge.formGraphFromSegments(segments);
  GraphChecker.verifySignedFaceCounts(ck, theGraph, undefined, 1, undefined);
  const dx = x0;
  const yStep = 25;
  let dy = -yStep;
  const allGeometry: GeometryQuery[] = [];
  GeometryCoreTestIO.captureGeometry(allGeometry, segments, dx, dy += yStep);
  if (outputAnnotatedGeometry)
    GraphChecker.captureAnnotatedGraph(allGeometry, theGraph, dx, dy += yStep);
  if (expectSingleLoop)
    GraphChecker.verifyGraphCounts(ck, theGraph, true, 2, undefined, undefined);
  GraphChecker.verifySignedFaceCounts(ck, theGraph, undefined, 1, undefined);
  GeometryCoreTestIO.captureGeometry(allGeometry, PolyfaceBuilder.graphToPolyface(theGraph), dx, dy += yStep);
  if (outputAnnotatedGeometry)
    GraphChecker.captureAnnotatedGraph(allGeometry, theGraph, dx, dy += yStep);

  // GeometryCoreTestIO.consoleLog("Total Faces: ", theGraph.collectFaceLoops().length);
  // for (const face of faces) {
  //   Triangulator.earcutFromSingleFaceLoop(face);
  // }
  // exportGraph(theGraph, "AfterTriangulation");
  GeometryCoreTestIO.saveGeometry(allGeometry, "Graph", fileName);

}
describe("MonotoneFaces", () => {
  // 5 sides -- tall rectangle with upward V at bottom edge.

  // somewhat nasty polygon ....
  const loopB: LineSegment3d[] = [
    LineSegment3d.create(Point3d.create(0, 20), Point3d.create(0, 0)),
    LineSegment3d.create(Point3d.create(0, 0), Point3d.create(3, 3)),
    LineSegment3d.create(Point3d.create(3, 3), Point3d.create(6, 0)),
    LineSegment3d.create(Point3d.create(6, 0), Point3d.create(6, 8)),
    LineSegment3d.create(Point3d.create(6, 8), Point3d.create(9, 5)),
    LineSegment3d.create(Point3d.create(9, 5), Point3d.create(10, 2)),
    LineSegment3d.create(Point3d.create(10, 2), Point3d.create(12, 7)),
    LineSegment3d.create(Point3d.create(12, 7), Point3d.create(14, 5)),
    LineSegment3d.create(Point3d.create(14, 5), Point3d.create(18, 15)),
    LineSegment3d.create(Point3d.create(18, 15), Point3d.create(16, 17)),
    LineSegment3d.create(Point3d.create(16, 17), Point3d.create(16.5, 20)),
    LineSegment3d.create(Point3d.create(16.5, 20), Point3d.create(14, 18)),
    LineSegment3d.create(Point3d.create(14, 18), Point3d.create(15, 22)),
    LineSegment3d.create(Point3d.create(15, 22), Point3d.create(12, 21)),
    LineSegment3d.create(Point3d.create(12, 21), Point3d.create(10, 20)),
    LineSegment3d.create(Point3d.create(10, 20), Point3d.create(9, 17)),
    LineSegment3d.create(Point3d.create(9, 17), Point3d.create(6, 15)),
    LineSegment3d.create(Point3d.create(6, 15), Point3d.create(0, 20)),
  ];

  it("loopA", () => {
    const ck = new Checker();
    let id = 0;
    const ax = 5.0;
    const ay = 10.0;
    // const e = 0.1;
    for (const loopA of [
      Sample.createVerticalStaggerPolygon(-1, -2, 4, 3, ax, ay, 0, 0),
      Sample.createVerticalStaggerPolygon(3, 0, 0, 4, ax, ay, 0, 0),
      // Sample.createVerticalStaggerPolygon(3, e, e, 3, ax, ay, 0, 0),
      // Sample.createVerticalStaggerPolygon(3, 0, 0, 3, ax, ay, 0, 0),
      // Sample.createVerticalStaggerPolygon(-3, 2, 1, 2, ax, ay, 0, 0),
      // Sample.createVerticalStaggerPolygon(3, 0, 0, 3, ax, ay, 0, 0),
      // Sample.createVerticalStaggerPolygon(3, 0, 0, -3, ax, ay, 0, 0),
      // Sample.createVerticalStaggerPolygon(3, 0, 0, -5, ax, ay, -1, 0),
      // Sample.createVerticalStaggerPolygon(7, 0, 0, -6, ax, ay, -0.5, 0),
    ]) {
      const segmentA = Sample.convertPointsToSegments(loopA);
      testGraphFromSegments(ck, id * 30, segmentA, true, `LoopA${id++}`, false);
    }
    expect(ck.getNumErrors()).equals(0);
  });

  it("loopB", () => {
    const ck = new Checker();
    testGraphFromSegments(ck, 0, loopB, true, "LoopB");
    expect(ck.getNumErrors()).equals(0);
  });

  it("HashMerge", () => {
    const ck = new Checker();
    const a = 1.0;
    const b = 2.0;
    const allGeometry: GeometryQuery[] = [];
    let dx = 0.0;
    let dy = 0.0;
    for (const numLine of [2]) {
      const lines = [];
      const xMin = 0;
      const xMax = (numLine + 1) * a;
      const yMin = 0;
      const yMax = (numLine + 1) * b;
      const yStep = yMax + b;
      // horizontal lines ...
      for (let i = 1; i <= numLine; i++) {
        lines.push(LineSegment3d.createXYXY(xMin, i * b, xMax, i * b));
      }
      // vertical lines
      for (let i = 1; i <= numLine; i++) {
        lines.push(LineSegment3d.createXYXY(i * a, yMin, i * a, yMax));
      }
      const theGraph = HalfEdgeGraphMerge.formGraphFromSegments(lines);

      GeometryCoreTestIO.captureGeometry(allGeometry, lines, dx, dy);
      dy += yStep;

      GraphChecker.captureAnnotatedGraph(allGeometry, theGraph, dx, dy);
      dy += yStep;

      const numFace = (numLine - 1) * (numLine - 2);
      GraphChecker.verifyGraphCounts(ck, theGraph, true, numFace, (numLine + 2) * (numLine + 2) - 4, a * b * numFace);

      GraphChecker.captureAnnotatedGraph(allGeometry, theGraph, dx, dy);
      dy += yStep;
      // GeometryCoreTestIO.consoleLog("Total Faces: ", theGraph.collectFaceLoops().length);
      // for (const face of faces) {
      //   Triangulator.earcutFromSingleFaceLoop(face);
      // }
      // exportGraph(theGraph, "AfterTriangulation");
      dx += a * (numLine + 4);
    }
    GeometryCoreTestIO.saveGeometry(allGeometry, "Graph", "HashMerge");
    expect(ck.getNumErrors()).equals(0);
  });

});

describe("Triangulation", () => {
  it("TriangulateFractals", () => {
    const baseVectorA = Vector3d.create(0, 0, 0);
    const allGeometry = [];
    // REMARK
    // EDL Feb 20 2019
    // Triangulation introduces a search z heap (not understood by me at this time) for very large polygons.
    // With original trigger of 80 edges, some invalid triangulations occur for numRecursion = 2 (the original limit)
    // Raise the trigger to 200 and all is fine.
    // But the statement coverage drops significantly -- 94% to 93.37
    // numRecursion = 3 generates larger polygons (around 400) and again there are some failures.
    // so we conclude the z heap is large chunk of code with some bugs.
    // This is an unlikely use case at this time.  So
    //   1) the heap trigger is left at 200 (see Triangulation.ts)
    //   2) add a method `Triangulation.setAndReturnHeapTrigger (number): number`
    // Someday debug that ....
    for (const numRecursion of [1, 2, 3]) {
      for (const perpendicularFactor of [0.85, -1.0, -0.5]) {
        let yMax = 0.0;
        const baseVectorB = baseVectorA.clone();
        for (const generatorFunction of [
          (_numRecursion: number, _perpendicularFactor: number) => Sample.createFractalSquareReversingPattern(_numRecursion, _perpendicularFactor),
          (_numRecursion: number, _perpendicularFactor: number) => Sample.createFractalDiamondConvexPattern(_numRecursion, _perpendicularFactor),
          (_numRecursion: number, _perpendicularFactor: number) => Sample.createFractalLReversingPattern(_numRecursion, _perpendicularFactor),
          (_numRecursion: number, _perpendicularFactor: number) => Sample.createFractalHatReversingPattern(_numRecursion, _perpendicularFactor),
          (_numRecursion: number, _perpendicularFactor: number) => Sample.createFractalLMildConcavePatter(_numRecursion, _perpendicularFactor)]) {
          for (const degrees of [0, 10, 79]) {
            const points = generatorFunction(numRecursion, perpendicularFactor);
            const transform0 = Transform.createFixedPointAndMatrix(points[0], Matrix3d.createRotationAroundAxisIndex(2, Angle.createDegrees(degrees)));
            transform0.multiplyPoint3dArrayInPlace(points);
            const range = Range3d.createArray(points);
            const dy = range.yLength();
            yMax = Math.max(yMax, dy);
            const transform = Transform.createTranslation(baseVectorB);
            transform.multiplyPoint3dArray(points, points);
            baseVectorB.addInPlace(Vector3d.create(2 * range.xLength(), 0, 0));
            allGeometry.push(Loop.create(LineString3d.create(points)));
            const graph = Triangulator.createTriangulatedGraphFromSingleLoop(points);
            if (graph) {
              const pfA = PolyfaceBuilder.graphToPolyface(graph);
              pfA.tryTranslateInPlace(0, 2.0 * dy, 0);
              allGeometry.push(pfA);
              Triangulator.flipTriangles(graph);
              const pfB = PolyfaceBuilder.graphToPolyface(graph);
              pfB.tryTranslateInPlace(0, 4.0 * dy, 0);
              allGeometry.push(pfB);
            }
          }
          baseVectorA.addInPlace(Vector3d.create(0, 8.0 * yMax, 0));
        }
      }
      baseVectorA.x += 100;
      baseVectorA.y = 0.0;
    }

    GeometryCoreTestIO.saveGeometry(allGeometry, "Triangulation", "TriangulateFractals");
  });
  /* These cases had problems -- but maybe only due to bad input?
    it("ProblemTriangulation", () => {
      Triangulator.setAndReturnHeapTrigger(80);
      const baseVectorA = Vector3d.create(0, 0, 0);
      const allGeometry = [];
      for (let maxCut = 50; maxCut < 91; maxCut++) {
        const numRecursion = 2;
        const perpendicularFactor = 0.8;
        let yMax = 0.0;
        let xStep = 0.0;
        const baseVectorB = baseVectorA.clone();
        for (const generatorFunction of [
          Sample.createFractalLMildConcavePatter,
        ]) {
          const points = generatorFunction(numRecursion, perpendicularFactor);
          const range = Range3d.createArray(points);
          const dy = range.yLength();
          yMax = Math.max(yMax, dy);
          xStep += 2.0 * range.xLength();
          const transform = Transform.createTranslation(baseVectorB);
          transform.multiplyPoint3dArray(points, points);
          baseVectorB.addInPlace(Vector3d.create(2 * range.xLength(), 0, 0));
          allGeometry.push(Loop.create(LineString3d.create(points)));
          const graph = Triangulator.earcutSingleLoop(points);
          if (graph) {
            const pfA = PolyfaceBuilder.graphToPolyface(graph);
            pfA.tryTranslateInPlace(0, 2.0 * dy, 0);
            allGeometry.push(pfA);
            Triangulator.cleanupTriangulation(graph);
            const pfB = PolyfaceBuilder.graphToPolyface(graph);
            pfB.tryTranslateInPlace(0, 4.0 * dy, 0);
            allGeometry.push(pfB);
          }
        }
        baseVectorA.x += 2.0 * xStep;
      }
      Triangulator.setAndReturnHeapTrigger(undefined);
      GeometryCoreTestIO.saveGeometry(allGeometry, "Graph", "ProblemTriangulation");
    });
    it("ProblemTriangulationB", () => {
      Triangulator.setAndReturnHeapTrigger(5);

      const baseVectorA = Vector3d.create(0, 0, 0);
      const allGeometry = [];
      let yMax = 0.0;
      let xStep = 0.0;
      const basePoints = [
        Point3d.create(0.250, -0.100, 0.000),
        Point3d.create(0.750, -0.100, 0.000),
        Point3d.create(1.000, 1.000, 0.000),
        Point3d.create(1.350, 1.150, 0.000),
        Point3d.create(2.000, 2.000, 0.000),
        Point3d.create(2.100, 2.250, 0.000),
        Point3d.create(2.100, 2.750, 0.000)];
      for (const rotateIndex of [0, 1, 2, 3, 4, 5, 6]) {
        const points = rotateArray(basePoints, rotateIndex);
        const range = Range3d.createArray(points);
        const dy = range.yLength();
        yMax = Math.max(yMax, dy);
        xStep = 2.0 * range.xLength();
        const transform = Transform.createTranslation(baseVectorA);
        transform.multiplyPoint3dArray(points, points);
        allGeometry.push(Loop.create(LineString3d.create(points)));
        const graph = Triangulator.earcutSingleLoop(points);
        if (graph) {
          const pfA = PolyfaceBuilder.graphToPolyface(graph);
          pfA.tryTranslateInPlace(0, 2.0 * dy, 0);
          allGeometry.push(pfA);
          Triangulator.cleanupTriangulation(graph);
          const pfB = PolyfaceBuilder.graphToPolyface(graph);
          pfB.tryTranslateInPlace(0, 4.0 * dy, 0);
          allGeometry.push(pfB);
        }
        baseVectorA.x += xStep;
      }
      // get back to base heap trigger ...
      Triangulator.setAndReturnHeapTrigger(undefined);

      GeometryCoreTestIO.saveGeometry(allGeometry, "Graph", "ProblemTriangulationB");
    });
  */
  it("TriangulationWithColinearVertices", () => {
    const numTheta = 5;
    const numThetaSkip = 1;
    const allGeometry = [];
    const r = 1.0;
    let x0 = 0.0;
    const dy = 2.0;
    for (const numColinear of [1, 3, 7]) {
      const points = [Point3d.create(-r, 0, 0)];
      for (let i = 0; i <= numColinear; i++)
        points.push(Point3d.create(Geometry.interpolate(-r, i / numColinear, r), 0, 0));
      for (let i = 1; i < numTheta; i++) {
        const theta = Angle.createDegrees(i * 180 / numTheta);
        points.push(Point3d.create(r * theta.cos(), r * theta.sin(), 0));
      }
      // run the triangulator with the array rotated to each x-axis point, and one of every numThetaSkip points around the arc.
      let y0 = 0.0;
      for (let rotation = 0; rotation < points.length; rotation += (rotation < numColinear ? 1 : numThetaSkip)) {
        const pointsB = rotateArray(points, rotation);
        const graph = Triangulator.createTriangulatedGraphFromSingleLoop(pointsB);
        if (graph) {
          const pfA = PolyfaceBuilder.graphToPolyface(graph);
          pfA.tryTranslateInPlace(x0, y0 + 2.0 * dy, 0);
          allGeometry.push(pfA);
          Triangulator.flipTriangles(graph);
          const pfB = PolyfaceBuilder.graphToPolyface(graph);
          pfB.tryTranslateInPlace(x0, y0 + 4.0 * dy, 0);
          allGeometry.push(pfB);
          y0 += 10.0;
        }
      }
      x0 += 4.0;
    }
    GeometryCoreTestIO.saveGeometry(allGeometry, "Triangulation", "TriangulationWithColinearVertices");
  });
  // public static createCutPie(x0: number, y0: number, radius: number, sweep: AngleSweep, numRadialEdges: number, numArcEdges: number, addClosure = false) {
  it("PieCuts", () => {
    const ck = new Checker();

    const numThetaSkip = 3;
    const allGeometry: GeometryQuery[] = [];
    const r = 1.0;
    let x0 = 0.0;
    // promise: all x above x0 is free space.
    for (const points of [
      Sample.createCutPie(0, 0, r, AngleSweep.createStartEndDegrees(0, 180), 2, 2, false),
      Sample.createCutPie(0, 0, r, AngleSweep.createStartEndDegrees(0, 180), 2, 3, false),
      Sample.createCutPie(0, 0, r, AngleSweep.createStartEndDegrees(0, 180), 2, 4, false),
      Sample.createCutPie(0, 0, r, AngleSweep.createStartEndDegrees(0, 180), 2, 6, false),
      Sample.createCutPie(0, 0, r, AngleSweep.createStartEndDegrees(0, 180), 1, 4, false),
      Sample.createCutPie(0, 0, r, AngleSweep.createStartEndDegrees(0, 180), 5, 12, false),
      Sample.createCutPie(0, 0, r, AngleSweep.createStartEndDegrees(0, 180), 1, 4, false),
      Sample.createCutPie(0, 0, r, AngleSweep.createStartEndDegrees(0, 90), 2, 5, false),
      Sample.createCutPie(0, 0, r, AngleSweep.createStartEndDegrees(0, 180), 3, 9, false),
      Sample.createCutPie(0, 0, r, AngleSweep.createStartEndDegrees(0, 90), 3, 4, false),
      Sample.createCutPie(0, 0, r, AngleSweep.createStartEndDegrees(0, 180), 5, 12, false),
      Sample.createCutPie(0, 0, r, AngleSweep.createStartEndDegrees(-10, 270), 2, 8, false),
      Sample.createCutPie(0, 0, r, AngleSweep.createStartEndDegrees(-30, 200), 5, 12, false),
      Sample.createCutPie(0, 0, 100 * r, AngleSweep.createStartEndDegrees(0, 180), 5, 12, false),
    ]) {
      // run the triangulator with the array rotated to each x-axis point, and one of every numThetaSkip points around the arc.
      let y0 = 0.0;
      const range = Range3d.createArray(points);
      const expectedTriangleCount = points.length - 2;   // we know that the point array is unclosed !!!
      const dx = range.xLength();
      const dy = range.yLength();
      const ex = x0 - range.low.x;
      const polygonArea = PolygonOps.areaXY(points);
      x0 += r;
      for (let rotation = 0; rotation < points.length; rotation += (rotation < 4 ? 1 : numThetaSkip)) {
        const pointsB = rotateArray(points, rotation);
        GeometryCoreTestIO.captureCloneGeometry(allGeometry, pointsB, x0, y0);
        Triangulator.clearAndEnableDebugGraphCapture(true);
        const graph = Triangulator.createTriangulatedGraphFromSingleLoop(pointsB)!;
        if (ck.testDefined(graph, "unexpected empty graph from triangulation")) {
          const faceSummary = HalfEdgeGraphSearch.collectFaceAreaSummary(graph, false);
          ck.testExactNumber(1, faceSummary.numNegative, "Exactly one outer loop after triangulation");
          ck.testExactNumber(0, faceSummary.numZero, " no slivers");
          ck.testExactNumber(expectedTriangleCount, faceSummary.numPositive, "triangle count");
          ck.testCoordinate(polygonArea, faceSummary.positiveSum, "positive area sum");
          const pfA = PolyfaceBuilder.graphToPolyface(graph);
          GeometryCoreTestIO.captureCloneGeometry(allGeometry, pfA, ex, y0 + 1.5 * dy, 0);
          Triangulator.flipTriangles(graph);
          const pfB = PolyfaceBuilder.graphToPolyface(graph);
          GeometryCoreTestIO.captureCloneGeometry(allGeometry, pfB, ex, y0 + 3.0 * dy, 0);
        } else {
          const badGraph = Triangulator.claimDebugGraph();
          GraphChecker.captureAnnotatedGraph(allGeometry, badGraph, ex, y0 + 2.0 * dy);
        }
        y0 += 8.0 * dy;
      }
      x0 += 2.0 * dx;
    }
    GeometryCoreTestIO.saveGeometry(allGeometry, "Triangulation", "PieCuts");
    expect(ck.getNumErrors()).equals(0);
  });

  it("FacetsInCircle", () => {
    const ck = new Checker();
    const savedMeshes: GeometryQuery[] = [];
    let x0 = 0;
    for (const r of [1.0, 3.234242342]) {
      let y0 = 0;
      for (const n of [4, 7, 16, 19]) {
        const points = [];
        for (let i = 0; i < n; i++) {
          const angle = Angle.createDegrees(i * 360 / n);
          points.push(Point3d.create(r * angle.cos(), r * angle.sin()));
        }
        points.push(points[0].clone());
        x0 += 2.0 * r;
        const graph = Triangulator.createTriangulatedGraphFromSingleLoop(points)!;
        ck.testExactNumber(n - 1, graph.countFaceLoops());
        if (graph)
          GeometryCoreTestIO.captureGeometry(savedMeshes, PolyfaceBuilder.graphToPolyface(graph), x0, y0, 0);
        y0 += 2.0 * r;
      }
    }
    GeometryCoreTestIO.saveGeometry(savedMeshes, "Triangulation", "Circles");
    expect(ck.getNumErrors()).equals(0);
  });
  it("DegeneratePolygons", () => {
    const ck = new Checker();
    const allGeometry: GeometryQuery[] = [];
    let x = 0;
    for (const points of [
      [{ x: 5.36, y: 8.85, z: 23.78 },
      { x: 8.822141987513945, y: 6.843546977282015, z: 23.78 },
      { x: 8.822141987513945, y: 6.843546977282015, z: 23.78 },
      { x: 5.36, y: 8.85, z: 23.78 },
      { x: 5.36, y: 8.85, z: 23.78 }],
      [{ x: 0, y: 0, z: 0 },
      { x: 3.4621419875139443, y: -2.0064530227179844, z: 0 },
      { x: 0, y: 0, z: 0 }],
      [{ x: 0, y: 0, z: 0 },
      { x: 2.9577539019415324, y: -0.8576720613542541, z: 0 },
      { x: 8.881784197001252e-16, y: 0, z: 0 }],
    ]) {
      const graph = Triangulator.createTriangulatedGraphFromSingleLoop(points);
      const polyface = graph ? PolyfaceBuilder.graphToPolyface(graph) : undefined;
      if (!ck.testTrue(graph === undefined || polyface!.facetCount === 0, "degenerate triangle produced no facets.")) {
        GeometryCoreTestIO.captureGeometry(allGeometry, polyface, x);
        x += 10;
      }
    }
    GeometryCoreTestIO.saveGeometry(allGeometry, "Triangulation", "DegeneratePolygons");
    expect(ck.getNumErrors()).equals(0);
  });
  it("facets for ACS", () => {
    const ck = new Checker();
    const savedMeshes = [];
    let counter0 = 0;
    for (const a of [4.5]) { // , 4.1, 3.5, 3]) {
      // sawtooth. Triangulate leading portions that are valid polygons (edge from origin does not cross)
      const basePoints = [
        Point3d.create(0, 1, 0),
        Point3d.create(4, 1, 0),
        Point3d.create(a, 0, 0),
        Point3d.create(6, 2, 0),
        Point3d.create(a, 4, 0),
        Point3d.create(4, 3, 0),
        Point3d.create(0, 3, 0)];
      let counter1 = 0;
      const needParams = true;
      for (let startIndex = 0; startIndex < basePoints.length; startIndex++) {
        const arrowPoints = [];
        for (let j = 0; j < basePoints.length; j++)
          arrowPoints.push(basePoints[(startIndex + j) % basePoints.length]);
        const loop = Loop.createPolygon(arrowPoints);
        const sweepContour = SweepContour.createForLinearSweep(loop);

        const options = new StrokeOptions();
        options.needParams = false;
        options.needParams = needParams;
        const builder = PolyfaceBuilder.create(options);

        sweepContour!.emitFacets(builder, false);
        const polyface = builder.claimPolyface(true);
        if (!ck.testExactNumber(arrowPoints.length - 2, polyface.facetCount, `Triangle count in arrow ${counter0}.${counter1}   needParams${needParams}`)
          || Checker.noisy.acsArrows) {
          GeometryCoreTestIO.consoleLog(` Triangulation From Start index ${startIndex} needParams ${needParams} `);
          GeometryCoreTestIO.consoleLog(`   arrow parameter ${a}`);
          GeometryCoreTestIO.consoleLog(`    Facet Count ${polyface.facetCount} counter0 ${counter0}   counter1 ${counter1}`);
          GeometryCoreTestIO.consoleLog(prettyPrint(arrowPoints));
          const jsPolyface = IModelJson.Writer.toIModelJson(polyface);
          GeometryCoreTestIO.consoleLog(prettyPrint(jsPolyface));
        }
        polyface.tryTranslateInPlace(counter1 * 10, counter0 * 10, 0);
        savedMeshes.push(polyface);
        counter1++;
      }
      counter0++;
    }
    GeometryCoreTestIO.saveGeometry(savedMeshes, "Triangulation", "ACSArrows");
    expect(ck.getNumErrors()).equals(0);
  });
  it("BowTies", () => {
    const ck = new Checker();
    const allGeometry: GeometryQuery[] = [];
    const step = 10.0;
    let dx = 0.;
    for (const a of [4.5]) { // , 4.1, 3.5, 3]) {
      // Create bow ties.   Start triangulation at each vertex.
      const basePoints = [
        Point3d.create(0, 0, 0),
        Point3d.create(4, 0, 0),
        Point3d.create(0, a, 0),
        Point3d.create(4, a, 0)];
      for (let startIndex = 0; startIndex < basePoints.length; startIndex++) {
        let dy = 0.0;
        const shiftedPoints = [];
        for (let j = 0; j < basePoints.length; j++)
          shiftedPoints.push(basePoints[(startIndex + j) % basePoints.length]);

        const graph = Triangulator.createTriangulatedGraphFromSingleLoop(shiftedPoints)!;
        GeometryCoreTestIO.captureGeometry(allGeometry, LineString3d.create(shiftedPoints), dx, dy += step);
        GraphChecker.captureAnnotatedGraph(allGeometry, graph, dx, dy += step);
        dx += step;
      }
    }
    GeometryCoreTestIO.saveGeometry(allGeometry, "Triangulation", "BowTies");
    expect(ck.getNumErrors()).equals(0);
  });

  it("FlexQuad", () => {
    const ck = new Checker();
    const allGeometry: GeometryQuery[] = [];
    const step = 10.0;
    let dx = 0.;
    for (const a of [4.5]) { // , 4.1, 3.5, 3]) {
      // Create bow ties.   Start triangulation at each vertex.
      const basePoints = [
        Point3d.create(0, 0, 0),
        Point3d.create(4, 0, 0),
        Point3d.create(4, a, 0),
        Point3d.create(3, 1, 0)];
      for (let startIndex = 0; startIndex < basePoints.length; startIndex++) {
        let dy = 0.0;
        const shiftedPoints = [];
        for (let j = 0; j < basePoints.length; j++)
          shiftedPoints.push(basePoints[(startIndex + j) % basePoints.length]);

        const graph = Triangulator.createTriangulatedGraphFromSingleLoop(shiftedPoints)!;
        GeometryCoreTestIO.captureGeometry(allGeometry, LineString3d.create(shiftedPoints), dx, dy += step);
        GraphChecker.captureAnnotatedGraph(allGeometry, graph, dx, dy += step);
        dx += step;
      }
    }
    GeometryCoreTestIO.saveGeometry(allGeometry, "Triangulation", "FlexQuad");
    expect(ck.getNumErrors()).equals(0);
  });

  it("PinchedTriangulation", () => {
    const ck = new Checker();
    const allGeometry: GeometryQuery[] = [];
    let dx = -960;
    const dy = -3616;
    const loops = [];
    // A single pinch point:
    for (const dy14 of [0, 1, -1]) {
      loops.push([
        { x: 960, y: 3616 },
        // { x: 961, y: 3616 },
        { x: 968, y: 3612 + dy14 },
        // { x: 969, y: 3612 + dy14 },
        { x: 972, y: 3608 },
        { x: 968, y: 3608 },
        { x: 968, y: 3612 + dy14 },
        { x: 960, y: 3612 },
        { x: 960, y: 3616 },
        { x: 960, y: 3616 }]);
    }
    // multiple pinch points:
    const x0 = 960;
    const y0 = 3616;
    for (const touchAllPointsOnReturn of [true, false]) {
      for (const numPinch of [2, 3, 5]) {
        const points = [];
        points.push({ x: x0, y: y0 });
        let x1 = x0;
        const y1 = y0 - 2;
        // walk out in sawtooth steps
        for (let i = 0; i < numPinch; i++) {
          points.push({ x: x1 + 1, y: y1 });
          points.push({ x: x1 + 2, y: y0 });
          x1 += 2;
        }
        if (touchAllPointsOnReturn) {
          // walk back in each interval
          for (let i = 0; i < numPinch; i++) {
            points.push({ x: x1, y: y0 });
            x1 -= 2;
          }
        }
        loops.push(points);
      }
    }
    for (const points of loops) {
      GeometryCoreTestIO.captureGeometry(allGeometry, LineString3d.create(points), dx, dy);
      const graph = Triangulator.createTriangulatedGraphFromSingleLoop(points)!;
      if (graph) {
        GraphChecker.captureAnnotatedGraph(allGeometry, graph, dx, dy + 10);
        GraphChecker.verifyMaskAroundFaces(ck, graph, HalfEdgeMask.EXTERIOR);
        const polyface = PolyfaceBuilder.graphToPolyface(graph);
        GeometryCoreTestIO.captureGeometry(allGeometry, polyface, dx, dy + 20);
      }

      const graph1 = Triangulator.createTriangulatedGraphFromLoops([points]);
      if (graph1) {
        const polyface1 = PolyfaceBuilder.graphToPolyface(graph1);
        GeometryCoreTestIO.captureGeometry(allGeometry, polyface1, dx, dy + 30);
      }
      dx += 20;
    }
    GeometryCoreTestIO.saveGeometry(allGeometry, "Triangulation", "PinchedTriangulation");
    expect(ck.getNumErrors()).equals(0);
  });

  const dartInTriangleOuter = [
    Point3d.create(1, -4), Point3d.create(13, 0), Point3d.create(1, 4), Point3d.create(1, -4),
  ];
  const dartInTriangleInner = [
    Point3d.create(5, 0), Point3d.create(3, -2), Point3d.create(9, 0), Point3d.create(3, 2), Point3d.create(5, 0),
  ];

  it("DartInTriangle", () => {
    // This simple dart-inside-triangle showed an error in a special case test in the earcut triangulator.
    const ck = new Checker();
    const allGeometry: GeometryQuery[] = [];
    let dx = 0;
    let dy = 0;
    const outerArea = PolygonOps.areaXY(dartInTriangleOuter);
    const innerArea = PolygonOps.areaXY(dartInTriangleInner);
    GeometryCoreTestIO.captureCloneGeometry(allGeometry, dartInTriangleOuter, dx, dy);
    GeometryCoreTestIO.captureCloneGeometry(allGeometry, dartInTriangleInner, dx, dy);
    dy += 10;
    const graph1 = Triangulator.createTriangulatedGraphFromLoops([dartInTriangleOuter, dartInTriangleInner]);
    if (graph1) {
      const polyface1 = PolyfaceBuilder.graphToPolyface(graph1);
      ck.testCoordinate(Math.abs(outerArea) - Math.abs(innerArea), PolyfaceQuery.sumFacetAreas(polyface1), "area of dart in triangle");
      GeometryCoreTestIO.captureGeometry(allGeometry, polyface1, dx, dy);
    }
    dx += 20;
    dy = 0;
    const innerReversed = dartInTriangleInner.slice().reverse();
    GeometryCoreTestIO.captureCloneGeometry(allGeometry, dartInTriangleOuter, dx, dy);
    GeometryCoreTestIO.captureCloneGeometry(allGeometry, innerReversed, dx, dy);
    dy += 10;
    const graph2 = Triangulator.createTriangulatedGraphFromLoops([dartInTriangleOuter, innerReversed]);
    if (graph2) {
      const polyface2 = PolyfaceBuilder.graphToPolyface(graph2);
      ck.testCoordinate(Math.abs(outerArea) - Math.abs(innerArea), PolyfaceQuery.sumFacetAreas(polyface2), "area of reversed dart in triangle");
      GeometryCoreTestIO.captureGeometry(allGeometry, polyface2, dx, dy);
    }

    GeometryCoreTestIO.saveGeometry(allGeometry, "Triangulation", "DartInTriangle");
    expect(ck.getNumErrors()).equals(0);
  });
  function messyShapePointsJson(ex0: number = 0, ey0: number = 0, ex1: number = 0, ey1: number = 0): any {
    return [
      [0, 0],
      [0.654709, 0.03484],
      [1.302022, 0.138965],
      [1.93463, 0.311201],
      [2.545385, 0.549601],
      [3.925434, 0.248946],
      [4.226089, 1.628994],
      [4.676643, 2.095353],
      [5.076021, 2.606223],
      [5.419851, 3.156015],
      [5.704372, 3.738714],
      [4.911329, 0.012742],
      [9.180947, -0.896012],
      [10.026788, 2.986512],
      [5.77525, 3.912745],
      [5.979092, 4.528871],
      [6.117235, 5.162968],
      [6.188159, 5.808051],
      [15.071005, 3.872848],
      [15.149952, 4.234942],
      [17.675663, 3.684497],
      [16.263188, -2.797961],
      [16.064641, -2.754699],
      [15.959866, -3.235548],
      [13.473343, -2.693754],
      [13.578118, -2.212905],
      [12.585406, -1.996601],
      [12.484111, -2.468461],
      [9.996137, -1.926351],
      [10.09889, -1.454772],
      [9.782465, -1.385825],
      [9.659434, -1.950464],
      [8.666728, -1.734157],
      [8.412537, -2.900748],
      [8.348474, -2.936379],
      [8.409278, -3.049394],
      [6.537996, -3.910283],
      [4.596704, -4.522471],
      [3.073072, -4.777725],
      [2.406422, -4.878351],
      [1.159118, -4.928844],
      [0.507533, -4.944266],
      [0.044633, -4.952745],
      [-4.559386, -3.941573],
      [-5.084428, -3.72601],
      [-6.937781, -2.781619],
      [-8.410058, -1.803001],
      [-8.88581, -1.41257],
      [-10.198609, -0.20053],
      [-11.487166, 1.280115],
      [-11.379811, 1.362224],
      [-11.423276, 1.421324],
      [-11.169085, 2.587913],
      [-12.161793, 2.804211],
      [-12.05118, 3.371515],
      [-12.355197, 3.437758],
      [-12.459969, 2.956911],
      [-14.946492, 3.498704],
      [-14.841721, 3.979552],
      [-15.834432, 4.195856],
      [-15.939202, 3.715008],
      [-18.425726, 4.256801],
      [-18.32095, 4.737653],
      [-19.313664, 4.953956],
      [-19.418435, 4.473105],
      [-21.904958, 5.014898],
      [-21.800185, 5.495752],
      [-22.792897, 5.712056],
      [-22.89767, 5.231202],
      [-25.384193, 5.772996],
      [-25.279418, 6.253847],
      [-27.642639, 6.768779],
      [-26.961521, 9.894707],
      [-25.373773, 9.548751],
      [-25.513633, 8.906874],
      [-24.714594, 8.726444],
      [-25.180075, 6.589819],
      [-22.71835, 6.053513],
      [-22.252868, 8.190138],
      [-22.031532, 8.148114],
      [-21.06162, 8.765842],
      [-21.700817, 5.83184],
      [-19.239094, 5.295533],
      [-18.393224, 9.178193],
      [-19.906289, 9.507827],
      [-17.59824, 10.990118],
      [-5.777575, 8.414887],
      [-5.768427, 8.411331],
      [-5.971378, 7.795457],
      [-6.108774, 7.161728],
      [-6.179107, 6.517102],
      [-10.44429, 7.446451],
      [-11.290253, 3.563954],
      [-7.02507, 2.634605],
      [-6.194445, 6.442253],
      [-6.195142, 5.901328],
      [-6.148684, 5.362402],
      [-6.055425, 4.829577],
      [-5.916075, 4.30691],
      [-5.731695, 3.798379],
      [-6.032348, 2.418332],
      [-4.709612, 2.129385],
      [-4.245829, 1.644422],
      [-3.732387, 1.212379],
      [-3.175292, 0.838308],
      [-2.581059, 0.526585],
      [-3.387468, -3.174972],
      [-2.539054, -3.414636],
      [-1.677653, -3.602342],
      [-0.806443, -3.737396],
      // The zinger
      [-0.801128 + ex0, -3.712995 + ey0],
      [-5.820766e-11 + ex1, -0.035721 + ey1],
      [-0.801128 + ex0, -3.712995 + ey0],
      [-0.806443, -3.737396],

      [0, 1.593037e-11]];
  }
  const _messyShape = [
    {
      shape: {
        points: messyShapePointsJson(),
        trans: [
          [0.998765, 0.049683, -1.032365e-16, 532612.092389],
          [-0.049683, 0.998765, -5.489607e-20, 212337.746743],
          [1.031063e-16, 5.183973e-18, 1, 7.41464]],
      },
    },
  ];

  function tryTriangulation(allGeometry: GeometryQuery[], points: Point3d[], x0: number, y0: number) {
    GeometryCoreTestIO.captureCloneGeometry(allGeometry, points, x0, y0);
    const range = Range3d.createArray(points);
    y0 += range.yLength();
    Triangulator.clearAndEnableDebugGraphCapture(true);
    const graph1 = Triangulator.createTriangulatedGraphFromSingleLoop(points);
    if (graph1) {
      const polyface1 = PolyfaceBuilder.graphToPolyface(graph1);
      GeometryCoreTestIO.captureGeometry(allGeometry, polyface1, x0, y0);
    } else {
      const graph2 = Triangulator.claimDebugGraph();
      if (graph2) {
        const polyface2 = PolyfaceBuilder.graphToPolyface(graph2);
        GeometryCoreTestIO.captureGeometry(allGeometry, polyface2, x0 + range.xLength(), y0);
      }
    }
  }
  it("MessyPolygon", () => {
    const ck = new Checker();
    const allGeometry: GeometryQuery[] = [];
    let x0 = 0;
    const y0 = 0;
    const points = Point3dArray.cloneDeepXYZPoint3dArrays(messyShapePointsJson());
    const range = Range3d.createFromVariantData(points);
    tryTriangulation(allGeometry, points, x0, y0);
    const cleanerPoints = PolylineOps.compressDanglers(points, true);
    x0 += 3.0 * range.xLength();
    tryTriangulation(allGeometry, cleanerPoints, x0, y0);
    GeometryCoreTestIO.saveGeometry(allGeometry, "Triangulation", "MessyPolygon");
    expect(ck.getNumErrors()).equals(0);
  });

  /**
   * @return number of removed edges
   */
  function tryExpandConvex(ck: Checker, allGeometry: GeometryQuery[], graph: HalfEdgeGraph, method: number, position: Point2d): number {
    ck.testTrue(HalfEdgeGraphOps.isEveryFaceConvex(graph), "graph has non-convex face on input");
    const polyface = PolyfaceBuilder.graphToPolyface(graph);
    const range = polyface.range();
    GeometryCoreTestIO.captureGeometry(allGeometry, polyface, position.x, position.y);
    let numRemovedEdges = 0;
    let succeeded = false;
    switch (method) {
      case 1: { // mask, yank and delete edges
        numRemovedEdges = HalfEdgeGraphOps.expandConvexFaces(graph);
        const polyface2 = PolyfaceBuilder.graphToPolyface(graph);
        GeometryCoreTestIO.captureGeometry(allGeometry, polyface2, position.x, position.y + range.yLength());
        succeeded = ck.testLT(0, numRemovedEdges, "expandConvexFaces did not remove any edges.");
        break;
      }
      case 2: { // collect, isolate and delete edges
        const removableEdges = HalfEdgeGraphOps.collectRemovableEdgesToExpandConvexFaces(graph);
        if (succeeded = ck.testDefined(removableEdges, "expandConvexFaces did not return any removable edges.")) {
          for (const node of removableEdges) node.isolateEdge();
          numRemovedEdges = graph.deleteIsolatedEdges() / 2;
          const polyface2 = PolyfaceBuilder.graphToPolyface(graph);
          GeometryCoreTestIO.captureGeometry(allGeometry, polyface2, position.x, position.y + range.yLength());
          ck.testExactNumber(numRemovedEdges, removableEdges.length, "deleted unexpected number of removable edges.");
        }
        break;
      }
    }
    if (succeeded)
      ck.testTrue(HalfEdgeGraphOps.isEveryFaceConvex(graph), "expandConvexFaces yielded non-convex face.");
    return numRemovedEdges;
  }

  /**
   * Caller should precede with Triangulator.clearAndEnableDebugGraphCapture(true);
   * @return whether tests succeeded
   */
  function tryExpandConvex2(ck: Checker, allGeometry: GeometryQuery[], graph1: HalfEdgeGraph | undefined, graph2: HalfEdgeGraph | undefined, position: Point2d): boolean {
    if (ck.testDefined(graph1, "Triangulation failed")) {
      const range = HalfEdgeGraphOps.graphRange(graph1);
      const numRemovedEdges1 = tryExpandConvex(ck, allGeometry, graph1, 1, position);
      position.x += range.xLength();
      if (graph2) {
        const numRemovedEdges2 = tryExpandConvex(ck, allGeometry, graph2, 2, position);
        ck.testExactNumber(numRemovedEdges1, numRemovedEdges2, "expandConvexFaces methods removed different numbers of edges.");
        position.x += range.xLength();
      }
      for (const node of graph1.allHalfEdges) {
        if (!node.isMaskSet(HalfEdgeMask.BOUNDARY_EDGE)) {
          node.isolateEdge();
          break;
        }
      }
      ck.testFalse(HalfEdgeGraphOps.isEveryFaceConvex(graph1), "isFaceConvex failed to detect non-convex face.");
      return true;
    }
    const debugGraph = Triangulator.claimDebugGraph();
    if (debugGraph) {
      const debugPolyface = PolyfaceBuilder.graphToPolyface(debugGraph);
      const range = debugPolyface.range();
      GeometryCoreTestIO.captureGeometry(allGeometry, debugPolyface, position.x, position.y);
      position.x += range.xLength();
    }
    return false;
  }

  it("ExpandConvexFaces-DartInTriangle", () => {
    const ck = new Checker();
    const allGeometry: GeometryQuery[] = [];
    const position = Point2d.createZero();
    Triangulator.clearAndEnableDebugGraphCapture(true);
    const graph1 = Triangulator.createTriangulatedGraphFromLoops([dartInTriangleOuter, dartInTriangleInner]);
    const graph2 = Triangulator.createTriangulatedGraphFromLoops([dartInTriangleOuter, dartInTriangleInner]);
    ck.testTrue(tryExpandConvex2(ck, allGeometry, graph1, graph2, position), "tryExpandConvex2 failed on DartInTriangle.");
    GeometryCoreTestIO.saveGeometry(allGeometry, "Triangulation", "ExpandConvexFaces-DartInTriangle");
    expect(ck.getNumErrors()).equals(0);
  });

  it("ExpandConvexFaces-MessyPolygon", () => {
    const ck = new Checker();
    const allGeometry: GeometryQuery[] = [];
    const position = Point2d.createZero();
    const points = PolylineOps.compressDanglers(Point3dArray.cloneDeepXYZPoint3dArrays(messyShapePointsJson()), true);
    Triangulator.clearAndEnableDebugGraphCapture(true);
    const graph1 = Triangulator.createTriangulatedGraphFromSingleLoop(points);
    const graph2 = Triangulator.createTriangulatedGraphFromSingleLoop(points);
    ck.testTrue(tryExpandConvex2(ck, allGeometry, graph1, graph2, position), "tryExpandConvex2 failed on MessyPolygon.");
    GeometryCoreTestIO.saveGeometry(allGeometry, "Triangulation", "ExpandConvexFaces-MessyPolygon");
    expect(ck.getNumErrors()).equals(0);
  });

  it("ExpandConvexFaces-Fractals", () => {
    const ck = new Checker();
    const allGeometry: GeometryQuery[] = [];
    const position = Point2d.createZero();
    for (const numRecursion of [1, 2, 3]) {
      for (const perpendicularFactor of [0.85, -1.0, -0.5]) {
        for (const generatorFunction of [
          (_numRecursion: number, _perpendicularFactor: number) => Sample.createFractalSquareReversingPattern(_numRecursion, _perpendicularFactor),
          (_numRecursion: number, _perpendicularFactor: number) => Sample.createFractalDiamondConvexPattern(_numRecursion, _perpendicularFactor),
          (_numRecursion: number, _perpendicularFactor: number) => Sample.createFractalLReversingPattern(_numRecursion, _perpendicularFactor),
          (_numRecursion: number, _perpendicularFactor: number) => Sample.createFractalHatReversingPattern(_numRecursion, _perpendicularFactor),
          (_numRecursion: number, _perpendicularFactor: number) => Sample.createFractalLMildConcavePatter(_numRecursion, _perpendicularFactor)]) {
          for (const degrees of [0, 10, 79]) {
            const points = generatorFunction(numRecursion, perpendicularFactor);
            let range = Range3d.createArray(points);
            const transform = Transform.createFixedPointAndMatrix(range.center, Matrix3d.createRotationAroundAxisIndex(2, Angle.createDegrees(degrees)));
            transform.multiplyPoint3dArrayInPlace(points);
            range = Range3d.createArray(points);
            Triangulator.clearAndEnableDebugGraphCapture(true);
            const graph1 = Triangulator.createTriangulatedGraphFromSingleLoop(points);
            const graph2 = Triangulator.createTriangulatedGraphFromSingleLoop(points);
            position.x += range.xLength() / 2;
            ck.testTrue(tryExpandConvex2(ck, allGeometry, graph1, graph2, position), "tryExpandConvex2 failed on Fractals.");
          }
        }
      }
    }
    GeometryCoreTestIO.saveGeometry(allGeometry, "Triangulation", "ExpandConvexFaces-Fractals");
    expect(ck.getNumErrors()).equals(0);
  });

  it("TriangulatePoints", () => {
    const ck = new Checker();
    const allGeometry: GeometryQuery[] = [];
    const points = [[0, 0, 0], [5, 0, 0], [0, 2, 0], [5, 2, 0]];
    let pts = IModelJson.Reader.parsePointArray(points);
    const graph = Triangulator.createTriangulatedGraphFromPoints(pts)!;
    graph.announceFaceLoops(
      (_graph: HalfEdgeGraph, seed: HalfEdge) => {
        return ck.testTrue(
          seed.isMaskSet(HalfEdgeMask.EXTERIOR) || seed.countEdgesAroundFace() === 3,
          `expect face ${seed.id} is a triangle`,
        );
      },
    );
    // non-planar test case from Ron
    pts = [Point3d.create(-100, -100, 0), Point3d.create(100, -100, 100), Point3d.create(100, 100, 0), Point3d.create(-100, 100, 100)];
    const polyface = PolyfaceBuilder.pointsToTriangulatedPolyface(pts);
    if (ck.testDefined(polyface, "builder produced a mesh")) {
      GeometryCoreTestIO.captureCloneGeometry(allGeometry, polyface);
      for (const visitor = polyface.createVisitor(); visitor.moveToNextFacet(); ) {
        ck.testExactNumber(visitor.numEdgesThisFacet, 3, "each mesh facet is a triangle");
      }
    }
    GeometryCoreTestIO.saveGeometry(allGeometry, "Triangulation", "TriangulatePoints");
    expect(ck.getNumErrors()).equals(0);
  });

  it("TriangulatorHang", () => {
    const ck = new Checker();
    const allGeometry: GeometryQuery[] = [];
    const skipTranslate = false; // false: non-overlapping output meshes; true: output as-is for debugging
    const drawCircles = false;   // true: output a circle at each point for debugging
    const xMargin = 10;
    const yMargin = 10;
    let x0 = 0;
    let y0 = 0;
    let z0 = 0;

    const testTriangulation = (points: Point3d[], range: Range3d, tol: number | undefined, name: string): number => {
      const delta = Point3d.create(x0, y0, z0);
      let numSharpEdges = 0;
      const options = new StrokeOptions();
      options.chordTol = tol;
      if (!skipTranslate)
        delta.subtractInPlace(range.low);
      if (GeometryCoreTestIO.enableSave && drawCircles) {
        const hull: Point3d[] = [];
        const interior: Point3d[] = [];
        Point3dArray.computeConvexHullXY(points, hull, interior, true);
        GeometryCoreTestIO.createAndCaptureXYCircle(allGeometry, hull, 0.2, delta.x, delta.y, delta.z);
        GeometryCoreTestIO.createAndCaptureXYCircle(allGeometry, interior, 0.1, delta.x, delta.y, delta.z);
      }
      const mesh = PolyfaceBuilder.pointsToTriangulatedPolyface(points, options);
      if (ck.testDefined(mesh, `computed triangulation of ${name}`)) {
        ck.testTrue(PolyfaceQuery.isPolyfaceManifold(mesh, true), "triangulation is manifold");
        const sharpEdges = PolyfaceQuery.collectEdgesByDihedralAngle(mesh, Angle.createDegrees(75), true);
        numSharpEdges = sharpEdges.length;
        GeometryCoreTestIO.captureCloneGeometry(allGeometry, mesh, delta.x, delta.y, delta.z);
      }
      return numSharpEdges;
    };

    interface Dataset {
      points: Point3d[];
      range: Range3d;
      name: string;
    };
    const data: Dataset[] = [];

    // Minimal subset of dtmPointsSmall.imjs that reproduced an infinite loop:
    // * Numbered points are on the convex hull
    // * All points are essentially xy-colinear except 2
    // * B and D are xy-near the hull
    // * A and C are skirt points "underneath" the hull
    const minimumPts = [
      Point3d.create(29.38440446735313, -46.664765115079454, 49.58476279246775), // 0
      Point3d.create(78.7791513050385, -46.66476333748565, 47.07249011143456),   // 1
      Point3d.create(78.77823641152756, -46.66476229743052, 45.60256502436375),  // A
      Point3d.create(51.51740469722874, -46.66476418232037, 48.26649267203187),  // B
      Point3d.create(51.5164898037178, -46.66476314226524, 46.79656758496107),   // C
      Point3d.create(55.21859962987817, 29.55516271079307, 48.370060922134726),  // 2
      Point3d.create(50.334340847282135, -46.66476423327051, 48.33850061288565), // D
    ];
    data.push({ points: minimumPts, range: Range3d.create(...minimumPts), name: "7 points" });

    const filenames = ["dtmPointsSmall.imjs", "dtmPointsMedium.imjs"];
    if (GeometryCoreTestIO.enableLongTests)
      filenames.push("dtmPointsLarge.imjs");
    for (const name of filenames) {
      const points = IModelJson.Reader.parsePointArray(JSON.parse(fs.readFileSync(`./src/test/data/polyface/${name}`, "utf8")));
      data.push({ points, range: Range3d.create(...points), name });
    }

    for (const datum of data) {
      let minNumSharpEdges = Geometry.largeCoordinateResult;
      for (const tol of [undefined, 1.0e-5, 1.0e-4, 1.0e-3, 2.0e-3]) {
        const numSharpEdges = testTriangulation(datum.points, datum.range, tol, datum.name);
        ck.testLE(numSharpEdges, minNumSharpEdges, "larger tolerance should reduce sharp edge count");
        minNumSharpEdges = Math.min(numSharpEdges, minNumSharpEdges);
        if (!skipTranslate)
          x0 += datum.range.xLength() + xMargin;  // as meshes progress left to right, more skirt points vanish
      }
      if (!skipTranslate) {
        x0 = z0 = 0;
        y0 += datum.range.yLength() + yMargin;
      }
    }
    GeometryCoreTestIO.saveGeometry(allGeometry, "Triangulation", "TriangulationHang");
    expect(ck.getNumErrors()).equals(0);
  });
});<|MERGE_RESOLUTION|>--- conflicted
+++ resolved
@@ -2,12 +2,8 @@
 * Copyright (c) Bentley Systems, Incorporated. All rights reserved.
 * See LICENSE.md in the project root for license terms and full copyright notice.
 *--------------------------------------------------------------------------------------------*/
-<<<<<<< HEAD
 import { describe, expect, it } from "vitest";
-=======
-import { expect } from "chai";
 import * as fs from "fs";
->>>>>>> e4fd0f09
 import { GeometryQuery } from "../../curve/GeometryQuery";
 import { LineSegment3d } from "../../curve/LineSegment3d";
 import { LineString3d } from "../../curve/LineString3d";
