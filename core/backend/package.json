--- conflicted
+++ resolved
@@ -1,10 +1,6 @@
 {
   "name": "@itwin/core-backend",
-<<<<<<< HEAD
-  "version": "5.0.0-dev.80",
-=======
   "version": "5.0.0-dev.81",
->>>>>>> 6cbef41a
   "description": "iTwin.js backend components",
   "main": "lib/cjs/core-backend.js",
   "typings": "lib/cjs/core-backend",
@@ -105,11 +101,7 @@
     "webpack": "^5.97.1"
   },
   "dependencies": {
-<<<<<<< HEAD
-    "@bentley/imodeljs-native": "5.0.77",
-=======
     "@bentley/imodeljs-native": "5.0.78",
->>>>>>> 6cbef41a
     "@itwin/cloud-agnostic-core": "^2.2.4",
     "@itwin/object-storage-azure": "^2.3.0",
     "@itwin/object-storage-core": "^2.3.0",
