--- conflicted
+++ resolved
@@ -1,10 +1,6 @@
 {
   "name": "@bentley/imodeljs-backend",
-<<<<<<< HEAD
-  "version": "2.16.0-dev.9",
-=======
   "version": "2.16.0-dev.12",
->>>>>>> 8aaff637
   "description": "iModel.js backend components",
   "main": "lib/imodeljs-backend.js",
   "typings": "lib/imodeljs-backend",
@@ -59,17 +55,6 @@
     "url": "http://www.bentley.com"
   },
   "peerDependencies": {
-<<<<<<< HEAD
-    "@bentley/backend-itwin-client": "^2.16.0-dev.9",
-    "@bentley/bentleyjs-core": "^2.16.0-dev.9",
-    "@bentley/ecschema-metadata": "^2.16.0-dev.9",
-    "@bentley/geometry-core": "^2.16.0-dev.9",
-    "@bentley/imodelhub-client": "^2.16.0-dev.9",
-    "@bentley/imodeljs-common": "^2.16.0-dev.9",
-    "@bentley/itwin-client": "^2.16.0-dev.9",
-    "@bentley/rbac-client": "^2.16.0-dev.9",
-    "@bentley/telemetry-client": "^2.16.0-dev.9"
-=======
     "@bentley/backend-itwin-client": "^2.16.0-dev.12",
     "@bentley/bentleyjs-core": "^2.16.0-dev.12",
     "@bentley/ecschema-metadata": "^2.16.0-dev.12",
@@ -79,29 +64,12 @@
     "@bentley/itwin-client": "^2.16.0-dev.12",
     "@bentley/rbac-client": "^2.16.0-dev.12",
     "@bentley/telemetry-client": "^2.16.0-dev.12"
->>>>>>> 8aaff637
   },
   "//devDependencies": [
     "NOTE: All peerDependencies should also be listed as devDependencies since peerDependencies are not considered by npm install",
     "NOTE: All tools used by scripts in this package must be listed as devDependencies"
   ],
   "devDependencies": {
-<<<<<<< HEAD
-    "@bentley/backend-itwin-client": "2.16.0-dev.9",
-    "@bentley/bentleyjs-core": "2.16.0-dev.9",
-    "@bentley/build-tools": "2.16.0-dev.9",
-    "@bentley/config-loader": "2.16.0-dev.9",
-    "@bentley/ecschema-metadata": "2.16.0-dev.9",
-    "@bentley/eslint-plugin": "2.16.0-dev.9",
-    "@bentley/geometry-core": "2.16.0-dev.9",
-    "@bentley/imodelhub-client": "2.16.0-dev.9",
-    "@bentley/imodeljs-common": "2.16.0-dev.9",
-    "@bentley/itwin-client": "2.16.0-dev.9",
-    "@bentley/oidc-signin-tool": "2.16.0-dev.9",
-    "@bentley/perf-tools": "2.16.0-dev.9",
-    "@bentley/rbac-client": "2.16.0-dev.9",
-    "@bentley/telemetry-client": "2.16.0-dev.9",
-=======
     "@bentley/backend-itwin-client": "2.16.0-dev.12",
     "@bentley/bentleyjs-core": "2.16.0-dev.12",
     "@bentley/build-tools": "2.16.0-dev.12",
@@ -116,7 +84,6 @@
     "@bentley/perf-tools": "2.16.0-dev.12",
     "@bentley/rbac-client": "2.16.0-dev.12",
     "@bentley/telemetry-client": "2.16.0-dev.12",
->>>>>>> 8aaff637
     "@types/chai": "^4.1.4",
     "@types/chai-as-promised": "^7",
     "@types/deep-assign": "^0.1.0",
@@ -154,13 +121,8 @@
   "dependencies": {
     "@bentley/imodeljs-native": "2.16.0",
     "@azure/storage-blob": "10.4.0",
-<<<<<<< HEAD
-    "@bentley/context-registry-client": "2.16.0-dev.9",
-    "@bentley/usage-logging-client": "2.16.0-dev.9",
-=======
     "@bentley/context-registry-client": "2.16.0-dev.12",
     "@bentley/usage-logging-client": "2.16.0-dev.12",
->>>>>>> 8aaff637
     "deep-assign": "^2.0.0",
     "form-data": "^2.3.2",
     "fs-extra": "^8.1.0",
