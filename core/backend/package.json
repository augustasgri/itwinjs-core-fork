--- conflicted
+++ resolved
@@ -37,12 +37,7 @@
     "extract-api": "betools extract-api --entry=core-backend",
     "lint": "eslint \"./src/**/*.ts\" 1>&2",
     "lint-fix": "eslint --fix -f visualstudio \"./src/**/*.ts\" 1>&2",
-<<<<<<< HEAD
     "test": "vitest --run",
-=======
-    "test": "mocha",
-    "test:debug": "mocha --inspect-brk",
->>>>>>> 4ba891b8
     "ios:webpack:tests": "TESTS_GLOB=./lib/esm/**/*.test.js webpack --config ../../tools/internal/ios/ios.webpack.config.js",
     "ios:copy:assets": "cpx \"./src/test/assets/**/*\" ../../tools/internal/lib/ios/assets/assets && cpx \"./src/assets/**/*\" ../../tools/internal/lib/ios/assets/assets",
     "ios:build:tests": "npm run -s build && npm run -s ios:webpack:tests && npm run -s ios:copy:assets",
