/*---------------------------------------------------------------------------------------------
* Copyright (c) Bentley Systems, Incorporated. All rights reserved.
* See LICENSE.md in the project root for license terms and full copyright notice.
*--------------------------------------------------------------------------------------------*/
import { assert } from "chai";
import { DbResult, Guid, GuidString, Id64, Id64String, using } from "@itwin/core-bentley";
import { NavigationValue, QueryBinder, QueryOptions, QueryOptionsBuilder, QueryRowFormat } from "@itwin/core-common";
import { Point2d, Point3d, Range3d, XAndY, XYAndZ } from "@itwin/core-geometry";
import { ECDb, ECEnumValue, ECSqlColumnInfo, ECSqlInsertResult, ECSqlStatement, ECSqlValue, SnapshotDb } from "../../core-backend";
import { IModelTestUtils } from "../IModelTestUtils";
import { KnownTestLocations } from "../KnownTestLocations";
import { SequentialLogMatcher } from "../SequentialLogMatcher";
import { ECDbTestHelper } from "./ECDbTestHelper";
import { ConcurrentQuery } from "../../ConcurrentQuery";

/* eslint-disable @typescript-eslint/naming-convention */
const selectSingleRow = new QueryOptionsBuilder().setLimit({ count: 1, offset: -1 }).setRowFormat(QueryRowFormat.UseJsPropertyNames).getOptions();
async function query(ecdb: ECDb, ecsql: string, params?: QueryBinder, config?: QueryOptions, callback?: (row: any) => void) {
  ecdb.saveChanges();
  let rowCount: number = 0;
  for await (const queryRow of ecdb.createQueryReader(ecsql, params, { ...config, rowFormat: QueryRowFormat.UseJsPropertyNames })) {
    rowCount++;
    if (callback)
      callback(queryRow.toRow());
  }
  return rowCount;
}
async function queryRows(ecdb: ECDb, ecsql: string, params?: QueryBinder, config?: QueryOptions) {
  ecdb.saveChanges();
  const reader = ecdb.createQueryReader(ecsql, params, { ...config, rowFormat: QueryRowFormat.UseJsPropertyNames });
  return reader.toArray();
}
async function queryCount(ecdb: ECDb, ecsql: string, params?: QueryBinder, config?: QueryOptions): Promise<number> {
  ecdb.saveChanges();
  for await (const row of ecdb.createQueryReader(`SELECT COUNT(*) FROM (${ecsql})`, params, { ...config, rowFormat: QueryRowFormat.UseECSqlPropertyIndexes })) {
    return row[0] as number;
  }
  return -1;
}
function blobEqual(lhs: any, rhs: any) {
  if (!(lhs instanceof Uint8Array) || !(rhs instanceof Uint8Array))
    throw new Error("expecting uint8array");

  if (lhs.byteLength !== rhs.byteLength)
    return false;

  for (let i = 0; i < lhs.byteLength; i++) {
    if (lhs[i] !== rhs[i])
      return false;
  }
  return true;
}

describe("ECSqlStatement", () => {
  const outDir = KnownTestLocations.outputDir;
  const testRange = new Range3d(1.2, 2.3, 3.4, 4.5, 5.6, 6.7);
  const blobVal = new Uint8Array(testRange.toFloat64Array().buffer);
  const abbreviatedBlobVal = `{"bytes":${ blobVal.byteLength }}`;

  it("check asynchronous step and stepForInsert methods", async () => {
    await using(ECDbTestHelper.createECDb(outDir, "asyncmethodtest.ecdb",
      `<ECSchema schemaName="Test" alias="ts" version="01.00.00" xmlns="http://www.bentley.com/schemas/Bentley.ECXML.3.2">
        <ECEntityClass typeName="Foo" modifier="Sealed">
          <ECProperty propertyName="n" typeName="int"/>
          <ECProperty propertyName="dt" typeName="dateTime"/>
          <ECProperty propertyName="fooId" typeName="long" extendedTypeName="Id"/>
        </ECEntityClass>
      </ECSchema>`), async (ecdb: ECDb) => {
      assert.isTrue(ecdb.isOpen);

      const r = await ecdb.withStatement("INSERT INTO ts.Foo(n,dt,fooId) VALUES(20,TIMESTAMP '2018-10-18T12:00:00Z',20)", async (stmt: ECSqlStatement) => {
        return stmt.stepForInsert();
      });
      ecdb.saveChanges();
      assert.equal(r.status, DbResult.BE_SQLITE_DONE);
      assert.equal(r.id, "0x1");
    });
  });

  it("concurrent query get meta data", async () => {
    await using(ECDbTestHelper.createECDb(outDir, "asyncmethodtest.ecdb",
      `<ECSchema schemaName="Test" alias="ts" version="01.00.00" xmlns="http://www.bentley.com/schemas/Bentley.ECXML.3.2">
        <ECEntityClass typeName="Foo" modifier="Sealed">
          <ECProperty propertyName="n" typeName="int"/>
          <ECProperty propertyName="dt" typeName="dateTime"/>
          <ECProperty propertyName="fooId" typeName="long" extendedTypeName="Id"/>
        </ECEntityClass>
      </ECSchema>`), async (ecdb: ECDb) => {
      assert.isTrue(ecdb.isOpen);

      await ecdb.withStatement("INSERT INTO ts.Foo(n,dt,fooId) VALUES(20,TIMESTAMP '2018-10-18T12:00:00Z',20)", async (stmt: ECSqlStatement) => {
        stmt.stepForInsert();
      });
      await ecdb.withStatement("INSERT INTO ts.Foo(n,dt,fooId) VALUES(30,TIMESTAMP '2019-10-18T12:00:00Z',30)", async (stmt: ECSqlStatement) => {
        stmt.stepForInsert();
      });
      ecdb.saveChanges();
      const reader = ecdb.createQueryReader("SELECT * FROM ts.Foo");
      let props = await reader.getMetaData();
      assert.equal(props.length, 5);
      let rows = 0;
      while (await reader.step()) {
        rows++;
      }
      assert.equal(rows, 2);
      props = await reader.getMetaData();
      assert.equal(props.length, 5);
    });
  });
  it("null string accessor", async () => {
    await using(ECDbTestHelper.createECDb(outDir, "nullstring.ecdb"), async (ecdb: ECDb) => {
      assert.isTrue(ecdb.isOpen);
      await ecdb.withPreparedStatement(`VALUES(NULL)`, async (stmt: ECSqlStatement) => {
        stmt.step();
        const str = stmt.getValue(0).getString();
        assert.equal(str, "");
      });
    });
  });
  it("should page results", async () => {
    await using(ECDbTestHelper.createECDb(outDir, "pagingresultset.ecdb",
      `<ECSchema schemaName="Test" alias="ts" version="01.00.00" xmlns="http://www.bentley.com/schemas/Bentley.ECXML.3.2">
        <ECEntityClass typeName="Foo" modifier="Sealed">
          <ECProperty propertyName="n" typeName="int"/>
        </ECEntityClass>
      </ECSchema>`), async (ecdb: ECDb) => {
      assert.isTrue(ecdb.isOpen);
      const ROW_COUNT = 27;
      // insert test rows
      for (let i = 1; i <= ROW_COUNT; i++) {
        const r = await ecdb.withStatement(`insert into ts.Foo(n) values(${i})`, async (stmt: ECSqlStatement) => {
          return stmt.stepForInsert();
        });
        assert.equal(r.status, DbResult.BE_SQLITE_DONE);
      }
      ecdb.saveChanges();
      for (let i = 1; i < ROW_COUNT; i++) {
        const rowCount = await queryCount(ecdb, "SELECT ECInstanceId, ECClassId, n FROM ts.Foo WHERE n <= ?", new QueryBinder().bindInt(1, i));
        assert.equal(rowCount, i);
      }

      const temp = await queryRows(ecdb, "SELECT ECInstanceId FROM ONLY ts.Foo");
      assert.equal(temp.length, ROW_COUNT);
      // query page by page
      const PAGE_SIZE = 5;
      const QUERY = "SELECT n FROM ts.Foo";
      const EXPECTED_ROW_COUNT = [5, 5, 5, 5, 5, 2];
      const ready = [];
      for (let i = 0; i < EXPECTED_ROW_COUNT.length; i++) {
        ready.push(queryRows(ecdb, QUERY, undefined, new QueryOptionsBuilder().setLimit({ offset: i * PAGE_SIZE, count: PAGE_SIZE }).getOptions()));
      }
      // verify if each page has right count of rows
      const results = await Promise.all(ready);
      for (let i = 0; i < EXPECTED_ROW_COUNT.length; i++) {
        assert.equal(results[i].length, EXPECTED_ROW_COUNT[i]);
      }
    });
  });

  it("paging use cache statement queryRows()", async () => {
    await using(ECDbTestHelper.createECDb(outDir, "pagingresultset.ecdb",
      `<ECSchema schemaName="Test" alias="ts" version="01.00.00" xmlns="http://www.bentley.com/schemas/Bentley.ECXML.3.2">
        <ECEntityClass typeName="Foo" modifier="Sealed">
          <ECProperty propertyName="n" typeName="int"/>
        </ECEntityClass>
      </ECSchema>`), async (ecdb: ECDb) => {
      assert.isTrue(ecdb.isOpen);
      const ROW_COUNT = 100;
      // insert test rows
      for (let i = 1; i <= ROW_COUNT; i++) {
        const r = await ecdb.withStatement(`insert into ts.Foo(n) values(${i})`, async (stmt: ECSqlStatement) => {
          return stmt.stepForInsert();
        });
        assert.equal(r.status, DbResult.BE_SQLITE_DONE);
      }
      ecdb.saveChanges();
      // check if varying page number does not require prepare new statements
      ecdb.clearStatementCache();
      const rca = await queryRows(ecdb, "SELECT count(*) as nRows FROM ts.Foo");
      assert.equal(rca[0].nRows, 100); // expe
      const rc = await queryCount(ecdb, "SELECT * FROM ts.Foo");
      assert.equal(rc, 100); // expe
      let rowNo = 0;
      for await (const row of ecdb.createQueryReader("SELECT * FROM ts.Foo", undefined, { rowFormat: QueryRowFormat.UseJsPropertyNames })) {
        assert.equal(row.n, rowNo + 1);
        rowNo = rowNo + 1;
      }
      assert.equal(rowNo, 100); // expect all rows
    });
  });

  it("should restart query", async () => {
    await using(ECDbTestHelper.createECDb(outDir, "cancelquery.ecdb",
      `<ECSchema schemaName="Test" alias="ts" version="01.00.00" xmlns="http://www.bentley.com/schemas/Bentley.ECXML.3.2">
        <ECEntityClass typeName="Foo" modifier="Sealed">
          <ECProperty propertyName="n" typeName="int"/>
        </ECEntityClass>
      </ECSchema>`), async (ecdb: ECDb) => {
      assert.isTrue(ecdb.isOpen);
      const ROW_COUNT = 100;
      // insert test rows
      for (let i = 1; i <= ROW_COUNT; i++) {
        const r = await ecdb.withStatement(`insert into ts.Foo(n) values(${i})`, async (stmt: ECSqlStatement) => {
          return stmt.stepForInsert();
        });
        assert.equal(r.status, DbResult.BE_SQLITE_DONE);
      }
      ecdb.saveChanges();
      ConcurrentQuery.resetConfig(ecdb.nativeDb, { globalQuota: { time: 1 }, ignoreDelay: false });

      let cancelled = 0;
      let successful = 0;
      let rowCount = 0;
      const scheduleQuery = async (delay: number) => {
        return new Promise<void>(async (resolve, reject) => {
          try {
            const options = new QueryOptionsBuilder();
            options.setDelay(delay);
            options.setRowFormat(QueryRowFormat.UseJsPropertyNames);
            options.setRestartToken("tag");
            for await (const _row of ecdb.createQueryReader("SELECT * FROM ts.Foo", undefined, options.getOptions())) {
              rowCount++;
            }
            successful++;
            resolve();
          } catch (err: any) {
            // we expect query to be cancelled
            if (err.errorNumber === DbResult.BE_SQLITE_INTERRUPT) {
              cancelled++;
              resolve();
            } else {
              reject(new Error("rejected"));
            }
          }
        });
      };

      const queries = [];
      queries.push(scheduleQuery(5000));
      queries.push(scheduleQuery(0));

      await Promise.all(queries);
      // We expect at least one query to be cancelled
      assert.isAtLeast(cancelled, 1);
      assert.isAtLeast(successful, 1);
      assert.isAtLeast(rowCount, 1);
    });
  });
  it("should use cache statement for query()", async () => {
    await using(ECDbTestHelper.createECDb(outDir, "pagingresultset.ecdb",
      `<ECSchema schemaName="Test" alias="ts" version="01.00.00" xmlns="http://www.bentley.com/schemas/Bentley.ECXML.3.2">
        <ECEntityClass typeName="Foo" modifier="Sealed">
          <ECProperty propertyName="n" typeName="int"/>
        </ECEntityClass>
      </ECSchema>`), async (ecdb: ECDb) => {
      assert.isTrue(ecdb.isOpen);
      const ROW_COUNT = 27;
      // insert test rows
      for (let i = 1; i <= ROW_COUNT; i++) {
        const r = await ecdb.withStatement(`insert into ts.Foo(n) values(${i})`, async (stmt: ECSqlStatement) => {
          return stmt.stepForInsert();
        });
        assert.equal(r.status, DbResult.BE_SQLITE_DONE);
      }
      ecdb.saveChanges();
      // check if varying page number does not require prepare new statements
      ecdb.clearStatementCache();
      for (const _testPageSize of [1, 2, 4, 5, 6, 7, 10, ROW_COUNT]) { // eslint-disable-line @typescript-eslint/no-unused-vars
        let rowNo = 1;
        for await (const row of ecdb.createQueryReader("SELECT n FROM ts.Foo WHERE n != ? and ECInstanceId < ?", new QueryBinder().bindInt(1, 123).bindInt(2, 30), { rowFormat: QueryRowFormat.UseJsPropertyNames })) {
          assert.equal(row.n, rowNo);
          rowNo = rowNo + 1;
        }
        assert.equal(rowNo, 28); // expect all rows
        assert.equal(0, ecdb.getCachedStatementCount()); // there must be single cached statement used with different size pages.
      }
    });
  });
  it("concurrent query binding", async () => {
    await using(ECDbTestHelper.createECDb(outDir, "pagingresultset.ecdb",
      `<ECSchema schemaName="Test" alias="ts" version="01.00.00" xmlns="http://www.bentley.com/schemas/Bentley.ECXML.3.2">
        <ECEntityClass typeName="Foo" modifier="Sealed">
          <ECProperty propertyName="n" typeName="int"/>
        </ECEntityClass>
      </ECSchema>`), async (ecdb: ECDb) => {
      assert.isTrue(ecdb.isOpen);
      for (let i = 1; i <= 5; i++) {
        const r = await ecdb.withPreparedStatement(`insert into ts.Foo(n) values(${i})`, async (stmt: ECSqlStatement) => {
          return stmt.stepForInsert();
        });
        assert.equal(r.status, DbResult.BE_SQLITE_DONE);
      }
      ecdb.saveChanges();
      for await (const row of ecdb.createQueryReader("SELECT count(*) as cnt FROM ts.Foo WHERE n in (:a, :b, :c)", new QueryBinder().bindInt("a", 1).bindInt("b", 2).bindInt("c", 3), { rowFormat: QueryRowFormat.UseJsPropertyNames })) {
        assert.equal(row.cnt, 3);
      }
      for await (const row of ecdb.createQueryReader("SELECT count(*) as cnt FROM ts.Foo WHERE n in (?, ?, ?)", new QueryBinder().bindInt(1, 1).bindInt(2, 2).bindInt(3, 3), { rowFormat: QueryRowFormat.UseJsPropertyNames })) {
        assert.equal(row.cnt, 3);
      }
      const slm = new SequentialLogMatcher();
      slm.append().error().category("ECDb").message("No parameter index found for parameter name: d.");
      try {
        for await (const row of ecdb.createQueryReader("SELECT count(*) as cnt FROM ts.Foo WHERE n in (:a, :b, :c)", new QueryBinder().bindInt("a", 1).bindInt("b", 2).bindInt("c", 3).bindInt("d", 3), { rowFormat: QueryRowFormat.UseJsPropertyNames })) {
          assert.equal(row.cnt, 3);
        }
        assert.isFalse(true);
      } catch (e) { assert.isNotNull(e); }
      assert.isTrue(slm.finishAndDispose());
    });
  });
  it("check HextoId() and IdToHex() ecsql functions", async () => {
    await using(ECDbTestHelper.createECDb(outDir, "pagingresultset.ecdb",
      `<ECSchema schemaName="Test" alias="ts" version="01.00.00" xmlns="http://www.bentley.com/schemas/Bentley.ECXML.3.2">
        <ECEntityClass typeName="Foo" modifier="Sealed">
          <ECProperty propertyName="n" typeName="int"/>
        </ECEntityClass>
      </ECSchema>`), async (ecdb: ECDb) => {
      assert.isTrue(ecdb.isOpen);
      for (let i = 1; i <= 2; i++) {
        const r = await ecdb.withStatement(`insert into ts.Foo(n) values(${i})`, async (stmt: ECSqlStatement) => {
          return stmt.stepForInsert();
        });
        assert.equal(r.status, DbResult.BE_SQLITE_DONE);
      }
      ecdb.saveChanges();
      for await (const row of ecdb.createQueryReader("SELECT IdToHex(ECInstanceId) as hexId, ECInstanceId, HexToId('0x1') as idhex FROM ts.Foo WHERE n = ?", new QueryBinder().bindInt(1, 1), { rowFormat: QueryRowFormat.UseJsPropertyNames })) {
        assert.equal(row.hexId, row.id);
        assert.equal(row.hexId, row.idhex);
      }
    });
  });
  it("should bind BeGuid", async () => {
    await using(ECDbTestHelper.createECDb(outDir, "pagingresultset.ecdb",
      `<ECSchema schemaName="Test" alias="ts" version="01.00.00" xmlns="http://www.bentley.com/schemas/Bentley.ECXML.3.2">
        <ECEntityClass typeName="Foo" modifier="Sealed">
          <ECProperty propertyName="guid" typeName="binary" extendedTypeName="BeGuid"/>
        </ECEntityClass>
      </ECSchema>`), async (ecdb: ECDb) => {
      assert.isTrue(ecdb.isOpen);
      const maxRows = 10;
      const guids: GuidString[] = [];
      for (let i = 0; i < maxRows; i++) {
        const r = await ecdb.withPreparedStatement(`insert into ts.Foo(guid) values(?)`, async (stmt: ECSqlStatement) => {
          guids.push(Guid.createValue());
          stmt.bindGuid(1, guids[i]);
          return stmt.stepForInsert();
        });
        assert.equal(r.status, DbResult.BE_SQLITE_DONE);
      }
      ecdb.saveChanges();

      const uint8arrayToGuid = (guidArray: any) => {
        if (!(guidArray instanceof Uint8Array))
          throw new Error("Expecting a Uint8Array type argument");

        if (guidArray.byteLength !== 16)
          throw new Error("Expecting a Uint8Array of length 16");

        let guidStr: string = "";
        const part = [0, 4, 6, 8, 10, 16];
        for (let z = 0; z < part.length - 1; z++) {
          guidArray.subarray(part[z], part[z + 1]).forEach((c) => {
            guidStr += (`00${c.toString(16)}`).slice(-2);
          });
          if (z < part.length - 2)
            guidStr += "-";
        }
        return guidStr;
      };
      const guidToUint8Array = (v: GuidString) => {
        if (v.length !== 36)
          throw new Error("Guid is expected to have 36 characters xxxxxxxx-xxxx-xxxx-xxxx-xxxx-xxxxxxxxxxxx");

        const ar = new Uint8Array(16);
        const t = v.split("-").join("");
        let i = 0;
        for (let z = 0; z < 32; z += 2) {
          ar[i++] = parseInt(t.substring(z, z + 2), 16);
        }
        return ar;
      };

      const testGuid = "74da899a-6dde-406c-bf45-f4547d948f00";
      assert.equal(testGuid, uint8arrayToGuid(guidToUint8Array(testGuid)));
      let k = 0;
      assert.equal(await query(ecdb, "SELECT guid FROM ts.Foo ORDER BY ECInstanceId", undefined, undefined, (row: any) => {
        assert.equal(row.guid, guids[k++]);
      }), maxRows);

      // following will not return any guid BLOB ? = STRING
      for (const guid of guids) {
        assert.equal(await query(ecdb, "SELECT guid FROM ts.Foo WHERE guid=?", new QueryBinder().bindString(1, guid), undefined, (row: any) => {
          assert.equal(row.guid, guid);
        }), 1);
        assert.equal(await query(ecdb, `SELECT guid FROM ts.Foo WHERE guid='${guid}'`, undefined, undefined, (row: any) => {
          assert.equal(row.guid, guid);
        }), 0);
        assert.equal(await query(ecdb, `SELECT guid FROM ts.Foo WHERE guid=StrToGuid('${guid}')`, undefined, undefined, (row: any) => {
          assert.equal(row.guid, guid);
        }), 1);
        assert.equal(await query(ecdb, "SELECT guid FROM ts.Foo WHERE guid=StrToGuid(?)", new QueryBinder().bindString(1, guid), undefined, (row: any) => {
          assert.equal(row.guid, guid);
        }), 1);
        assert.equal(await query(ecdb, "SELECT guid FROM ts.Foo WHERE GuidToStr(guid)=?", new QueryBinder().bindString(1, guid), undefined, (row: any) => {
          assert.equal(row.guid, guid);
        }), 1);
        assert.equal(await query(ecdb, "SELECT guid FROM ts.Foo WHERE guid=?", new QueryBinder().bindBlob(1, guidToUint8Array(guid)), undefined, (row: any) => {
          assert.equal(row.guid, guid);
        }), 1);
        assert.equal(await query(ecdb, "SELECT guid FROM ts.Foo WHERE guid=StrToGuid(?)", new QueryBinder().bindString(1, guid), undefined, (row: any) => {
          assert.equal(row.guid, guid);
        }), 1);
        assert.equal(await query(ecdb, "SELECT GuidToStr(guid) as gstr FROM ts.Foo WHERE guid=StrToGuid(?)", new QueryBinder().bindString(1, guid), undefined, (row: any) => {
          assert.equal(row.gstr, guid);
        }), 1);
      }
    });
  });
  it("should bind Ids", async () => {
    await using(ECDbTestHelper.createECDb(outDir, "bindids.ecdb"), async (ecdb: ECDb) => {

      assert.isTrue(ecdb.isOpen);

      const verify = async (ecdbToVerify: ECDb, actualRes: ECSqlInsertResult, expectedECInstanceId?: Id64String) => {
        if (!expectedECInstanceId) {
          assert.notEqual(actualRes.status, DbResult.BE_SQLITE_DONE);
          assert.isUndefined(actualRes.id);
          return;
        }

        assert.equal(actualRes.status, DbResult.BE_SQLITE_DONE);
        assert.isDefined(actualRes.id);
        assert.equal(actualRes.id!, expectedECInstanceId);

        ecdbToVerify.withPreparedStatement("SELECT ECInstanceId, ECClassId, Name FROM ecdbf.ExternalFileInfo WHERE ECInstanceId=?", (stmt: ECSqlStatement) => {
          stmt.bindId(1, expectedId);
          assert.equal(stmt.step(), DbResult.BE_SQLITE_ROW);
          const row = stmt.getRow();
          assert.equal(row.id, expectedECInstanceId);
          assert.equal(row.className, "ECDbFileInfo.ExternalFileInfo");
          assert.equal(row.name, `${Id64.getLocalId(expectedECInstanceId).toString()}.txt`);
        });
        assert.equal(await query(ecdb, "SELECT ECInstanceId, ECClassId, Name FROM ecdbf.ExternalFileInfo WHERE ECInstanceId=?", new QueryBinder().bindString(1, expectedId), new QueryOptionsBuilder().setLimit({ count: 1, offset: -1 }).getOptions(), (row) => {
          assert.equal(row.id, expectedECInstanceId);
          assert.equal(row.className, "ECDbFileInfo.ExternalFileInfo");
          assert.equal(row.name, `${Id64.getLocalId(expectedECInstanceId).toString()}.txt`);
        }), 1);
      };

      let expectedId = Id64.fromLocalAndBriefcaseIds(4444, 0);
      let r: ECSqlInsertResult = ecdb.withPreparedStatement("INSERT INTO ecdbf.ExternalFileInfo(ECInstanceId,Name) VALUES(?,?)", (stmt: ECSqlStatement) => {
        stmt.bindId(1, expectedId);
        stmt.bindString(2, "4444.txt");
        return stmt.stepForInsert();
      });
      await verify(ecdb, r, expectedId);

      expectedId = Id64.fromLocalAndBriefcaseIds(4445, 0);
      r = ecdb.withPreparedStatement("INSERT INTO ecdbf.ExternalFileInfo(ECInstanceId,Name) VALUES(:id,:name)", (stmt: ECSqlStatement) => {
        stmt.bindId("id", expectedId);
        stmt.bindString("name", "4445.txt");

        return stmt.stepForInsert();
      });
      await verify(ecdb, r, expectedId);

      expectedId = Id64.fromLocalAndBriefcaseIds(4446, 0);
      r = ecdb.withPreparedStatement("INSERT INTO ecdbf.ExternalFileInfo(ECInstanceId,Name) VALUES(?,?)", (stmt: ECSqlStatement) => {
        stmt.bindValues([expectedId, "4446.txt"]);
        return stmt.stepForInsert();
      });
      await verify(ecdb, r, expectedId);

      expectedId = Id64.fromLocalAndBriefcaseIds(4447, 0);
      r = ecdb.withPreparedStatement("INSERT INTO ecdbf.ExternalFileInfo(ECInstanceId,Name) VALUES(:id,:name)", (stmt: ECSqlStatement) => {
        stmt.bindValues({ id: expectedId, name: "4447.txt" });
        return stmt.stepForInsert();
      });
      await verify(ecdb, r, expectedId);
    });
  });

  it("should bind numeric and date strings", async () => {
    const slm = new SequentialLogMatcher();
    slm.append().error().category("ECDb").message("Type mismatch: only BindDateTime or BindText can be called for a column of the DateTime type.");
    slm.append().error().category("ECDb").message("Type mismatch: only BindDateTime or BindText can be called for a column of the DateTime type.");
    slm.append().error().category("ECDb").message("Type mismatch: only BindDateTime or BindText can be called for a column of the DateTime type.");
    slm.append().error().category("ECDb").message("Type mismatch: only BindDateTime or BindText can be called for a column of the DateTime type.");
    slm.append().error().category("ECDb").message("Type mismatch: only BindDateTime or BindText can be called for a column of the DateTime type.");
    slm.append().error().category("ECDb").message(/String must be a valid ISO 8601 date, time or timestamp/gm);
    slm.append().error().category("ECDb").message(/String must be a valid ISO 8601 date, time or timestamp/gm);
    slm.append().error().category("ECDb").message(/String must be a valid ISO 8601 date, time or timestamp/gm);
    slm.append().error().category("ECDb").message(/String must be a valid ISO 8601 date, time or timestamp/gm);
    slm.append().error().category("ECDb").message(/String must be a valid ISO 8601 date, time or timestamp/gm);
    slm.append().error().category("ECDb").message(/String must be a valid ISO 8601 date, time or timestamp/gm);
    slm.append().error().category("ECDb").message(/String must be a valid ISO 8601 date, time or timestamp/gm);
    slm.append().error().category("ECDb").message(/String must be a valid ISO 8601 date, time or timestamp/gm);
    slm.append().error().category("ECDb").message(/String must be a valid ISO 8601 date, time or timestamp/gm);
    slm.append().error().category("ECDb").message(/String must be a valid ISO 8601 date, time or timestamp/gm);
    slm.append().error().category("ECDb").message(/String must be a valid ISO 8601 date, time or timestamp/gm);
    slm.append().error().category("ECDb").message(/String must be a valid ISO 8601 date, time or timestamp/gm);
    slm.append().error().category("ECDb").message(/only BindDateTime or BindText can be called for a column of the DateTime type/gm);

    await using(ECDbTestHelper.createECDb(outDir, "bindnumericanddatestrings.ecdb",
      `<ECSchema schemaName="Test" alias="ts" version="01.00.00" xmlns="http://www.bentley.com/schemas/Bentley.ECXML.3.2">
        <ECEntityClass typeName="Foo" modifier="Sealed">
          <ECProperty propertyName="n" typeName="int"/>
          <ECProperty propertyName="dt" typeName="dateTime"/>
          <ECProperty propertyName="fooId" typeName="long" extendedTypeName="Id"/>
        </ECEntityClass>
      </ECSchema>`), async (ecdb: ECDb) => {
      assert.isTrue(ecdb.isOpen);

      const r: ECSqlInsertResult = ecdb.withPreparedStatement("INSERT INTO ts.Foo(n,dt,fooId) VALUES(20,TIMESTAMP '2018-10-18T12:00:00Z',20)", (stmt: ECSqlStatement) => {
        return stmt.stepForInsert();
      });
      ecdb.saveChanges();
      assert.equal(r.status, DbResult.BE_SQLITE_DONE);
      const ecsqln = "SELECT 1 FROM ts.Foo WHERE n=?";
      await ecdb.withPreparedStatement(ecsqln, async (stmt: ECSqlStatement) => {
        const nNum: number = 20;
        const nStr: string = "20";
        const nDt: string = "2019-01-21T12:00:00Z";
        const nHexStr: string = "0x14";

        stmt.bindInteger(1, nNum);
        assert.equal(stmt.step(), DbResult.BE_SQLITE_ROW);
        stmt.reset();
        stmt.clearBindings();
        assert.equal(await queryCount(ecdb, ecsqln, new QueryBinder().bindInt(1, nNum), selectSingleRow), 1);

        stmt.bindValue(1, nNum);
        assert.equal(stmt.step(), DbResult.BE_SQLITE_ROW);
        stmt.reset();
        stmt.clearBindings();

        stmt.getBinder(1).bind(nNum);
        assert.equal(stmt.step(), DbResult.BE_SQLITE_ROW);
        stmt.reset();
        stmt.clearBindings();

        stmt.bindValues([nNum]);
        assert.equal(stmt.step(), DbResult.BE_SQLITE_ROW);
        stmt.reset();
        stmt.clearBindings();

        stmt.bindString(1, nStr);
        assert.equal(stmt.step(), DbResult.BE_SQLITE_ROW);
        stmt.reset();
        stmt.clearBindings();

        assert.equal(await queryCount(ecdb, ecsqln, new QueryBinder().bindString(1, nStr), selectSingleRow), 1);

        stmt.bindValue(1, nStr);
        assert.equal(stmt.step(), DbResult.BE_SQLITE_ROW);
        stmt.reset();
        stmt.clearBindings();

        stmt.getBinder(1).bind(nStr);
        assert.equal(stmt.step(), DbResult.BE_SQLITE_ROW);
        stmt.reset();
        stmt.clearBindings();

        stmt.bindValues([nStr]);
        assert.equal(stmt.step(), DbResult.BE_SQLITE_ROW);
        stmt.reset();
        stmt.clearBindings();

        stmt.bindString(1, nDt);
        assert.equal(stmt.step(), DbResult.BE_SQLITE_DONE, "Date time string is not parsed. SQLite just converts it to something which does not match");
        stmt.reset();
        stmt.clearBindings();

        assert.equal(await queryCount(ecdb, ecsqln, new QueryBinder().bindString(1, nDt), selectSingleRow), 0);

        stmt.bindValue(1, nDt);
        assert.equal(stmt.step(), DbResult.BE_SQLITE_DONE, "Date time string is not parsed. SQLite just converts it to something which does not match");
        stmt.reset();
        stmt.clearBindings();

        stmt.getBinder(1).bind(nDt);
        assert.equal(stmt.step(), DbResult.BE_SQLITE_DONE, "Date time string is not parsed. SQLite just converts it to something which does not match");
        stmt.reset();
        stmt.clearBindings();

        stmt.bindValues([nDt]);
        assert.equal(stmt.step(), DbResult.BE_SQLITE_DONE, "Date time string is not parsed. SQLite just converts it to something which does not match");
        stmt.reset();
        stmt.clearBindings();

        stmt.bindString(1, nHexStr);
        assert.equal(stmt.step(), DbResult.BE_SQLITE_DONE, "Hex string is not parsed. SQLite just converts it to something which does not match");
        stmt.reset();
        stmt.clearBindings();

        assert.equal(await queryCount(ecdb, ecsqln, new QueryBinder().bindString(1, nHexStr), selectSingleRow), 0);

        stmt.bindValue(1, nHexStr);
        assert.equal(stmt.step(), DbResult.BE_SQLITE_DONE, "Hex string is not parsed. SQLite just converts it to something which does not match");
        stmt.reset();
        stmt.clearBindings();

        stmt.getBinder(1).bind(nHexStr);
        assert.equal(stmt.step(), DbResult.BE_SQLITE_DONE, "Hex string is not parsed. SQLite just converts it to something which does not match");
        stmt.reset();
        stmt.clearBindings();

        stmt.bindValues([nHexStr]);
        assert.equal(stmt.step(), DbResult.BE_SQLITE_DONE, "Hex string is not parsed. SQLite just converts it to something which does not match");
        stmt.reset();
        stmt.clearBindings();
      });

      const ecsqldt = "SELECT 1 FROM ts.Foo WHERE dt=?";
      await ecdb.withPreparedStatement(ecsqldt, async (stmt: ECSqlStatement) => {
        const dtStr: string = "2018-10-18T12:00:00Z";
        const num: number = 2458410;
        const str: string = "2458410";
        const hexStr: string = "0x25832a";

        stmt.bindDateTime(1, dtStr);
        assert.equal(stmt.step(), DbResult.BE_SQLITE_ROW);
        stmt.reset();
        stmt.clearBindings();

        assert.equal(await queryCount(ecdb, ecsqldt, new QueryBinder().bindString(1, dtStr)), 1);
        stmt.bindString(1, dtStr);
        assert.equal(stmt.step(), DbResult.BE_SQLITE_ROW);
        stmt.reset();
        stmt.clearBindings();

        stmt.bindValue(1, dtStr);
        assert.equal(stmt.step(), DbResult.BE_SQLITE_ROW);
        stmt.reset();
        stmt.clearBindings();

        stmt.getBinder(1).bind(dtStr);
        assert.equal(stmt.step(), DbResult.BE_SQLITE_ROW);
        stmt.reset();
        stmt.clearBindings();

        stmt.bindValues([dtStr]);
        assert.equal(stmt.step(), DbResult.BE_SQLITE_ROW);
        stmt.reset();
        stmt.clearBindings();

        assert.throw(() => stmt.bindInteger(1, num));
        stmt.clearBindings();

        assert.equal(await queryCount(ecdb, ecsqldt, QueryBinder.from([num])), 0);
        assert.throw(() => stmt.bindValue(1, num));
        stmt.clearBindings();

        assert.throw(() => stmt.getBinder(1).bind(num));
        stmt.clearBindings();

        assert.throw(() => stmt.bindValues([num]));
        stmt.clearBindings();

        assert.throw(() => stmt.bindString(1, str));
        stmt.clearBindings();

        assert.throw(() => stmt.bindValue(1, str));
        stmt.clearBindings();

        assert.equal(await queryCount(ecdb, ecsqldt, QueryBinder.from([str])), 0);

        assert.throw(() => stmt.getBinder(1).bind(str));
        stmt.clearBindings();

        assert.throw(() => stmt.bindValues([str]));
        stmt.clearBindings();

        assert.throw(() => stmt.bindString(1, hexStr));
        stmt.clearBindings();

        assert.equal(await queryCount(ecdb, ecsqldt, QueryBinder.from([hexStr])), 0);

        assert.throw(() => stmt.bindValue(1, hexStr));
        stmt.clearBindings();

        assert.throw(() => stmt.getBinder(1).bind(hexStr));
        stmt.clearBindings();

        assert.throw(() => stmt.bindValues([hexStr]));
        stmt.clearBindings();
      });

      const ecsqlfooId = "SELECT 1 FROM ts.Foo WHERE fooId=?";
      await ecdb.withPreparedStatement(ecsqlfooId, async (stmt: ECSqlStatement) => {
        const num: number = 20;
        const str: string = "20";
        const dt: string = "2019-01-21T12:00:00Z";
        const hexStr: string = "0x14";

        stmt.bindId(1, hexStr);
        assert.equal(stmt.step(), DbResult.BE_SQLITE_ROW);
        stmt.reset();
        stmt.clearBindings();

        assert.equal(await queryCount(ecdb, ecsqldt, QueryBinder.from([hexStr])), 0);

        stmt.bindValues([hexStr]);
        assert.equal(stmt.step(), DbResult.BE_SQLITE_ROW);
        stmt.reset();
        stmt.clearBindings();

        stmt.bindString(1, hexStr);
        assert.equal(stmt.step(), DbResult.BE_SQLITE_ROW);
        stmt.reset();
        stmt.clearBindings();

        stmt.bindValue(1, hexStr);
        assert.equal(stmt.step(), DbResult.BE_SQLITE_ROW);
        stmt.reset();
        stmt.clearBindings();

        stmt.getBinder(1).bind(hexStr);
        assert.equal(stmt.step(), DbResult.BE_SQLITE_ROW);
        stmt.reset();
        stmt.clearBindings();

        stmt.bindValues([hexStr]);
        assert.equal(stmt.step(), DbResult.BE_SQLITE_ROW);
        stmt.reset();
        stmt.clearBindings();

        stmt.bindString(1, str);
        assert.equal(stmt.step(), DbResult.BE_SQLITE_ROW);
        stmt.reset();
        stmt.clearBindings();

        assert.equal(await queryCount(ecdb, ecsqldt, QueryBinder.from([str])), 0);

        stmt.bindValue(1, str);
        assert.equal(stmt.step(), DbResult.BE_SQLITE_ROW);
        stmt.reset();
        stmt.clearBindings();

        stmt.getBinder(1).bind(str);
        assert.equal(stmt.step(), DbResult.BE_SQLITE_ROW);
        stmt.reset();
        stmt.clearBindings();

        stmt.bindValues([str]);
        assert.equal(stmt.step(), DbResult.BE_SQLITE_ROW);
        stmt.reset();
        stmt.clearBindings();

        stmt.bindInteger(1, num);
        assert.equal(stmt.step(), DbResult.BE_SQLITE_ROW);
        stmt.reset();
        stmt.clearBindings();

        assert.equal(await queryCount(ecdb, ecsqldt, QueryBinder.from([num])), 0);

        stmt.bindValue(1, num);
        assert.equal(stmt.step(), DbResult.BE_SQLITE_ROW);
        stmt.reset();
        stmt.clearBindings();

        stmt.getBinder(1).bind(num);
        assert.equal(stmt.step(), DbResult.BE_SQLITE_ROW);
        stmt.reset();
        stmt.clearBindings();

        stmt.bindValues([num]);
        assert.equal(stmt.step(), DbResult.BE_SQLITE_ROW);
        stmt.reset();
        stmt.clearBindings();

        stmt.bindString(1, dt);
        assert.equal(stmt.step(), DbResult.BE_SQLITE_DONE, "DateTime string is not parsed into what it means. SQlite just uses its regular string conversion routines which don't match here");
        stmt.reset();
        stmt.clearBindings();

        assert.equal(await queryCount(ecdb, ecsqldt, QueryBinder.from([dt])), 0);

        stmt.bindValue(1, dt);
        assert.equal(stmt.step(), DbResult.BE_SQLITE_DONE, "DateTime string is not parsed into what it means. SQlite just uses its regular string conversion routines which don't match here");
        stmt.reset();
        stmt.clearBindings();

        stmt.getBinder(1).bind(dt);
        assert.equal(stmt.step(), DbResult.BE_SQLITE_DONE, "DateTime string is not parsed into what it means. SQlite just uses its regular string conversion routines which don't match here");
        stmt.reset();
        stmt.clearBindings();

        stmt.bindValues([dt]);
        assert.equal(stmt.step(), DbResult.BE_SQLITE_DONE, "DateTime string is not parsed into what it means. SQlite just uses its regular string conversion routines which don't match here");
        stmt.reset();
        stmt.clearBindings();
      });
    });
    assert.isTrue(slm.finishAndDispose());
  });

  it("should bind numbers", async () => {
    await using(ECDbTestHelper.createECDb(outDir, "bindnumbers.ecdb",
      `<ECSchema schemaName="Test" alias="test" version="01.00.00" xmlns="http://www.bentley.com/schemas/Bentley.ECXML.3.1">
    <ECEntityClass typeName="Foo" modifier="Sealed">
      <ECProperty propertyName="D" typeName="double"/>
      <ECProperty propertyName="I" typeName="int"/>
      <ECProperty propertyName="L" typeName="long"/>
      <ECProperty propertyName="S" typeName="string"/>
      <ECProperty propertyName="Description" typeName="string"/>
    </ECEntityClass>
    </ECSchema>`), async (ecdb: ECDb) => {
      assert.isTrue(ecdb.isOpen);

      const doubleVal: number = 3.5;
      let id = await ecdb.withPreparedStatement("INSERT INTO Test.Foo(D,I,L,S,Description) VALUES(?,?,?,?,'bindDouble')", async (stmt: ECSqlStatement) => {
        stmt.bindDouble(1, doubleVal);
        stmt.bindDouble(2, doubleVal);
        stmt.bindDouble(3, doubleVal);
        stmt.bindDouble(4, doubleVal);
        const r: ECSqlInsertResult = stmt.stepForInsert();
        assert.equal(r.status, DbResult.BE_SQLITE_DONE);
        return r.id!;
      });

      await ecdb.withPreparedStatement("SELECT D,I,L,S FROM Test.Foo WHERE ECInstanceId=?", async (stmt: ECSqlStatement) => {
        stmt.bindId(1, id);
        assert.equal(stmt.step(), DbResult.BE_SQLITE_ROW);
        const row = stmt.getRow();
        assert.equal(row.d, doubleVal);
        assert.equal(row.i, 3);
        assert.equal(row.l, 3);
        assert.equal(row.s, "3.5");
      });

      assert.equal(await query(ecdb, "SELECT D,I,L,S FROM Test.Foo WHERE ECInstanceId=?", QueryBinder.from([id]), { limit: { count: 1 } }, (row: any) => {
        assert.equal(row.d, doubleVal);
        assert.equal(row.i, 3);
        assert.equal(row.l, 3);
        assert.equal(row.s, "3.5");
      }), 1);

      const smallIntVal: number = 3;
      id = ecdb.withPreparedStatement("INSERT INTO Test.Foo(D,I,L,S,Description) VALUES(?,?,?,?,'bindInteger, small int')", (stmt: ECSqlStatement) => {
        stmt.bindInteger(1, smallIntVal);
        stmt.bindInteger(2, smallIntVal);
        stmt.bindInteger(3, smallIntVal);
        stmt.bindInteger(4, smallIntVal);
        const r: ECSqlInsertResult = stmt.stepForInsert();
        assert.equal(r.status, DbResult.BE_SQLITE_DONE);
        return r.id!;
      });

      ecdb.withPreparedStatement("SELECT D,I,L,S FROM Test.Foo WHERE ECInstanceId=?", (stmt: ECSqlStatement) => {
        stmt.bindId(1, id);
        assert.equal(stmt.step(), DbResult.BE_SQLITE_ROW);
        const row = stmt.getRow();
        assert.equal(row.d, smallIntVal);
        assert.equal(row.i, smallIntVal);
        assert.equal(row.l, smallIntVal);
        assert.equal(row.s, "3");
      });

      assert.equal(await query(ecdb, "SELECT D,I,L,S FROM Test.Foo WHERE ECInstanceId=?", QueryBinder.from([id]), selectSingleRow, (row: any) => {
        assert.equal(row.d, smallIntVal);
        assert.equal(row.i, smallIntVal);
        assert.equal(row.l, smallIntVal);
        assert.equal(row.s, "3");
      }), 1);

      // eslint-disable-next-line @typescript-eslint/no-loss-of-precision
      const largeUnsafeNumber: number = 12312312312312323654; // too large for int64, but fits into uint64
      assert.isFalse(Number.isSafeInteger(largeUnsafeNumber));
      const largeUnsafeNumberStr: string = "12312312312312323654";
      const largeUnsafeNumberHexStr: string = "0xaade1ed08b0b5e46";

      id = ecdb.withPreparedStatement("INSERT INTO Test.Foo(D,I,L,S,Description) VALUES(?,?,?,?,'bindInteger, large unsafe number as string')", (stmt: ECSqlStatement) => {
        stmt.bindInteger(1, largeUnsafeNumberStr);
        stmt.bindInteger(2, largeUnsafeNumberStr);
        stmt.bindInteger(3, largeUnsafeNumberStr);
        stmt.bindInteger(4, largeUnsafeNumberStr);
        const r: ECSqlInsertResult = stmt.stepForInsert();
        assert.equal(r.status, DbResult.BE_SQLITE_DONE);
        return r.id!;
      });

      ecdb.withPreparedStatement("SELECT Str(I) si, HexStr(I) hi, Str(L) sl, HexStr(L) hl FROM Test.Foo WHERE ECInstanceId=?", (stmt: ECSqlStatement) => {
        stmt.bindId(1, id);
        assert.equal(stmt.step(), DbResult.BE_SQLITE_ROW);
        const row = stmt.getRow();
        assert.equal(row.si, largeUnsafeNumberStr);
        assert.equal(row.hi, largeUnsafeNumberHexStr);
        assert.equal(row.sl, largeUnsafeNumberStr);
        assert.equal(row.hl, largeUnsafeNumberHexStr);
      });

      // assert.equal(await query(ecdb, "SELECT Str(I) si, HexStr(I) hi, Str(L) sl, HexStr(L) hl FROM Test.Foo WHERE ECInstanceId=?", [id], 1, (row: any) => {
      //   assert.equal(row.si, largeUnsafeNumberStr);
      //   assert.equal(row.hi, largeUnsafeNumberHexStr);
      //   assert.equal(row.sl, largeUnsafeNumberStr);
      //   assert.equal(row.hl, largeUnsafeNumberHexStr);
      // }), 1);

      id = ecdb.withPreparedStatement("INSERT INTO Test.Foo(D,I,L,S,Description) VALUES(?,?,?,?,'bindInteger, large unsafe number as hexstring')", (stmt: ECSqlStatement) => {
        stmt.bindInteger(1, largeUnsafeNumberHexStr);
        stmt.bindInteger(2, largeUnsafeNumberHexStr);
        stmt.bindInteger(3, largeUnsafeNumberHexStr);
        stmt.bindInteger(4, largeUnsafeNumberHexStr);
        const r: ECSqlInsertResult = stmt.stepForInsert();
        assert.equal(r.status, DbResult.BE_SQLITE_DONE);
        return r.id!;
      });

      ecdb.withPreparedStatement("SELECT Str(I) si, HexStr(I) hi, Str(L) sl, HexStr(L) hl FROM Test.Foo WHERE ECInstanceId=?", (stmt: ECSqlStatement) => {
        stmt.bindId(1, id);
        assert.equal(stmt.step(), DbResult.BE_SQLITE_ROW);
        const row = stmt.getRow();
        assert.equal(row.si, largeUnsafeNumberStr);
        assert.equal(row.hi, largeUnsafeNumberHexStr);
        assert.equal(row.sl, largeUnsafeNumberStr);
        assert.equal(row.hl, largeUnsafeNumberHexStr);
      });

      // assert.equal(await query(ecdb, "SELECT Str(I) si, HexStr(I) hi, Str(L) sl, HexStr(L) hl FROM Test.Foo WHERE ECInstanceId=?", [id], 1, (row: any) => {
      //   assert.equal(row.si, largeUnsafeNumberStr);
      //   assert.equal(row.hi, largeUnsafeNumberHexStr);
      //   assert.equal(row.sl, largeUnsafeNumberStr);
      //   assert.equal(row.hl, largeUnsafeNumberHexStr);
      // }), 1);

      id = ecdb.withPreparedStatement("INSERT INTO Test.Foo(D,I,L,S,Description) VALUES(?,?,?,?,'bindString, large unsafe number as string')", (stmt: ECSqlStatement) => {
        stmt.bindString(1, largeUnsafeNumberStr);
        stmt.bindString(2, largeUnsafeNumberStr);
        stmt.bindString(3, largeUnsafeNumberStr);
        stmt.bindString(4, largeUnsafeNumberStr);
        const r: ECSqlInsertResult = stmt.stepForInsert();
        assert.equal(r.status, DbResult.BE_SQLITE_DONE);
        return r.id!;
      });

      // uint64 cannot be bound as string in SQLite. They get converted to reals
      ecdb.withPreparedStatement("SELECT D,I,L,S FROM Test.Foo WHERE ECInstanceId=?", (stmt: ECSqlStatement) => {
        stmt.bindId(1, id);
        assert.equal(stmt.step(), DbResult.BE_SQLITE_ROW);
        const row = stmt.getRow();
        assert.isNumber(row.d);
        assert.isNumber(row.i);
        assert.isNumber(row.l);
        assert.equal(row.s, largeUnsafeNumberStr);
      });

      assert.equal(await query(ecdb, "SELECT D,I,L,S FROM Test.Foo WHERE ECInstanceId=?", QueryBinder.from([id]), selectSingleRow, (row: any) => {
        assert.isNumber(row.d);
        assert.isNumber(row.i);
        assert.isNumber(row.l);
        assert.equal(row.s, largeUnsafeNumberStr);
      }), 1);

      id = ecdb.withPreparedStatement("INSERT INTO Test.Foo(D,I,L,S,Description) VALUES(?,?,?,?,'bindString, large unsafe number as hexstring')", (stmt: ECSqlStatement) => {
        stmt.bindString(1, largeUnsafeNumberHexStr);
        stmt.bindString(2, largeUnsafeNumberHexStr);
        stmt.bindString(3, largeUnsafeNumberHexStr);
        stmt.bindString(4, largeUnsafeNumberHexStr);
        const r: ECSqlInsertResult = stmt.stepForInsert();
        assert.equal(r.status, DbResult.BE_SQLITE_DONE);
        return r.id!;
      });

      ecdb.withPreparedStatement("SELECT CAST(D AS TEXT) d,CAST(I AS TEXT) i,CAST(L AS TEXT) l,S FROM Test.Foo WHERE ECInstanceId=?", (stmt: ECSqlStatement) => {
        stmt.bindId(1, id);
        assert.equal(stmt.step(), DbResult.BE_SQLITE_ROW);
        const row = stmt.getRow();
        assert.equal(row.d, largeUnsafeNumberHexStr);
        assert.equal(row.i, largeUnsafeNumberHexStr);
        assert.equal(row.l, largeUnsafeNumberHexStr);
        assert.equal(row.s, largeUnsafeNumberHexStr);
      });

      assert.equal(await query(ecdb, "SELECT CAST(D AS TEXT) d,CAST(I AS TEXT) i,CAST(L AS TEXT) l,S FROM Test.Foo WHERE ECInstanceId=?", QueryBinder.from([id]), selectSingleRow, (row: any) => {
        assert.equal(row.d, largeUnsafeNumberHexStr);
        assert.equal(row.i, largeUnsafeNumberHexStr);
        assert.equal(row.l, largeUnsafeNumberHexStr);
        assert.equal(row.s, largeUnsafeNumberHexStr);
      }), 1);

      // eslint-disable-next-line @typescript-eslint/no-loss-of-precision
      const largeNegUnsafeNumber: number = -123123123123123236;
      assert.isFalse(Number.isSafeInteger(largeNegUnsafeNumber));
      const largeNegUnsafeNumberStr: string = "-123123123123123236";

      id = ecdb.withPreparedStatement("INSERT INTO Test.Foo(D,I,L,S,Description) VALUES(?,?,?,?,'bindInteger, large negative unsafe number as string')", (stmt: ECSqlStatement) => {
        stmt.bindInteger(1, largeNegUnsafeNumberStr);
        stmt.bindInteger(2, largeNegUnsafeNumberStr);
        stmt.bindInteger(3, largeNegUnsafeNumberStr);
        stmt.bindInteger(4, largeNegUnsafeNumberStr);
        const r: ECSqlInsertResult = stmt.stepForInsert();
        assert.equal(r.status, DbResult.BE_SQLITE_DONE);
        return r.id!;
      });

      ecdb.withPreparedStatement("SELECT CAST(I AS TEXT) i, CAST(L AS TEXT) l,S FROM Test.Foo WHERE ECInstanceId=?", (stmt: ECSqlStatement) => {
        stmt.bindId(1, id);
        assert.equal(stmt.step(), DbResult.BE_SQLITE_ROW);
        const row = stmt.getRow();
        assert.equal(row.i, largeNegUnsafeNumberStr);
        assert.equal(row.l, largeNegUnsafeNumberStr);
        assert.equal(row.s, largeNegUnsafeNumberStr);
      });

      assert.equal(await query(ecdb, "SELECT CAST(I AS TEXT) i, CAST(L AS TEXT) l,S FROM Test.Foo WHERE ECInstanceId=?", QueryBinder.from([id]), selectSingleRow, (row: any) => {
        assert.equal(row.i, largeNegUnsafeNumberStr);
        assert.equal(row.l, largeNegUnsafeNumberStr);
        assert.equal(row.s, largeNegUnsafeNumberStr);
      }), 1);

      id = ecdb.withPreparedStatement("INSERT INTO Test.Foo(D,I,L,S,Description) VALUES(?,?,?,?,'bindString, large negative unsafe number as string')", (stmt: ECSqlStatement) => {
        stmt.bindString(1, largeNegUnsafeNumberStr);
        stmt.bindString(2, largeNegUnsafeNumberStr);
        stmt.bindString(3, largeNegUnsafeNumberStr);
        stmt.bindString(4, largeNegUnsafeNumberStr);
        const r: ECSqlInsertResult = stmt.stepForInsert();
        assert.equal(r.status, DbResult.BE_SQLITE_DONE);
        return r.id!;
      });

      ecdb.withPreparedStatement("SELECT CAST(I AS TEXT) i, CAST(L AS TEXT) l,S FROM Test.Foo WHERE ECInstanceId=?", (stmt: ECSqlStatement) => {
        stmt.bindId(1, id);
        assert.equal(stmt.step(), DbResult.BE_SQLITE_ROW);
        const row = stmt.getRow();
        assert.equal(row.i, largeNegUnsafeNumberStr);
        assert.equal(row.l, largeNegUnsafeNumberStr);
        assert.equal(row.s, largeNegUnsafeNumberStr);
      });

      assert.equal(await query(ecdb, "SELECT CAST(I AS TEXT) i, CAST(L AS TEXT) l,S FROM Test.Foo WHERE ECInstanceId=?", QueryBinder.from([id]), selectSingleRow, (row: any) => {
        assert.equal(row.i, largeNegUnsafeNumberStr);
        assert.equal(row.l, largeNegUnsafeNumberStr);
        assert.equal(row.s, largeNegUnsafeNumberStr);
      }), 1);

      const largeSafeNumber: number = 1231231231231232;
      assert.isTrue(Number.isSafeInteger(largeSafeNumber));
      const largeSafeNumberStr: string = largeSafeNumber.toString();
      const largeSafeNumberHexStr: string = "0x45fcc5c2c8500";

      id = ecdb.withPreparedStatement("INSERT INTO Test.Foo(D,I,L,S,Description) VALUES(?,?,?,?,'bindInteger, large safe number')", (stmt: ECSqlStatement) => {
        stmt.bindInteger(1, largeSafeNumber);
        stmt.bindInteger(2, largeSafeNumber);
        stmt.bindInteger(3, largeSafeNumber);
        stmt.bindInteger(4, largeSafeNumber);
        const r: ECSqlInsertResult = stmt.stepForInsert();
        assert.equal(r.status, DbResult.BE_SQLITE_DONE);
        return r.id!;
      });

      ecdb.withPreparedStatement("SELECT D,I, Str(I) si, HexStr(I) hi, L, Str(L) sl, HexStr(L) hl,S FROM Test.Foo WHERE ECInstanceId=?", (stmt: ECSqlStatement) => {
        stmt.bindId(1, id);
        assert.equal(stmt.step(), DbResult.BE_SQLITE_ROW);
        const row = stmt.getRow();
        assert.equal(row.d, largeSafeNumber);
        assert.equal(row.i, largeSafeNumber);
        assert.equal(row.si, largeSafeNumberStr);
        assert.equal(row.hi, largeSafeNumberHexStr);
        assert.equal(row.l, largeSafeNumber);
        assert.equal(row.sl, largeSafeNumberStr);
        assert.equal(row.hl, largeSafeNumberHexStr);
        assert.equal(row.s, largeSafeNumberStr);
      });

      // await query(ecdb, "SELECT D,I, Str(I) si, HexStr(I) hi, L, Str(L) sl, HexStr(L) hl,S FROM Test.Foo WHERE ECInstanceId=?", [id], 1, (row: any) => {
      //   assert.equal(row.d, largeSafeNumber);
      //   assert.equal(row.i, largeSafeNumber);
      //   assert.equal(row.si, largeSafeNumberStr);
      //   assert.equal(row.hi, largeSafeNumberHexStr);
      //   assert.equal(row.l, largeSafeNumber);
      //   assert.equal(row.sl, largeSafeNumberStr);
      //   assert.equal(row.hl, largeSafeNumberHexStr);
      //   assert.equal(row.s, largeSafeNumberStr);
      // });

      id = ecdb.withPreparedStatement("INSERT INTO Test.Foo(D,I,L,S,Description) VALUES(?,?,?,?,'bindInteger, large safe number as string')", (stmt: ECSqlStatement) => {
        stmt.bindInteger(1, largeSafeNumberStr);
        stmt.bindInteger(2, largeSafeNumberStr);
        stmt.bindInteger(3, largeSafeNumberStr);
        stmt.bindInteger(4, largeSafeNumberStr);
        const r: ECSqlInsertResult = stmt.stepForInsert();
        assert.equal(r.status, DbResult.BE_SQLITE_DONE);
        return r.id!;
      });

      ecdb.withPreparedStatement("SELECT D,I,L,S FROM Test.Foo WHERE ECInstanceId=?", (stmt: ECSqlStatement) => {
        stmt.bindId(1, id);
        assert.equal(stmt.step(), DbResult.BE_SQLITE_ROW);
        const row = stmt.getRow();
        assert.equal(row.d, largeSafeNumber);
        assert.equal(row.i, largeSafeNumber);
        assert.equal(row.l, largeSafeNumber);
        assert.equal(row.s, largeSafeNumberStr);
      });

      assert.equal(await query(ecdb, "SELECT D,I,L,S FROM Test.Foo WHERE ECInstanceId=?", QueryBinder.from([id]), selectSingleRow, (row: any) => {
        assert.equal(row.d, largeSafeNumber);
        assert.equal(row.i, largeSafeNumber);
        assert.equal(row.l, largeSafeNumber);
        assert.equal(row.s, largeSafeNumberStr);
      }), 1);

      id = ecdb.withPreparedStatement("INSERT INTO Test.Foo(D,I,L,S,Description) VALUES(?,?,?,?,'bindInteger, large safe number as hexstring')", (stmt: ECSqlStatement) => {
        stmt.bindInteger(1, largeSafeNumberHexStr);
        stmt.bindInteger(2, largeSafeNumberHexStr);
        stmt.bindInteger(3, largeSafeNumberHexStr);
        stmt.bindInteger(4, largeSafeNumberHexStr);
        const r: ECSqlInsertResult = stmt.stepForInsert();
        assert.equal(r.status, DbResult.BE_SQLITE_DONE);
        return r.id!;
      });

      ecdb.withPreparedStatement("SELECT D,I,L,S FROM Test.Foo WHERE ECInstanceId=?", (stmt: ECSqlStatement) => {
        stmt.bindId(1, id);
        assert.equal(stmt.step(), DbResult.BE_SQLITE_ROW);
        const row = stmt.getRow();
        assert.equal(row.d, largeSafeNumber);
        assert.equal(row.i, largeSafeNumber);
        assert.equal(row.l, largeSafeNumber);
        assert.equal(row.s, largeSafeNumberStr); // even though it was bound as hex str, it gets converted to int64 before persisting
      });

      assert.equal(await query(ecdb, "SELECT D,I,L,S FROM Test.Foo WHERE ECInstanceId=?", QueryBinder.from([id]), selectSingleRow, (row: any) => {
        assert.equal(row.d, largeSafeNumber);
        assert.equal(row.i, largeSafeNumber);
        assert.equal(row.l, largeSafeNumber);
        assert.equal(row.s, largeSafeNumberStr); // even though it was bound as hex str, it gets converted to int64 before persisting
      }), 1);

      id = ecdb.withPreparedStatement("INSERT INTO Test.Foo(D,I,L,S,Description) VALUES(?,?,?,?,'bindString, large safe number as string')", (stmt: ECSqlStatement) => {
        stmt.bindString(1, largeSafeNumberStr);
        stmt.bindString(2, largeSafeNumberStr);
        stmt.bindString(3, largeSafeNumberStr);
        stmt.bindString(4, largeSafeNumberStr);
        const r: ECSqlInsertResult = stmt.stepForInsert();
        assert.equal(r.status, DbResult.BE_SQLITE_DONE);
        return r.id!;
      });

      ecdb.withPreparedStatement("SELECT D,I,L,S FROM Test.Foo WHERE ECInstanceId=?", (stmt: ECSqlStatement) => {
        stmt.bindId(1, id);
        assert.equal(stmt.step(), DbResult.BE_SQLITE_ROW);
        const row = stmt.getRow();
        assert.equal(row.d, largeSafeNumber);
        assert.equal(row.i, largeSafeNumber);
        assert.equal(row.l, largeSafeNumber);
        assert.equal(row.s, largeSafeNumberStr);
      });

      assert.equal(await query(ecdb, "SELECT D,I,L,S FROM Test.Foo WHERE ECInstanceId=?", QueryBinder.from([id]), selectSingleRow, (row: any) => {
        assert.equal(row.d, largeSafeNumber);
        assert.equal(row.i, largeSafeNumber);
        assert.equal(row.l, largeSafeNumber);
        assert.equal(row.s, largeSafeNumberStr); // even though it was bound as hex str, it gets converted to int64 before persisting
      }), 1);

      // SQLite does not parse hex strs bound as strings.
      id = ecdb.withPreparedStatement("INSERT INTO Test.Foo(D,I,L,S,Description) VALUES(?,?,?,?,'bindString, large safe number as hexstring')", (stmt: ECSqlStatement) => {
        stmt.bindString(1, largeSafeNumberHexStr);
        stmt.bindString(2, largeSafeNumberHexStr);
        stmt.bindString(3, largeSafeNumberHexStr);
        stmt.bindString(4, largeSafeNumberHexStr);
        const r: ECSqlInsertResult = stmt.stepForInsert();
        assert.equal(r.status, DbResult.BE_SQLITE_DONE);
        return r.id!;
      });

      ecdb.withPreparedStatement("SELECT CAST(D AS TEXT) d,CAST(I AS TEXT) i,CAST(L AS TEXT) l,S FROM Test.Foo WHERE ECInstanceId=?", (stmt: ECSqlStatement) => {
        stmt.bindId(1, id);
        assert.equal(stmt.step(), DbResult.BE_SQLITE_ROW);
        const row = stmt.getRow();
        assert.equal(row.d, largeSafeNumberHexStr);
        assert.equal(row.i, largeSafeNumberHexStr);
        assert.equal(row.l, largeSafeNumberHexStr);
        assert.equal(row.s, largeSafeNumberHexStr);
      });

      assert.equal(await query(ecdb, "SELECT CAST(D AS TEXT) d,CAST(I AS TEXT) i,CAST(L AS TEXT) l,S FROM Test.Foo WHERE ECInstanceId=?", QueryBinder.from([id]), selectSingleRow, (row: any) => {
        assert.equal(row.d, largeSafeNumberHexStr);
        assert.equal(row.i, largeSafeNumberHexStr);
        assert.equal(row.l, largeSafeNumberHexStr);
        assert.equal(row.s, largeSafeNumberHexStr);
      }), 1);

      const largeNegSafeNumber: number = -1231231231231232;
      assert.isTrue(Number.isSafeInteger(largeNegSafeNumber));
      const largeNegSafeNumberStr: string = largeNegSafeNumber.toString();

      id = ecdb.withPreparedStatement("INSERT INTO Test.Foo(D,I,L,S,Description) VALUES(?,?,?,?,'bindInteger, large negative safe number')", (stmt: ECSqlStatement) => {
        stmt.bindInteger(1, largeNegSafeNumber);
        stmt.bindInteger(2, largeNegSafeNumber);
        stmt.bindInteger(3, largeNegSafeNumber);
        stmt.bindInteger(4, largeNegSafeNumber);
        const r: ECSqlInsertResult = stmt.stepForInsert();
        assert.equal(r.status, DbResult.BE_SQLITE_DONE);
        return r.id!;
      });

      ecdb.withPreparedStatement("SELECT D,I,L,S FROM Test.Foo WHERE ECInstanceId=?", (stmt: ECSqlStatement) => {
        stmt.bindId(1, id);
        assert.equal(stmt.step(), DbResult.BE_SQLITE_ROW);
        const row = stmt.getRow();
        assert.equal(row.d, largeNegSafeNumber);
        assert.equal(row.i, largeNegSafeNumber);
        assert.equal(row.l, largeNegSafeNumber);
        assert.equal(row.s, largeNegSafeNumberStr);
      });

      assert.equal(await query(ecdb, "SELECT D,I,L,S FROM Test.Foo WHERE ECInstanceId=?", QueryBinder.from([id]), selectSingleRow, (row: any) => {
        assert.equal(row.d, largeNegSafeNumber);
        assert.equal(row.i, largeNegSafeNumber);
        assert.equal(row.l, largeNegSafeNumber);
        assert.equal(row.s, largeNegSafeNumberStr);
      }), 1);

      id = ecdb.withPreparedStatement("INSERT INTO Test.Foo(D,I,L,S,Description) VALUES(?,?,?,?,'bindInteger, large negative safe number as string')", (stmt: ECSqlStatement) => {
        stmt.bindInteger(1, largeNegSafeNumberStr);
        stmt.bindInteger(2, largeNegSafeNumberStr);
        stmt.bindInteger(3, largeNegSafeNumberStr);
        stmt.bindInteger(4, largeNegSafeNumberStr);
        const r: ECSqlInsertResult = stmt.stepForInsert();
        assert.equal(r.status, DbResult.BE_SQLITE_DONE);
        return r.id!;
      });

      ecdb.withPreparedStatement("SELECT D,I,L,S FROM Test.Foo WHERE ECInstanceId=?", (stmt: ECSqlStatement) => {
        stmt.bindId(1, id);
        assert.equal(stmt.step(), DbResult.BE_SQLITE_ROW);
        const row = stmt.getRow();
        assert.equal(row.d, largeNegSafeNumber);
        assert.equal(row.i, largeNegSafeNumber);
        assert.equal(row.l, largeNegSafeNumber);
        assert.equal(row.s, largeNegSafeNumberStr);
      });

      await query(ecdb, "SELECT D,I,L,S FROM Test.Foo WHERE ECInstanceId=?", QueryBinder.from([id]), selectSingleRow, (row: any) => {
        assert.equal(row.d, largeNegSafeNumber);
        assert.equal(row.i, largeNegSafeNumber);
        assert.equal(row.l, largeNegSafeNumber);
        assert.equal(row.s, largeNegSafeNumberStr);
      });

      id = ecdb.withPreparedStatement("INSERT INTO Test.Foo(D,I,L,S,Description) VALUES(?,?,?,?,'bindString, large negative safe number as string')", (stmt: ECSqlStatement) => {
        stmt.bindString(1, largeNegSafeNumberStr);
        stmt.bindString(2, largeNegSafeNumberStr);
        stmt.bindString(3, largeNegSafeNumberStr);
        stmt.bindString(4, largeNegSafeNumberStr);
        const r: ECSqlInsertResult = stmt.stepForInsert();
        assert.equal(r.status, DbResult.BE_SQLITE_DONE);
        return r.id!;
      });

      ecdb.withPreparedStatement("SELECT D,I,L,S FROM Test.Foo WHERE ECInstanceId=?", (stmt: ECSqlStatement) => {
        stmt.bindId(1, id);
        assert.equal(stmt.step(), DbResult.BE_SQLITE_ROW);
        const row = stmt.getRow();
        assert.equal(row.d, largeNegSafeNumber);
        assert.equal(row.i, largeNegSafeNumber);
        assert.equal(row.l, largeNegSafeNumber);
        assert.equal(row.s, largeNegSafeNumberStr);
      });

      await query(ecdb, "SELECT D,I,L,S FROM Test.Foo WHERE ECInstanceId=?", QueryBinder.from([id]), selectSingleRow, (row: any) => {
        assert.equal(row.d, largeNegSafeNumber);
        assert.equal(row.i, largeNegSafeNumber);
        assert.equal(row.l, largeNegSafeNumber);
        assert.equal(row.s, largeNegSafeNumberStr);
      });

    });
  });

  it("should bind primitives", async () => {
    await using(ECDbTestHelper.createECDb(outDir, "bindprimitives.ecdb",
      `<ECSchema schemaName="Test" alias="test" version="01.00.00" xmlns="http://www.bentley.com/schemas/Bentley.ECXML.3.1">
  <ECStructClass typeName="MyStruct" modifier="Sealed">
      <ECProperty propertyName="Bl" typeName="binary"/>
      <ECProperty propertyName="Bo" typeName="boolean"/>
      <ECProperty propertyName="D" typeName="double"/>
      <ECProperty propertyName="Dt" typeName="dateTime"/>
      <ECProperty propertyName="G" typeName="Bentley.Geometry.Common.IGeometry"/>
      <ECProperty propertyName="I" typeName="int"/>
      <ECProperty propertyName="L" typeName="long"/>
      <ECProperty propertyName="P2d" typeName="Point2d"/>
      <ECProperty propertyName="P3d" typeName="Point3d"/>
      <ECProperty propertyName="S" typeName="string"/>
    </ECStructClass>
    <ECEntityClass typeName="Foo" modifier="Sealed">
      <ECProperty propertyName="Bl" typeName="binary"/>
      <ECProperty propertyName="Bo" typeName="boolean"/>
      <ECProperty propertyName="D" typeName="double"/>
      <ECProperty propertyName="Dt" typeName="dateTime"/>
      <ECProperty propertyName="G" typeName="Bentley.Geometry.Common.IGeometry"/>
      <ECProperty propertyName="I" typeName="int"/>
      <ECProperty propertyName="L" typeName="long"/>
      <ECProperty propertyName="P2d" typeName="Point2d"/>
      <ECProperty propertyName="P3d" typeName="Point3d"/>
      <ECProperty propertyName="S" typeName="string"/>
      <ECStructProperty propertyName="Struct" typeName="MyStruct"/>
    </ECEntityClass>
    </ECSchema>`), async (ecdb) => {
      assert.isTrue(ecdb.isOpen);

      const boolVal = true;
      const doubleVal = 3.5;
      const dtVal: string = "2018-01-23T12:24:00.000";
      const intVal = 3;
      const p2dVal = new Point2d(1, 2);
      const p3dVal = new Point3d(1, 2, 3);
      const strVal: string = "Hello world";

      const verify = async (expectedId: Id64String) => {
        await ecdb.withPreparedStatement("SELECT Bl,Bo,D,Dt,I,P2d,P3d,S,Struct.Bl s_bl,Struct.Bo s_bo,Struct.D s_d,Struct.Dt s_dt,Struct.I s_i,Struct.P2d s_p2d,Struct.P3d s_p3d,Struct.S s_s FROM test.Foo WHERE ECInstanceId=?", async (stmt: ECSqlStatement) => {
          stmt.bindId(1, expectedId);
          assert.equal(stmt.step(), DbResult.BE_SQLITE_ROW);
          const row = stmt.getRow();
          assert.deepEqual(row.bl, blobVal);
          const f64 = new Float64Array(row.bl.buffer);
          const r2 = new Range3d(...f64);
          assert.deepEqual(r2, testRange);
          assert.equal(row.bo, boolVal);
          assert.equal(row.d, doubleVal);
          assert.equal(row.dt, dtVal);
          assert.equal(row.i, intVal);
          assert.equal(row.p2d.x, p2dVal.x);
          assert.equal(row.p2d.y, p2dVal.y);
          assert.equal(row.p3d.x, p3dVal.x);
          assert.equal(row.p3d.y, p3dVal.y);
          assert.equal(row.p3d.z, p3dVal.z);
          assert.equal(row.s, strVal);

          assert.deepEqual(row.s_bl, blobVal);
          assert.equal(row.s_bo, boolVal);
          assert.equal(row.s_d, doubleVal);
          assert.equal(row.s_dt, dtVal);
          assert.equal(row.s_i, intVal);
          assert.equal(row.s_p2d.x, p2dVal.x);
          assert.equal(row.s_p2d.y, p2dVal.y);
          assert.equal(row.s_p3d.x, p3dVal.x);
          assert.equal(row.s_p3d.y, p3dVal.y);
          assert.equal(row.s_p3d.z, p3dVal.z);
          assert.equal(row.s_s, strVal);

          assert.equal(await query(ecdb, "SELECT Bl,Bo,D,Dt,I,P2d,P3d,S,Struct.Bl s_bl,Struct.Bo s_bo,Struct.D s_d,Struct.Dt s_dt,Struct.I s_i,Struct.P2d s_p2d,Struct.P3d s_p3d,Struct.S s_s FROM test.Foo WHERE ECInstanceId=?", QueryBinder.from([expectedId]), selectSingleRow, (row1: any) => {
            assert.deepEqual(row1.bl, blobVal);
            const f64a = new Float64Array(row1.bl.buffer);
            const r2a = new Range3d(...f64a);
            assert.deepEqual(r2a, testRange);
            assert.equal(row1.bo, boolVal);
            assert.equal(row1.d, doubleVal);
            assert.equal(row1.dt, dtVal);
            assert.equal(row1.i, intVal);
            assert.equal(row1.p2d.x, p2dVal.x);
            assert.equal(row1.p2d.y, p2dVal.y);
            assert.equal(row1.p3d.x, p3dVal.x);
            assert.equal(row1.p3d.y, p3dVal.y);
            assert.equal(row1.p3d.z, p3dVal.z);
            assert.equal(row1.s, strVal);

            assert.deepEqual(row1.s_bl, blobVal);
            assert.equal(row1.s_bo, boolVal);
            assert.equal(row1.s_d, doubleVal);
            assert.equal(row1.s_dt, dtVal);
            assert.equal(row1.s_i, intVal);
            assert.equal(row1.s_p2d.x, p2dVal.x);
            assert.equal(row1.s_p2d.y, p2dVal.y);
            assert.equal(row1.s_p3d.x, p3dVal.x);
            assert.equal(row1.s_p3d.y, p3dVal.y);
            assert.equal(row1.s_p3d.z, p3dVal.z);
            assert.equal(row1.s_s, strVal);
          }), 1);
        });
      };

      const ids = new Array<Id64String>();
      ecdb.withPreparedStatement("INSERT INTO test.Foo(Bl,Bo,D,Dt,I,P2d,P3d,S,Struct.Bl,Struct.Bo,Struct.D,Struct.Dt,Struct.I,Struct.P2d,Struct.P3d,Struct.S) VALUES(?,?,?,?,?,?,?,?,?,?,?,?,?,?,?,?)", (stmt: ECSqlStatement) => {
        stmt.bindBlob(1, blobVal);
        stmt.bindBoolean(2, boolVal);
        stmt.bindDouble(3, doubleVal);
        stmt.bindDateTime(4, dtVal);
        stmt.bindInteger(5, intVal);
        stmt.bindPoint2d(6, p2dVal);
        stmt.bindPoint3d(7, p3dVal);
        stmt.bindString(8, strVal);
        stmt.bindBlob(9, blobVal);
        stmt.bindBoolean(10, boolVal);
        stmt.bindDouble(11, doubleVal);
        stmt.bindDateTime(12, dtVal);
        stmt.bindInteger(13, intVal);
        stmt.bindPoint2d(14, p2dVal);
        stmt.bindPoint3d(15, p3dVal);
        stmt.bindString(16, strVal);

        let res: ECSqlInsertResult = stmt.stepForInsert();
        assert.equal(res.status, DbResult.BE_SQLITE_DONE);
        ids.push(res.id!);
        stmt.reset();
        stmt.clearBindings();
        stmt.bindValues([blobVal, boolVal, doubleVal, dtVal, intVal, p2dVal, p3dVal, strVal, blobVal, boolVal, doubleVal, dtVal, intVal, p2dVal, p3dVal, strVal]);

        res = stmt.stepForInsert();
        assert.equal(res.status, DbResult.BE_SQLITE_DONE);
        ids.push(res.id!);
      });

      ecdb.withPreparedStatement("INSERT INTO test.Foo(Bl,Bo,D,Dt,I,P2d,P3d,S,Struct.Bl,Struct.Bo,Struct.D,Struct.Dt,Struct.I,Struct.P2d,Struct.P3d,Struct.S) VALUES(:bl,:bo,:d,:dt,:i,:p2d,:p3d,:s,:s_bl,:s_bo,:s_d,:s_dt,:s_i,:s_p2d,:s_p3d,:s_s)", (stmt: ECSqlStatement) => {
        stmt.bindBlob("bl", blobVal);
        stmt.bindBoolean("bo", boolVal);
        stmt.bindDouble("d", doubleVal);
        stmt.bindDateTime("dt", dtVal);
        stmt.bindInteger("i", intVal);
        stmt.bindPoint2d("p2d", p2dVal);
        stmt.bindPoint3d("p3d", p3dVal);
        stmt.bindString("s", strVal);

        stmt.bindBlob("s_bl", blobVal);
        stmt.bindBoolean("s_bo", boolVal);
        stmt.bindDouble("s_d", doubleVal);
        stmt.bindDateTime("s_dt", dtVal);
        stmt.bindInteger("s_i", intVal);
        stmt.bindPoint2d("s_p2d", p2dVal);
        stmt.bindPoint3d("s_p3d", p3dVal);
        stmt.bindString("s_s", strVal);

        let res: ECSqlInsertResult = stmt.stepForInsert();
        assert.equal(res.status, DbResult.BE_SQLITE_DONE);
        ids.push(res.id!);
        stmt.reset();
        stmt.clearBindings();
        stmt.bindValues({
          bl: blobVal, bo: boolVal, d: doubleVal, dt: dtVal,
          i: intVal, p2d: p2dVal, p3d: p3dVal, s: strVal,
          s_bl: blobVal, s_bo: boolVal, s_d: doubleVal, s_dt: dtVal,
          s_i: intVal, s_p2d: p2dVal, s_p3d: p3dVal, s_s: strVal,
        });

        res = stmt.stepForInsert();
        assert.equal(res.status, DbResult.BE_SQLITE_DONE);
        ids.push(res.id!);
      });

      for (const id of ids) {
        await verify(id);
      }
    });
  });

  it("should bind structs", async () => {
    await using(ECDbTestHelper.createECDb(outDir, "bindstructs.ecdb",
      `<ECSchema schemaName="Test" alias="test" version="01.00.00" xmlns="http://www.bentley.com/schemas/Bentley.ECXML.3.1">
      <ECStructClass typeName="MyStruct" modifier="Sealed">
        <ECProperty propertyName="Bl" typeName="binary"/>
        <ECProperty propertyName="Bo" typeName="boolean"/>
        <ECProperty propertyName="D" typeName="double"/>
        <ECProperty propertyName="Dt" typeName="dateTime"/>
        <ECProperty propertyName="G" typeName="Bentley.Geometry.Common.IGeometry"/>
        <ECProperty propertyName="I" typeName="int"/>
        <ECProperty propertyName="L" typeName="long"/>
        <ECProperty propertyName="P2d" typeName="Point2d"/>
        <ECProperty propertyName="P3d" typeName="Point3d"/>
        <ECProperty propertyName="S" typeName="string"/>
      </ECStructClass>
      <ECEntityClass typeName="Foo" modifier="Sealed">
        <ECStructProperty propertyName="Struct" typeName="MyStruct"/>
      </ECEntityClass>
      </ECSchema>`), async (ecdb) => {
      assert.isTrue(ecdb.isOpen);

      const structVal = {
        bl: blobVal, bo: true, d: 3.5,
        dt: "2018-01-23T12:24:00.000",
        i: 3, p2d: new Point2d(1, 2), p3d: new Point3d(1, 2, 3), s: "Hello World",
      };

      const verify = async (expectedId: Id64String) => {
        await ecdb.withPreparedStatement("SELECT Struct FROM test.Foo WHERE ECInstanceId=?", async (stmt: ECSqlStatement) => {
          stmt.bindId(1, expectedId);
          assert.equal(stmt.step(), DbResult.BE_SQLITE_ROW);
          const row = stmt.getRow();
          assert.isTrue(blobEqual(row.struct.bl, structVal.bl));
          assert.equal(row.struct.bo, structVal.bo);
          assert.equal(row.struct.d, structVal.d);
          assert.equal(row.struct.dt, structVal.dt);
          assert.equal(row.struct.i, structVal.i);
          assert.equal(row.struct.p2d.x, structVal.p2d.x);
          assert.equal(row.struct.p2d.y, structVal.p2d.y);
          assert.equal(row.struct.p3d.x, structVal.p3d.x);
          assert.equal(row.struct.p3d.y, structVal.p3d.y);
          assert.equal(row.struct.p3d.z, structVal.p3d.z);
          assert.equal(row.struct.s, structVal.s);

          assert.equal(await query(ecdb, "SELECT Struct FROM test.Foo WHERE ECInstanceId=?", QueryBinder.from([expectedId]), selectSingleRow, (row1: any) => {
            assert.isTrue(blobEqual(row1.struct.bl, structVal.bl));
            assert.equal(row1.struct.bo, structVal.bo);
            assert.equal(row1.struct.d, structVal.d);
            assert.equal(row1.struct.dt, structVal.dt);
            assert.equal(row1.struct.i, structVal.i);
            assert.equal(row1.struct.p2d.x, structVal.p2d.x);
            assert.equal(row1.struct.p2d.y, structVal.p2d.y);
            assert.equal(row1.struct.p3d.x, structVal.p3d.x);
            assert.equal(row1.struct.p3d.y, structVal.p3d.y);
            assert.equal(row1.struct.p3d.z, structVal.p3d.z);
            assert.equal(row1.struct.s, structVal.s);
          }), 1);
        });
      };
      await ecdb.withPreparedStatement("INSERT INTO test.Foo(Struct) VALUES(?)", async (stmt: ECSqlStatement) => {
        stmt.bindStruct(1, structVal);
        const res: ECSqlInsertResult = stmt.stepForInsert();
        assert.equal(res.status, DbResult.BE_SQLITE_DONE);
        assert.isDefined(res.id);
        await verify(res.id!);
      });

      await ecdb.withPreparedStatement("INSERT INTO test.Foo(Struct) VALUES(?)", async (stmt: ECSqlStatement) => {
        stmt.bindValues([structVal]);
        const res: ECSqlInsertResult = stmt.stepForInsert();
        assert.equal(res.status, DbResult.BE_SQLITE_DONE);
        assert.isDefined(res.id);
        await verify(res.id!);
      });

      await ecdb.withPreparedStatement("INSERT INTO test.Foo(Struct) VALUES(:str)", async (stmt: ECSqlStatement) => {
        stmt.bindStruct("str", structVal);
        const res: ECSqlInsertResult = stmt.stepForInsert();
        assert.equal(res.status, DbResult.BE_SQLITE_DONE);
        assert.isDefined(res.id);
        await verify(res.id!);
      });

      await ecdb.withPreparedStatement("INSERT INTO test.Foo(Struct) VALUES(:str)", async (stmt: ECSqlStatement) => {
        stmt.bindValues({ str: structVal });
        const res: ECSqlInsertResult = stmt.stepForInsert();
        assert.equal(res.status, DbResult.BE_SQLITE_DONE);
        assert.isDefined(res.id);
        await verify(res.id!);
      });

    });
  });

  it("should bind arrays", async () => {
    await using(ECDbTestHelper.createECDb(outDir, "bindarrays.ecdb",
      `<ECSchema schemaName="Test" alias="test" version="01.00.00" xmlns="http://www.bentley.com/schemas/Bentley.ECXML.3.1">
      <ECStructClass typeName="Location" modifier="Sealed">
        <ECProperty propertyName="City" typeName="string"/>
        <ECProperty propertyName="Zip" typeName="int"/>
      </ECStructClass>
      <ECEntityClass typeName="Foo" modifier="Sealed">
        <ECArrayProperty propertyName="I_Array" typeName="int"/>
        <ECArrayProperty propertyName="Dt_Array" typeName="dateTime"/>
        <ECStructArrayProperty propertyName="Addresses" typeName="Location"/>
      </ECEntityClass>
      </ECSchema>`), async (ecdb) => {
      assert.isTrue(ecdb.isOpen);

      const intArray = [1, 2, 3];
      const dtArray = ["2018-01-23T00:00:00.000", "2018-01-23T16:39:00.000"];
      const addressArray = [{ city: "London", zip: 10000 }, { city: "Manchester", zip: 20000 }, { city: "Edinburgh", zip: 30000 }];

      const verify = async (expectedId: Id64String) => {
        await ecdb.withPreparedStatement("SELECT I_Array, Dt_Array, Addresses FROM test.Foo WHERE ECInstanceId=?", async (stmt: ECSqlStatement) => {
          stmt.bindId(1, expectedId);
          assert.equal(stmt.step(), DbResult.BE_SQLITE_ROW);
          const row = stmt.getRow();

          // don't know why assert.equal doesn't work on arrays directly
          assert.equal(row.i_Array.length, intArray.length);
          for (let i = 0; i < intArray.length; i++) {
            assert.equal(row.i_Array[i], intArray[i]);
          }

          assert.equal(row.dt_Array.length, dtArray.length);
          for (let i = 0; i < dtArray.length; i++) {
            assert.equal(row.dt_Array[i], dtArray[i]);
          }

          assert.equal(row.addresses.length, addressArray.length);
          for (let i = 0; i < addressArray.length; i++) {
            assert.equal(row.addresses[i].city, addressArray[i].city);
            assert.equal(row.addresses[i].zip, addressArray[i].zip);
          }
        });

        assert.equal(await query(ecdb, "SELECT I_Array, Dt_Array, Addresses FROM test.Foo WHERE ECInstanceId=?", QueryBinder.from([expectedId]), selectSingleRow, (row: any) => {
          // don't know why assert.equal doesn't work on arrays directly
          assert.equal(row.i_Array.length, intArray.length);
          for (let i = 0; i < intArray.length; i++) {
            assert.equal(row.i_Array[i], intArray[i]);
          }

          assert.equal(row.dt_Array.length, dtArray.length);
          for (let i = 0; i < dtArray.length; i++) {
            assert.equal(row.dt_Array[i], dtArray[i]);
          }

          assert.equal(row.addresses.length, addressArray.length);
          for (let i = 0; i < addressArray.length; i++) {
            assert.equal(row.addresses[i].city, addressArray[i].city);
            assert.equal(row.addresses[i].zip, addressArray[i].zip);
          }
        }), 1);
      };

      await ecdb.withPreparedStatement("INSERT INTO test.Foo(I_Array,Dt_Array,Addresses) VALUES(?,?,?)", async (stmt: ECSqlStatement) => {
        stmt.bindArray(1, intArray);
        stmt.bindArray(2, dtArray);
        stmt.bindArray(3, addressArray);
        const res: ECSqlInsertResult = stmt.stepForInsert();
        assert.equal(res.status, DbResult.BE_SQLITE_DONE);
        assert.isDefined(res.id);
        await verify(res.id!);
      });

      await ecdb.withPreparedStatement("INSERT INTO test.Foo(I_Array,Dt_Array,Addresses) VALUES(?,?,?)", async (stmt: ECSqlStatement) => {
        stmt.bindValues([intArray, dtArray, addressArray]);
        const res: ECSqlInsertResult = stmt.stepForInsert();
        assert.equal(res.status, DbResult.BE_SQLITE_DONE);
        assert.isDefined(res.id);
        await verify(res.id!);
      });

      await ecdb.withPreparedStatement("INSERT INTO test.Foo(I_Array,Dt_Array,Addresses) VALUES(:iarray,:dtarray,:addresses)", async (stmt: ECSqlStatement) => {
        stmt.bindArray("iarray", intArray);
        stmt.bindArray("dtarray", dtArray);
        stmt.bindArray("addresses", addressArray);
        const res: ECSqlInsertResult = stmt.stepForInsert();
        assert.equal(res.status, DbResult.BE_SQLITE_DONE);
        assert.isDefined(res.id);
        await verify(res.id!);
      });

      await ecdb.withPreparedStatement("INSERT INTO test.Foo(I_Array,Dt_Array,Addresses) VALUES(:iarray,:dtarray,:addresses)", async (stmt: ECSqlStatement) => {
        stmt.bindValues({ iarray: intArray, dtarray: dtArray, addresses: addressArray });
        const res: ECSqlInsertResult = stmt.stepForInsert();
        assert.equal(res.status, DbResult.BE_SQLITE_DONE);
        assert.isDefined(res.id);
        await verify(res.id!);
      });
    });
  });

  it("should bind navigation", async () => {
    await using(ECDbTestHelper.createECDb(outDir, "bindnavigation.ecdb",
      `<ECSchema schemaName="Test" alias="test" version="01.00.00" xmlns="http://www.bentley.com/schemas/Bentley.ECXML.3.1">
    <ECEntityClass typeName="Parent" modifier="Sealed">
      <ECProperty propertyName="Code" typeName="string"/>
    </ECEntityClass>
    <ECEntityClass typeName="Child" modifier="Sealed">
      <ECProperty propertyName="Name" typeName="string"/>
      <ECNavigationProperty propertyName="Parent" relationshipName="ParentHasChildren" direction="backward"/>
    </ECEntityClass>
    <ECRelationshipClass typeName="ParentHasChildren" modifier="None" strength="embedding">
      <Source multiplicity="(0..1)" roleLabel="has" polymorphic="false">
          <Class class="Parent"/>
      </Source>
      <Target multiplicity="(0..*)" roleLabel="has" polymorphic="false">
          <Class class="Child"/>
      </Target>
    </ECRelationshipClass>
    </ECSchema>`), async (ecdb) => {

      assert.isTrue(ecdb.isOpen);

      const parentId: Id64String = ecdb.withStatement("INSERT INTO test.Parent(Code) VALUES('Parent 1')", (stmt: ECSqlStatement) => {
        const res: ECSqlInsertResult = stmt.stepForInsert();
        assert.equal(res.status, DbResult.BE_SQLITE_DONE);
        assert.isDefined(res.id);
        return res.id!;
      });

      const childIds = new Array<Id64String>();
      ecdb.withStatement("INSERT INTO test.Child(Name,Parent) VALUES(?,?)", (stmt: ECSqlStatement) => {
        stmt.bindString(1, "Child 1");
        stmt.bindNavigation(2, { id: parentId, relClassName: "Test.ParentHasChildren" });
        let res: ECSqlInsertResult = stmt.stepForInsert();
        assert.equal(res.status, DbResult.BE_SQLITE_DONE);
        assert.isDefined(res.id);
        childIds.push(res.id!);

        stmt.reset();
        stmt.clearBindings();

        stmt.bindValues(["Child 2", { id: parentId, relClassName: "Test.ParentHasChildren" }]);
        res = stmt.stepForInsert();
        assert.equal(res.status, DbResult.BE_SQLITE_DONE);
        assert.isDefined(res.id);
        childIds.push(res.id!);
      });

      ecdb.withStatement("INSERT INTO test.Child(Name,Parent) VALUES(:name,:parent)", (stmt: ECSqlStatement) => {
        stmt.bindString("name", "Child 3");
        stmt.bindNavigation("parent", { id: parentId, relClassName: "Test.ParentHasChildren" });
        let res: ECSqlInsertResult = stmt.stepForInsert();
        assert.equal(res.status, DbResult.BE_SQLITE_DONE);
        assert.isDefined(res.id);
        childIds.push(res.id!);

        stmt.reset();
        stmt.clearBindings();

        stmt.bindValues({ name: "Child 4", parent: { id: parentId, relClassName: "Test.ParentHasChildren" } });
        res = stmt.stepForInsert();
        assert.equal(res.status, DbResult.BE_SQLITE_DONE);
        assert.isDefined(res.id);
        childIds.push(res.id!);
      });

      ecdb.withPreparedStatement("SELECT Name,Parent FROM test.Child ORDER BY Name", (stmt: ECSqlStatement) => {
        let rowCount: number = 0;
        while (stmt.step() === DbResult.BE_SQLITE_ROW) {
          rowCount++;
          const row = stmt.getRow();
          assert.equal(row.name, `Child ${rowCount}`);
          const parent: NavigationValue = row.parent as NavigationValue;
          assert.equal(parent.id, parentId);
          assert.equal(parent.relClassName, "Test.ParentHasChildren");
        }
        assert.equal(rowCount, 4);
      });

      let rowCount2: number = 0;
      assert.equal(await query(ecdb, "SELECT Name,Parent FROM test.Child ORDER BY Name", QueryBinder.from([]), undefined, (row: any) => {
        rowCount2++;
        assert.equal(row.name, `Child ${rowCount2}`);
        const parent: NavigationValue = row.parent as NavigationValue;
        assert.equal(parent.id, parentId);
        assert.equal(parent.relClassName, "Test.ParentHasChildren");
      }), 4);
    });
  });

  it("should bind Range3d for parameter in spatial sql function", async () => {
    const iModel = SnapshotDb.createEmpty(IModelTestUtils.prepareOutputFile("ECSqlStatement", "BindRange3d.bim"), { rootSubject: { name: "BindRange3d" } });
    try {
      iModel.withPreparedStatement("SELECT e.ECInstanceId FROM bis.Element e, bis.SpatialIndex rt WHERE rt.ECInstanceId MATCH DGN_spatial_overlap_aabb(?) AND e.ECInstanceId=rt.ECInstanceId",
        (stmt: ECSqlStatement) => {
          stmt.bindRange3d(1, new Range3d(0.0, 0.0, 0.0, 1000.0, 1000.0, 1000.0));
          assert.equal(stmt.step(), DbResult.BE_SQLITE_DONE);
        });

      iModel.withPreparedStatement("SELECT e.ECInstanceId FROM bis.Element e, bis.SpatialIndex rt WHERE rt.ECInstanceId MATCH DGN_spatial_overlap_aabb(?) AND e.ECInstanceId=rt.ECInstanceId",
        (stmt: ECSqlStatement) => {
          stmt.bindValues([new Range3d(0.0, 0.0, 0.0, 1000.0, 1000.0, 1000.0)]);
          assert.equal(stmt.step(), DbResult.BE_SQLITE_DONE);
        });

    } finally {
      iModel.saveChanges();
      iModel.close();
    }
  });

  it("should bind Range3d", async () => {
    await using(ECDbTestHelper.createECDb(outDir, "bindrange3d.ecdb",
      `<ECSchema schemaName="Test" alias="test" version="01.00.00" xmlns="http://www.bentley.com/schemas/Bentley.ECXML.3.1">
        <ECEntityClass typeName="Foo" modifier="Sealed">
          <ECProperty propertyName="Range3d" typeName="binary"/>
        </ECEntityClass>
       </ECSchema>`), async (ecdb) => {

      assert.isTrue(ecdb.isOpen);

<<<<<<< HEAD
      const id: Id64String = ecdb.withPreparedStatement("INSERT INTO test.Foo(Range3d) VALUES(?)", (stmt: ECSqlStatement) => {
=======
      const id: Id64String = ecdb.withPreparedStatement("INSERT INTO test.Foo([Range]) VALUES(?)", (stmt: ECSqlStatement) => {
>>>>>>> d817f2b7
        stmt.bindRange3d(1, testRange);
        const res: ECSqlInsertResult = stmt.stepForInsert();
        assert.equal(res.status, DbResult.BE_SQLITE_DONE);
        assert.isDefined(res.id);
        return res.id!;
      });
      ecdb.saveChanges();
<<<<<<< HEAD
      ecdb.withPreparedStatement("SELECT Range3d FROM test.Foo WHERE ECInstanceId=?", (stmt: ECSqlStatement) => {
=======
      ecdb.withPreparedStatement("SELECT [Range] FROM test.Foo WHERE ECInstanceId=?", (stmt: ECSqlStatement) => {
>>>>>>> d817f2b7
        stmt.bindId(1, id);
        assert.equal(stmt.step(), DbResult.BE_SQLITE_ROW);
        const rangeBlob: Uint8Array = stmt.getValue(0).getBlob();
        const rangeFloatArray = new Float64Array(rangeBlob.buffer);
        assert.equal(rangeFloatArray.length, 6);
        const actualRange = new Range3d(...rangeFloatArray);
        assert.isTrue(actualRange.isAlmostEqual(testRange));
      });
    });
  });

  it("should bind IdSets", async () => {
    await using(ECDbTestHelper.createECDb(outDir, "bindids.ecdb"), async (ecdb: ECDb) => {
      assert.isTrue(ecdb.isOpen);

      const idNumbers: number[] = [4444, 4545, 1234, 6758, 1312];
      ecdb.withPreparedStatement("INSERT INTO ecdbf.ExternalFileInfo(ECInstanceId,Name) VALUES(?,?)", (stmt: ECSqlStatement) => {
        idNumbers.forEach((idNum: number) => {
          const expectedId = Id64.fromLocalAndBriefcaseIds(idNum, 0);
          stmt.bindId(1, expectedId);
          stmt.bindString(2, `${idNum}.txt`);
          const r: ECSqlInsertResult = stmt.stepForInsert();
          assert.equal(r.status, DbResult.BE_SQLITE_DONE);
          assert.isDefined(r.id);
          assert.equal(r.id!, expectedId);
          ecdb.saveChanges();

          ecdb.withStatement(`SELECT ECInstanceId, ECClassId, Name FROM ecdbf.ExternalFileInfo WHERE ECInstanceId=${expectedId}`, (confstmt: ECSqlStatement) => {
            assert.equal(confstmt.step(), DbResult.BE_SQLITE_ROW);
            const row = confstmt.getRow();
            assert.equal(row.id, expectedId);
            assert.equal(row.className, "ECDbFileInfo.ExternalFileInfo");
            assert.equal(row.name, `${Id64.getLocalId(expectedId).toString()}.txt`);
          });
          stmt.reset();
          stmt.clearBindings();
        });
      });

      ecdb.withPreparedStatement("SELECT ECInstanceId, ECClassId, Name from ecdbf.ExternalFileInfo WHERE InVirtualSet(?, ECInstanceId)", (stmt: ECSqlStatement) => {
        let idSet: Id64String[] = [];
        stmt.bindIdSet(1, idSet);
        let result = stmt.step();
        assert.equal(result, DbResult.BE_SQLITE_DONE);
        stmt.reset();
        stmt.clearBindings();

        idSet = [Id64.fromLocalAndBriefcaseIds(idNumbers[2], 0)];
        stmt.bindIdSet(1, idSet);
        result = stmt.step();
        assert.equal(result, DbResult.BE_SQLITE_ROW);
        let row = stmt.getRow();
        assert.equal(row.name, `${idNumbers[2]}.txt`);
        stmt.reset();
        stmt.clearBindings();

        idSet.push(idNumbers[0].toString());
        stmt.bindIdSet(1, idSet);
        result = stmt.step();
        assert.equal(result, DbResult.BE_SQLITE_ROW);
        row = stmt.getRow();
        assert.equal(row.name, `${idNumbers[2]}.txt`);
        result = stmt.step();
        assert.equal(result, DbResult.BE_SQLITE_ROW);
        row = stmt.getRow();
        assert.equal(row.name, `${idNumbers[0]}.txt`);
      });
    });
  });

  /* This test doesn't do anything specific with the binder life time but just runs a few scenarios
     with and without statement cache to test that stuff works fine */
  it("check ECSqlBinder life time", async () => {
    await using(ECDbTestHelper.createECDb(outDir, "ecsqlbinderlifetime.ecdb",
      `<ECSchema schemaName="Test" alias="test" version="01.00.00" xmlns="http://www.bentley.com/schemas/Bentley.ECXML.3.1">
    <ECStructClass typeName="Address" modifier="Sealed">
      <ECProperty propertyName="Street" typeName="string"/>
      <ECProperty propertyName="City" typeName="string"/>
      <ECProperty propertyName="Zip" typeName="int"/>
    </ECStructClass>
    <ECEntityClass typeName="Person" modifier="Sealed">
      <ECProperty propertyName="Name" typeName="string"/>
      <ECProperty propertyName="Age" typeName="int"/>
      <ECStructProperty propertyName="Location" typeName="Address"/>
    </ECEntityClass>
    </ECSchema>`), async (ecdb) => {

      assert.isTrue(ecdb.isOpen);

      let id1: Id64String, id2: Id64String;

      // *** test without statement cache
      using(ecdb.prepareStatement("INSERT INTO test.Person(Name,Age,Location) VALUES(?,?,?)"), (stmt: ECSqlStatement) => {
        stmt.bindString(1, "Mary Miller");
        stmt.bindInteger(2, 30);
        stmt.bindStruct(3, { Street: "2000 Main Street", City: "New York", Zip: 12311 });

        const res: ECSqlInsertResult = stmt.stepForInsert();
        assert.equal(res.status, DbResult.BE_SQLITE_DONE);
        assert.isDefined(res.id);
        id1 = res.id!;
        assert.isTrue(Id64.isValidId64(id1));
      });

      // *** test withstatement cache
      ecdb.withPreparedStatement("INSERT INTO test.Person(Name,Age,Location) VALUES(?,?,?)", (stmt: ECSqlStatement) => {
        stmt.bindString(1, "Mary Miller");
        stmt.bindInteger(2, 30);
        stmt.bindStruct(3, { Street: "2000 Main Street", City: "New York", Zip: 12311 });

        const res: ECSqlInsertResult = stmt.stepForInsert();
        assert.equal(res.status, DbResult.BE_SQLITE_DONE);
        assert.isDefined(res.id);
        id2 = res.id!;
        assert.isTrue(Id64.isValidId64(id2));
      });

      using(ecdb.prepareStatement("SELECT ECInstanceId,ECClassId,Name,Age,Location FROM test.Person ORDER BY ECInstanceId"), (stmt: ECSqlStatement) => {
        let rowCount = 0;
        while (stmt.step() === DbResult.BE_SQLITE_ROW) {
          rowCount++;
          const row = stmt.getRow();
          if (rowCount === 1)
            assert.equal(row.id, id1);
          else
            assert.equal(row.id, id2);

          assert.equal(row.className, "Test.Person");
          assert.equal(row.name, "Mary Miller");
          assert.equal(row.age, 30);
          assert.equal(row.location.street, "2000 Main Street");
          assert.equal(row.location.city, "New York");
          assert.equal(row.location.zip, 12311);
        }
        assert.equal(rowCount, 2);
      });

      let rowCount2: number = 0;
      assert.equal(await query(ecdb, "SELECT ECInstanceId,ECClassId,Name,Age,Location FROM test.Person ORDER BY ECInstanceId", QueryBinder.from([]), undefined, (row: any) => {
        rowCount2++;
        if (rowCount2 === 1)
          assert.equal(row.id, id1);
        else
          assert.equal(row.id, id2);

        assert.equal(row.className, "Test.Person");
        assert.equal(row.name, "Mary Miller");
        assert.equal(row.age, 30);
        assert.equal(row.location.street, "2000 Main Street");
        assert.equal(row.location.city, "New York");
        assert.equal(row.location.zip, 12311);
      }), 2);
    });
  });

  it("getRow() with primitives values", async () => {
    await using(ECDbTestHelper.createECDb(outDir, "getprimitives.ecdb",
      `<ECSchema schemaName="Test" alias="test" version="01.00.00" xmlns="http://www.bentley.com/schemas/Bentley.ECXML.3.1">
      <ECEntityClass typeName="Foo" modifier="Sealed">
        <ECProperty propertyName="Bl" typeName="binary"/>
        <ECProperty propertyName="Bo" typeName="boolean"/>
        <ECProperty propertyName="D" typeName="double"/>
        <ECProperty propertyName="Dt" typeName="dateTime"/>
        <ECProperty propertyName="G" typeName="Bentley.Geometry.Common.IGeometry"/>
        <ECProperty propertyName="I" typeName="int"/>
        <ECProperty propertyName="L" typeName="long"/>
        <ECProperty propertyName="P2d" typeName="Point2d"/>
        <ECProperty propertyName="P3d" typeName="Point3d"/>
        <ECProperty propertyName="S" typeName="string"/>
      </ECEntityClass>
      </ECSchema>`), async (ecdb: ECDb) => {
      assert.isTrue(ecdb.isOpen);

      const boolVal: boolean = true;
      const doubleVal: number = 3.5;
      const dtVal: string = "2018-01-23T12:24:00.000";
      const intVal: number = 3;
      const p2dVal = new Point2d(1, 2);
      const p3dVal = new Point3d(1, 2, 3);
      const strVal: string = "Hello world";

      const id: Id64String = ecdb.withPreparedStatement("INSERT INTO test.Foo(Bl,Bo,D,Dt,I,P2d,P3d,S) VALUES(?,?,?,?,?,?,?,?)", (stmt: ECSqlStatement) => {
        stmt.bindBlob(1, blobVal);
        stmt.bindBoolean(2, boolVal);
        stmt.bindDouble(3, doubleVal);
        stmt.bindDateTime(4, dtVal);
        stmt.bindInteger(5, intVal);
        stmt.bindPoint2d(6, p2dVal);
        stmt.bindPoint3d(7, p3dVal);
        stmt.bindString(8, strVal);
        const res: ECSqlInsertResult = stmt.stepForInsert();
        assert.equal(res.status, DbResult.BE_SQLITE_DONE);
        return res.id!;
      });

      ecdb.withPreparedStatement("SELECT ECInstanceId, ECClassId, Bl,Bo,D,Dt,I,P2d,P3d,S FROM test.Foo WHERE ECInstanceId=?", (stmt: ECSqlStatement) => {
        stmt.bindId(1, id);
        assert.equal(stmt.step(), DbResult.BE_SQLITE_ROW);
        const row = stmt.getRow();
        assert.equal(row.id, id);
        assert.equal(row.className, "Test.Foo");
        assert.deepEqual(row.bl, blobVal);
        assert.equal(row.bo, boolVal);
        assert.equal(row.d, doubleVal);
        assert.equal(row.dt, dtVal);
        assert.equal(row.i, intVal);
        assert.equal(row.p2d.x, p2dVal.x);
        assert.equal(row.p2d.y, p2dVal.y);
        assert.equal(row.p3d.x, p3dVal.x);
        assert.equal(row.p3d.y, p3dVal.y);
        assert.equal(row.p3d.z, p3dVal.z);
        assert.equal(row.s, strVal);
      });

      assert.equal(await query(ecdb, "SELECT ECInstanceId, ECClassId, Bl FROM test.Foo WHERE ECInstanceId=?", QueryBinder.from([id]), { abbreviateBlobs: true, ...selectSingleRow }, (row: any) => {
        assert.equal(row.id, id);
        assert.equal(row.className, "Test.Foo");
        assert.deepEqual(row.bl, abbreviatedBlobVal);
      }), 1);

      assert.equal(await query(ecdb, "SELECT ECInstanceId, ECClassId, Bl FROM test.Foo WHERE ECInstanceId=?", QueryBinder.from([id]), { abbreviateBlobs: false, ...selectSingleRow }, (row: any) => {
        assert.equal(row.id, id);
        assert.equal(row.className, "Test.Foo");
        assert.deepEqual(row.bl, blobVal);
      }), 1);

      // assert.equal(await query(ecdb, "SELECT ECInstanceId, ECClassId, Bl,Bo,D,Dt,I,P2d,P3d,S FROM test.Foo WHERE ECInstanceId=?", [id], 1, (row: any) => {
      //   assert.equal(row.id, id);
      //   assert.equal(row.className, "Test.Foo");
      //   assert.deepEqual(row.bl, blobVal);
      //   assert.equal(row.bo, boolVal);
      //   assert.equal(row.d, doubleVal);
      //   assert.equal(row.dt, dtVal);
      //   assert.equal(row.i, intVal);
      //   assert.equal(row.p2d.x, p2dVal.x);
      //   assert.equal(row.p2d.y, p2dVal.y);
      //   assert.equal(row.p3d.x, p3dVal.x);
      //   assert.equal(row.p3d.y, p3dVal.y);
      //   assert.equal(row.p3d.z, p3dVal.z);
      //   assert.equal(row.s, strVal);
      // }), 1);

      ecdb.withPreparedStatement("SELECT Bl AS Blobby, I+10, Lower(S), Upper(S) CapitalS FROM test.Foo WHERE ECInstanceId=?", (stmt: ECSqlStatement) => {
        stmt.bindId(1, id);
        assert.equal(stmt.step(), DbResult.BE_SQLITE_ROW);
        const row = stmt.getRow();
        assert.deepEqual(row.blobby, blobVal);
        assert.equal(row["[I] + 10"], intVal + 10);
        assert.equal(row["lower([S])"], strVal.toLowerCase());
        assert.equal(row.capitalS, strVal.toUpperCase());
      });

      // assert.equal(await query(ecdb, "SELECT Bl AS Blobby, I+10, Lower(S), Upper(S) CapitalS FROM test.Foo WHERE ECInstanceId=?", [id], 1, (row: any) => {
      //   assert.deepEqual(row.blobby, blobVal);
      //   assert.equal(row["[I] + 10"], intVal + 10);
      //   assert.equal(row["lower([S])"], strVal.toLowerCase());
      //   assert.equal(row.capitalS, strVal.toUpperCase());
      // }), 1);

      const testSchemaId: Id64String = ecdb.withPreparedStatement("SELECT ECInstanceId FROM meta.ECSchemaDef WHERE Name='Test'", (stmt: ECSqlStatement) => {
        assert.equal(stmt.step(), DbResult.BE_SQLITE_ROW);
        const row = stmt.getRow();
        assert.equal(stmt.step(), DbResult.BE_SQLITE_DONE);
        return Id64.fromJSON(row.id);
      });

      const fooClassId: Id64String = ecdb.withPreparedStatement("SELECT ECInstanceId FROM meta.ECClassDef WHERE Name='Foo'", (stmt: ECSqlStatement) => {
        assert.equal(stmt.step(), DbResult.BE_SQLITE_ROW);
        const row = stmt.getRow();
        assert.equal(stmt.step(), DbResult.BE_SQLITE_DONE);
        return Id64.fromJSON(row.id);
      });

      ecdb.withPreparedStatement("SELECT s.ECInstanceId, c.ECInstanceId, c.Name, s.Name FROM meta.ECClassDef c JOIN meta.ECSchemaDef s ON c.Schema.Id=s.ECInstanceId WHERE s.Name='Test' AND c.Name='Foo'", (stmt: ECSqlStatement) => {
        assert.equal(stmt.step(), DbResult.BE_SQLITE_ROW);
        const row = stmt.getRow();
        assert.equal(row.id, testSchemaId);
        assert.equal(row.id_1, fooClassId);
      });

      assert.equal(await query(ecdb, "SELECT s.ECInstanceId, c.ECInstanceId, c.Name, s.Name FROM meta.ECClassDef c JOIN meta.ECSchemaDef s ON c.Schema.Id=s.ECInstanceId WHERE s.Name='Test' AND c.Name='Foo'", QueryBinder.from([]), selectSingleRow, (row: any) => {
        assert.equal(row.id, testSchemaId);
        assert.equal(row.id_1, fooClassId);
      }), 1);

      ecdb.withPreparedStatement("SELECT count(*) cnt FROM meta.ECSchemaDef", (stmt: ECSqlStatement) => {
        assert.equal(stmt.step(), DbResult.BE_SQLITE_ROW);
        const row = stmt.getRow();
        assert.isDefined(row.cnt);
        assert.equal(typeof (row.cnt), "number");
        assert.equal(row.cnt, 6);
      });

      assert.equal(await query(ecdb, "SELECT count(*) cnt FROM meta.ECSchemaDef", QueryBinder.from([]), selectSingleRow, (row: any) => {
        assert.isDefined(row.cnt);
        assert.equal(typeof (row.cnt), "number");
        assert.equal(row.cnt, 6);
      }), 1);

      ecdb.withPreparedStatement("SELECT 1 FROM meta.ECSchemaDef LIMIT 1", (stmt: ECSqlStatement) => {
        assert.equal(stmt.step(), DbResult.BE_SQLITE_ROW);
        const row = stmt.getRow();
        assert.equal(typeof (row["1"]), "number");
        assert.equal(row["1"], 1);
      });

      assert.equal(await query(ecdb, "SELECT 1 FROM meta.ECSchemaDef LIMIT 1", QueryBinder.from([]), undefined, (row: any) => {
        assert.equal(typeof (row["1"]), "number");
        assert.equal(row["1"], 1);
      }), 1);

      ecdb.withPreparedStatement("SELECT NULL FROM meta.ECSchemaDef LIMIT 1", (stmt: ECSqlStatement) => {
        assert.equal(stmt.step(), DbResult.BE_SQLITE_ROW);
        const row = stmt.getRow();
        assert.equal(Object.entries(row).length, 0);
      });

      assert.equal(await query(ecdb, "SELECT NULL FROM meta.ECSchemaDef LIMIT 1", QueryBinder.from([]), undefined, (row: any) => {
        assert.equal(Object.entries(row).length, 0);
      }), 1);
    });
  });

  it("getRow() with abbreviated blobs", async () => {
    await using(ECDbTestHelper.createECDb(outDir, "getblobs.ecdb",
      `<ECSchema schemaName="Test" alias="test" version="01.00.00" xmlns="http://www.bentley.com/schemas/Bentley.ECXML.3.1">
      <ECEntityClass typeName="Foo" modifier="Sealed">
        <ECProperty propertyName="Bl" typeName="binary"/>
      </ECEntityClass>
      </ECSchema>`), async (ecdb: ECDb) => {
      assert.isTrue(ecdb.isOpen);

      const singleBlobVal = blobVal.slice(0, 1);
      const abbreviatedSingleBlobVal = `{"bytes":${ singleBlobVal.byteLength }}`;
      const emptyBlobVal = new Uint8Array();

      const fullId: Id64String = ecdb.withPreparedStatement("INSERT INTO test.Foo(Bl) VALUES(?)", (stmt: ECSqlStatement) => {
        stmt.bindBlob(1, blobVal);
        const res: ECSqlInsertResult = stmt.stepForInsert();
        assert.equal(res.status, DbResult.BE_SQLITE_DONE);
        return res.id!;
      });

      const singleId: Id64String = ecdb.withPreparedStatement("INSERT INTO test.Foo(Bl) VALUES(?)", (stmt: ECSqlStatement) => {
        stmt.bindBlob(1, singleBlobVal);
        const res: ECSqlInsertResult = stmt.stepForInsert();
        assert.equal(res.status, DbResult.BE_SQLITE_DONE);
        return res.id!;
      });

      const emptyId: Id64String = ecdb.withPreparedStatement("INSERT INTO test.Foo(Bl) VALUES(?)", (stmt: ECSqlStatement) => {
        stmt.bindBlob(1, emptyBlobVal);
        const res: ECSqlInsertResult = stmt.stepForInsert();
        assert.equal(res.status, DbResult.BE_SQLITE_DONE);
        return res.id!;
      });

      const nullId: Id64String = ecdb.withPreparedStatement("INSERT INTO test.Foo(Bl) VALUES(?)", (stmt: ECSqlStatement) => {
        stmt.bindNull(1);
        const res: ECSqlInsertResult = stmt.stepForInsert();
        assert.equal(res.status, DbResult.BE_SQLITE_DONE);
        return res.id!;
      });

      assert.equal(await query(ecdb, "SELECT ECInstanceId, ECClassId, Bl FROM test.Foo WHERE ECInstanceId=?", QueryBinder.from([fullId]), { abbreviateBlobs: true, ...selectSingleRow }, (row: any) => {
        assert.equal(row.id, fullId);
        assert.equal(row.className, "Test.Foo");
        assert.deepEqual(row.bl, abbreviatedBlobVal);
      }), 1);

      assert.equal(await query(ecdb, "SELECT ECInstanceId, ECClassId, Bl FROM test.Foo WHERE ECInstanceId=?", QueryBinder.from([fullId]), { abbreviateBlobs: false, ...selectSingleRow }, (row: any) => {
        assert.equal(row.id, fullId);
        assert.equal(row.className, "Test.Foo");
        assert.deepEqual(row.bl, blobVal);
      }), 1);

      assert.equal(await query(ecdb, "SELECT ECInstanceId, ECClassId, Bl FROM test.Foo WHERE ECInstanceId=?", QueryBinder.from([fullId]), selectSingleRow, (row: any) => {
        assert.equal(row.id, fullId);
        assert.equal(row.className, "Test.Foo");
        assert.deepEqual(row.bl, blobVal);
      }), 1);

      assert.equal(await query(ecdb, "SELECT ECInstanceId, ECClassId, Bl FROM test.Foo WHERE ECInstanceId=?", QueryBinder.from([singleId]), { abbreviateBlobs: true, ...selectSingleRow }, (row: any) => {
        assert.equal(row.id, singleId);
        assert.equal(row.className, "Test.Foo");
        assert.deepEqual(row.bl, abbreviatedSingleBlobVal);
      }), 1);

      assert.equal(await query(ecdb, "SELECT ECInstanceId, ECClassId, Bl FROM test.Foo WHERE ECInstanceId=?", QueryBinder.from([singleId]), { abbreviateBlobs: false, ...selectSingleRow }, (row: any) => {
        assert.equal(row.id, singleId);
        assert.equal(row.className, "Test.Foo");
        assert.deepEqual(row.bl, singleBlobVal);
      }), 1);

      assert.equal(await query(ecdb, "SELECT ECInstanceId, ECClassId, Bl FROM test.Foo WHERE ECInstanceId=?", QueryBinder.from([singleId]), { ...selectSingleRow }, (row: any) => {
        assert.equal(row.id, singleId);
        assert.equal(row.className, "Test.Foo");
        assert.deepEqual(row.bl, singleBlobVal);
      }), 1);

      assert.equal(await query(ecdb, "SELECT ECInstanceId, ECClassId, Bl FROM test.Foo WHERE ECInstanceId=?", QueryBinder.from([emptyId]), { abbreviateBlobs: true, ...selectSingleRow }, (row: any) => {
        assert.equal(row.id, emptyId);
        assert.equal(row.className, "Test.Foo");
        assert.deepEqual(row.bl, "{\"bytes\":0}");
      }), 1);

      assert.equal(await query(ecdb, "SELECT ECInstanceId, ECClassId, Bl FROM test.Foo WHERE ECInstanceId=?", QueryBinder.from([emptyId]), { abbreviateBlobs: false, ...selectSingleRow }, (row: any) => {
        assert.equal(row.id, emptyId);
        assert.equal(row.className, "Test.Foo");
        assert.deepEqual(row.bl.length, 0);
      }), 1);

      assert.equal(await query(ecdb, "SELECT ECInstanceId, ECClassId, Bl FROM test.Foo WHERE ECInstanceId=?", QueryBinder.from([emptyId]), selectSingleRow, (row: any) => {
        assert.equal(row.id, emptyId);
        assert.equal(row.className, "Test.Foo");
        assert.deepEqual(row.bl.length, 0);
      }), 1);

      assert.equal(await query(ecdb, "SELECT ECInstanceId, ECClassId, Bl FROM test.Foo WHERE ECInstanceId=?", QueryBinder.from([nullId]), { abbreviateBlobs: true, ...selectSingleRow }, (row: any) => {
        assert.equal(row.id, nullId);
        assert.equal(row.className, "Test.Foo");
        assert.deepEqual(row.bl, undefined);
      }), 1);

      assert.equal(await query(ecdb, "SELECT ECInstanceId, ECClassId, Bl FROM test.Foo WHERE ECInstanceId=?", QueryBinder.from([nullId]), { abbreviateBlobs: false, ...selectSingleRow }, (row: any) => {
        assert.equal(row.id, nullId);
        assert.equal(row.className, "Test.Foo");
        assert.deepEqual(row.bl, undefined);
      }), 1);

      assert.equal(await query(ecdb, "SELECT ECInstanceId, ECClassId, Bl FROM test.Foo WHERE ECInstanceId=?", QueryBinder.from([nullId]), selectSingleRow, (row: any) => {
        assert.equal(row.id, nullId);
        assert.equal(row.className, "Test.Foo");
        assert.deepEqual(row.bl, undefined);
      }), 1);
    });
  });

  it("getRow() with navigation properties and relationships", async () => {
    await using(ECDbTestHelper.createECDb(outDir, "getnavandrels.ecdb",
      `<ECSchema schemaName="Test" alias="test" version="01.00.00" xmlns="http://www.bentley.com/schemas/Bentley.ECXML.3.1">
        <ECEntityClass typeName="Parent" modifier="Sealed">
          <ECProperty propertyName="Code" typeName="string"/>
        </ECEntityClass>
        <ECEntityClass typeName="Child" modifier="Sealed">
          <ECProperty propertyName="Name" typeName="string"/>
          <ECNavigationProperty propertyName="Parent" relationshipName="ParentHasChildren" direction="backward"/>
        </ECEntityClass>
        <ECRelationshipClass typeName="ParentHasChildren" modifier="None" strength="embedding">
          <Source multiplicity="(0..1)" roleLabel="has" polymorphic="false">
              <Class class="Parent"/>
          </Source>
          <Target multiplicity="(0..*)" roleLabel="has" polymorphic="false">
              <Class class="Child"/>
          </Target>
        </ECRelationshipClass>
        </ECSchema>`), async (ecdb) => {
      assert.isTrue(ecdb.isOpen);
      let rowCount: number;
      const parentId: Id64String = ecdb.withPreparedStatement("INSERT INTO test.Parent(Code) VALUES('Parent 1')", (stmt: ECSqlStatement) => {
        const res: ECSqlInsertResult = stmt.stepForInsert();
        assert.equal(res.status, DbResult.BE_SQLITE_DONE);
        assert.isDefined(res.id);
        return res.id!;
      });

      const childIds = new Array<Id64String>();
      ecdb.withPreparedStatement("INSERT INTO test.Child(Name,Parent) VALUES(?,?)", (stmt: ECSqlStatement) => {
        stmt.bindString(1, "Child 1");
        stmt.bindNavigation(2, { id: parentId, relClassName: "Test.ParentHasChildren" });
        let res: ECSqlInsertResult = stmt.stepForInsert();
        assert.equal(res.status, DbResult.BE_SQLITE_DONE);
        assert.isDefined(res.id);
        childIds.push(res.id!);

        stmt.reset();
        stmt.clearBindings();

        stmt.bindValues(["Child 2", { id: parentId, relClassName: "Test.ParentHasChildren" }]);
        res = stmt.stepForInsert();
        assert.equal(res.status, DbResult.BE_SQLITE_DONE);
        assert.isDefined(res.id);
        childIds.push(res.id!);
      });

      ecdb.withPreparedStatement("SELECT Name,Parent FROM test.Child ORDER BY Name", (stmt: ECSqlStatement) => {
        rowCount = 0;
        while (stmt.step() === DbResult.BE_SQLITE_ROW) {
          rowCount++;
          const row = stmt.getRow();
          assert.equal(row.name, `Child ${rowCount}`);
          assert.equal(row.parent.id, parentId);
          assert.equal(row.parent.relClassName, "Test.ParentHasChildren");
        }
        assert.equal(rowCount, 2);
      });

      rowCount = 0;
      assert.equal(await query(ecdb, "SELECT Name,Parent FROM test.Child ORDER BY Name", QueryBinder.from([]), undefined, (row: any) => {
        rowCount++;
        assert.equal(row.name, `Child ${rowCount}`);
        assert.equal(row.parent.id, parentId);
        assert.equal(row.parent.relClassName, "Test.ParentHasChildren");
      }), 2);

      ecdb.withPreparedStatement("SELECT Name,Parent.Id,Parent.RelECClassId, Parent.Id myParentId, Parent.RelECClassId myParentRelClassId FROM test.Child ORDER BY Name", (stmt: ECSqlStatement) => {
        rowCount = 0;
        while (stmt.step() === DbResult.BE_SQLITE_ROW) {
          rowCount++;
          const row = stmt.getRow();
          assert.equal(row.name, `Child ${rowCount}`);
          assert.equal(row["parent.id"], parentId);
          assert.equal(row["parent.relClassName"], "Test.ParentHasChildren");
          assert.equal(row.myParentId, parentId);
          assert.isTrue(Id64.isValidId64(row.myParentRelClassId));
        }
        assert.equal(rowCount, 2);
      });

      rowCount = 0;
      assert.equal(await query(ecdb, "SELECT Name,Parent.Id,Parent.RelECClassId, Parent.Id myParentId, Parent.RelECClassId myParentRelClassId FROM test.Child ORDER BY Name", QueryBinder.from([]), undefined, (row: any) => {
        rowCount++;
        assert.equal(row.name, `Child ${rowCount}`);
        assert.equal(row["parent.id"], parentId);
        assert.equal(row["parent.relClassName"], "Test.ParentHasChildren");
        assert.equal(row.myParentId, parentId);
        assert.isTrue(Id64.isValidId64(row.myParentRelClassId));
      }), 2);

      const childId: Id64String = childIds[0];
      ecdb.withPreparedStatement("SELECT ECInstanceId,ECClassId,SourceECInstanceId,SourceECClassId,TargetECInstanceId,TargetECClassId FROM test.ParentHasChildren WHERE TargetECInstanceId=?", (stmt: ECSqlStatement) => {
        stmt.bindId(1, childId);
        assert.equal(stmt.step(), DbResult.BE_SQLITE_ROW);
        const row = stmt.getRow();
        assert.equal(row.id, childId);
        assert.equal(row.className, "Test.ParentHasChildren");
        assert.equal(row.sourceId, parentId);
        assert.equal(row.sourceClassName, "Test.Parent");
        assert.equal(row.targetId, childId);
        assert.equal(row.targetClassName, "Test.Child");
      });

      assert.equal(await query(ecdb, "SELECT ECInstanceId,ECClassId,SourceECInstanceId,SourceECClassId,TargetECInstanceId,TargetECClassId FROM test.ParentHasChildren WHERE TargetECInstanceId=?", QueryBinder.from([childId]), undefined, (row: any) => {
        assert.equal(row.id, childId);
        assert.equal(row.className, "Test.ParentHasChildren");
        assert.equal(row.sourceId, parentId);
        assert.equal(row.sourceClassName, "Test.Parent");
        assert.equal(row.targetId, childId);
        assert.equal(row.targetClassName, "Test.Child");
      }), 1);

      ecdb.withPreparedStatement("SELECT ECInstanceId as MyId,ECClassId as MyClassId,SourceECInstanceId As MySourceId,SourceECClassId As MySourceClassId,TargetECInstanceId As MyTargetId,TargetECClassId As MyTargetClassId FROM test.ParentHasChildren WHERE TargetECInstanceId=?", (stmt: ECSqlStatement) => {
        stmt.bindId(1, childId);
        assert.equal(stmt.step(), DbResult.BE_SQLITE_ROW);
        const row = stmt.getRow();
        assert.equal(row.myId, childId);
        assert.isTrue(Id64.isValidId64(row.myClassId));
        assert.equal(row.mySourceId, parentId);
        assert.isTrue(Id64.isValidId64(row.mySourceClassId));
        assert.equal(row.myTargetId, childId);
        assert.isTrue(Id64.isValidId64(row.myTargetClassId));
      });

      assert.equal(await query(ecdb, "SELECT ECInstanceId as MyId,ECClassId as MyClassId,SourceECInstanceId As MySourceId,SourceECClassId As MySourceClassId,TargetECInstanceId As MyTargetId,TargetECClassId As MyTargetClassId FROM test.ParentHasChildren WHERE TargetECInstanceId=?", QueryBinder.from([childId]), undefined, (row: any) => {
        rowCount++;
        assert.equal(row.myId, childId);
        assert.isTrue(Id64.isValidId64(row.myClassId));
        assert.equal(row.mySourceId, parentId);
        assert.isTrue(Id64.isValidId64(row.mySourceClassId));
        assert.equal(row.myTargetId, childId);
        assert.isTrue(Id64.isValidId64(row.myTargetClassId));
      }), 1);

    });
  });

  it("getRow() with structs", async () => {
    await using(ECDbTestHelper.createECDb(outDir, "getstructs.ecdb",
      `<ECSchema schemaName="Test" alias="test" version="01.00.00" xmlns="http://www.bentley.com/schemas/Bentley.ECXML.3.1">
      <ECStructClass typeName="MyStruct" modifier="Sealed">
        <ECProperty propertyName="Bl" typeName="binary"/>
        <ECProperty propertyName="Bo" typeName="boolean"/>
        <ECProperty propertyName="D" typeName="double"/>
        <ECProperty propertyName="Dt" typeName="dateTime"/>
        <ECProperty propertyName="G" typeName="Bentley.Geometry.Common.IGeometry"/>
        <ECProperty propertyName="I" typeName="int"/>
        <ECProperty propertyName="L" typeName="long"/>
        <ECProperty propertyName="P2d" typeName="Point2d"/>
        <ECProperty propertyName="P3d" typeName="Point3d"/>
        <ECProperty propertyName="S" typeName="string"/>
      </ECStructClass>
      <ECEntityClass typeName="Foo" modifier="Sealed">
        <ECStructProperty propertyName="Struct" typeName="MyStruct"/>
      </ECEntityClass>
      </ECSchema>`), async (ecdb) => {
      assert.isTrue(ecdb.isOpen);

      const boolVal: boolean = true;
      const doubleVal: number = 3.5;
      const dtVal: string = "2018-01-23T12:24:00.000";
      const intVal: number = 3;
      const p2dVal: XAndY = { x: 1, y: 2 };
      const p3dVal: XYAndZ = { x: 1, y: 2, z: 3 };
      const stringVal: string = "Hello World";

      const id: Id64String = ecdb.withPreparedStatement("INSERT INTO test.Foo(Struct) VALUES(?)", (stmt: ECSqlStatement) => {
        stmt.bindStruct(1, { bl: blobVal, bo: boolVal, d: doubleVal, dt: dtVal, i: intVal, p2d: p2dVal, p3d: p3dVal, s: stringVal });
        const res: ECSqlInsertResult = stmt.stepForInsert();
        assert.equal(res.status, DbResult.BE_SQLITE_DONE);
        assert.isDefined(res.id);
        return res.id!;
      });

      const expectedStruct = { bl: blobVal, bo: boolVal, d: doubleVal, dt: dtVal, i: intVal, p2d: p2dVal, p3d: p3dVal, s: stringVal };
      ecdb.withPreparedStatement("SELECT Struct FROM test.Foo WHERE ECInstanceId=?", (stmt: ECSqlStatement) => {
        stmt.bindId(1, id);
        assert.equal(stmt.step(), DbResult.BE_SQLITE_ROW);
        const row: any = stmt.getRow();
        assert.deepEqual(row.struct.bl, expectedStruct.bl);
        assert.equal(row.struct.bo, expectedStruct.bo);
        assert.equal(row.struct.d, expectedStruct.d);
        assert.equal(row.struct.dt, expectedStruct.dt);
        assert.equal(row.struct.i, expectedStruct.i);
        assert.equal(row.struct.p2d.x, expectedStruct.p2d.x);
        assert.equal(row.struct.p2d.y, expectedStruct.p2d.y);
        assert.equal(row.struct.p3d.x, expectedStruct.p3d.x);
        assert.equal(row.struct.p3d.y, expectedStruct.p3d.y);
        assert.equal(row.struct.p3d.z, expectedStruct.p3d.z);
        assert.equal(row.struct.s, expectedStruct.s);
      });

      assert.equal(await query(ecdb, "SELECT Struct FROM test.Foo WHERE ECInstanceId=?", QueryBinder.from([id]), undefined, (row: any) => {
        assert.deepEqual(row.struct.bl, expectedStruct.bl);
        assert.equal(row.struct.bo, expectedStruct.bo);
        assert.equal(row.struct.d, expectedStruct.d);
        assert.equal(row.struct.dt, expectedStruct.dt);
        assert.equal(row.struct.i, expectedStruct.i);
        assert.equal(row.struct.p2d.x, expectedStruct.p2d.x);
        assert.equal(row.struct.p2d.y, expectedStruct.p2d.y);
        assert.equal(row.struct.p3d.x, expectedStruct.p3d.x);
        assert.equal(row.struct.p3d.y, expectedStruct.p3d.y);
        assert.equal(row.struct.p3d.z, expectedStruct.p3d.z);
        assert.equal(row.struct.s, expectedStruct.s);
      }), 1);

      ecdb.withPreparedStatement("SELECT Struct FROM test.Foo WHERE ECInstanceId=?", (stmt: ECSqlStatement) => {
        stmt.bindId(1, id);
        assert.equal(stmt.step(), DbResult.BE_SQLITE_ROW);
        const actualStruct: any = stmt.getValue(0).getStruct();
        assert.deepEqual(actualStruct.bl, expectedStruct.bl);
        assert.equal(actualStruct.bo, expectedStruct.bo);
        assert.equal(actualStruct.d, expectedStruct.d);
        assert.equal(actualStruct.dt, expectedStruct.dt);
        assert.equal(actualStruct.i, expectedStruct.i);
        assert.equal(actualStruct.p2d.x, expectedStruct.p2d.x);
        assert.equal(actualStruct.p2d.y, expectedStruct.p2d.y);
        assert.equal(actualStruct.p3d.x, expectedStruct.p3d.x);
        assert.equal(actualStruct.p3d.y, expectedStruct.p3d.y);
        assert.equal(actualStruct.p3d.z, expectedStruct.p3d.z);
        assert.equal(actualStruct.s, expectedStruct.s);
      });

      ecdb.withPreparedStatement("SELECT Struct.Bl, Struct.Bo, Struct.D, Struct.Dt, Struct.I, Struct.P2d, Struct.P3d, Struct.S FROM test.Foo WHERE ECInstanceId=?", (stmt: ECSqlStatement) => {
        stmt.bindId(1, id);
        assert.equal(stmt.step(), DbResult.BE_SQLITE_ROW);
        const row: any = stmt.getRow();
        assert.deepEqual(row["struct.Bl"], expectedStruct.bl);
        assert.equal(row["struct.Bo"], expectedStruct.bo);
        assert.equal(row["struct.D"], expectedStruct.d);
        assert.equal(row["struct.Dt"], expectedStruct.dt);
        assert.equal(row["struct.I"], expectedStruct.i);
        assert.equal(row["struct.P2d"].x, expectedStruct.p2d.x);
        assert.equal(row["struct.P2d"].y, expectedStruct.p2d.y);
        assert.equal(row["struct.P3d"].x, expectedStruct.p3d.x);
        assert.equal(row["struct.P3d"].y, expectedStruct.p3d.y);
        assert.equal(row["struct.P3d"].z, expectedStruct.p3d.z);
        assert.equal(row["struct.S"], expectedStruct.s);
      });

      assert.equal(await query(ecdb, "SELECT Struct.Bl, Struct.Bo, Struct.D, Struct.Dt, Struct.I, Struct.P2d, Struct.P3d, Struct.S FROM test.Foo WHERE ECInstanceId=?", QueryBinder.from([id]), undefined, (row: any) => {
        assert.deepEqual(row["struct.Bl"], expectedStruct.bl);
        assert.equal(row["struct.Bo"], expectedStruct.bo);
        assert.equal(row["struct.D"], expectedStruct.d);
        assert.equal(row["struct.Dt"], expectedStruct.dt);
        assert.equal(row["struct.I"], expectedStruct.i);
        assert.equal(row["struct.P2d"].x, expectedStruct.p2d.x);
        assert.equal(row["struct.P2d"].y, expectedStruct.p2d.y);
        assert.equal(row["struct.P3d"].x, expectedStruct.p3d.x);
        assert.equal(row["struct.P3d"].y, expectedStruct.p3d.y);
        assert.equal(row["struct.P3d"].z, expectedStruct.p3d.z);
        assert.equal(row["struct.S"], expectedStruct.s);
      }), 1);
    });
  });

  it("check HexStr() sql function", async () => {
    const slm = new SequentialLogMatcher();
    slm.append().error().category("ECDb").message(/Step failed for ECSQL/gm);
    slm.append().error().category("ECDb").message(/Step failed for ECSQL/gm);
    slm.append().error().category("ECDb").message(/Step failed for ECSQL/gm);
    slm.append().error().category("ECDb").message(/Failed to prepare function expression/gm);
    slm.append().error().category("ECDb").message(/Failed to prepare function expression/gm);
    slm.append().error().category("ECDb").message(/Step failed for ECSQL/gm);

    await using(ECDbTestHelper.createECDb(outDir, "hexstrfunction.ecdb",
      `<ECSchema schemaName="Test" alias="test" version="01.00.00" xmlns="http://www.bentley.com/schemas/Bentley.ECXML.3.1">
       <ECEntityClass typeName="Foo" modifier="Sealed">
        <ECProperty propertyName="Bl" typeName="binary"/>
        <ECProperty propertyName="Bo" typeName="boolean"/>
        <ECProperty propertyName="D" typeName="double"/>
        <ECProperty propertyName="Dt" typeName="dateTime"/>
        <ECProperty propertyName="G" typeName="Bentley.Geometry.Common.IGeometry"/>
        <ECProperty propertyName="I" typeName="int"/>
        <ECProperty propertyName="L" typeName="long"/>
        <ECProperty propertyName="P2d" typeName="Point2d"/>
        <ECProperty propertyName="P3d" typeName="Point3d"/>
        <ECProperty propertyName="S" typeName="string"/>
       </ECEntityClass>
      </ECSchema>`), async (ecdb) => {
      assert.isTrue(ecdb.isOpen);

      const expectedRow = {
        bl: blobVal, bo: true, d: 3.5, dt: "2018-01-23T12:24:00.000",
        i: 3, l: 12312312312312, p2d: { x: 1, y: 2 }, p3d: { x: 1, y: 2, z: 3 }, s: "Hello World",
      };

      const id: Id64String = ecdb.withPreparedStatement("INSERT INTO test.Foo(Bl,Bo,D,Dt,I,L,P2d,P3d,S) VALUES(:bl,:bo,:d,:dt,:i,:l,:p2d,:p3d,:s)", (stmt: ECSqlStatement) => {
        stmt.bindValues({
          bl: blobVal, bo: expectedRow.bo, d: expectedRow.d,
          dt: expectedRow.dt, i: expectedRow.i, l: expectedRow.l, p2d: expectedRow.p2d, p3d: expectedRow.p3d, s: expectedRow.s,
        });
        const res: ECSqlInsertResult = stmt.stepForInsert();
        assert.equal(res.status, DbResult.BE_SQLITE_DONE);
        assert.isDefined(res.id);
        return res.id!;
      });

      ecdb.saveChanges();
      ecdb.withPreparedStatement("SELECT I, HexStr(I) hex FROM test.Foo WHERE ECInstanceId=?", (stmt: ECSqlStatement) => {
        stmt.bindId(1, id);
        assert.equal(stmt.step(), DbResult.BE_SQLITE_ROW);
        const row: any = stmt.getRow();
        assert.equal(row.i, expectedRow.i);
        assert.equal(row.hex, "0x3");
      });

      ecdb.withPreparedStatement("SELECT L, HexStr(L) hex FROM test.Foo WHERE ECInstanceId=?", (stmt: ECSqlStatement) => {
        stmt.bindId(1, id);
        assert.equal(stmt.step(), DbResult.BE_SQLITE_ROW);
        const row: any = stmt.getRow();
        assert.equal(row.l, expectedRow.l);
        assert.equal(row.hex, "0xb32af0071f8");
      });

      ecdb.withPreparedStatement("SELECT Bl, HexStr(Bl) hex FROM test.Foo WHERE ECInstanceId=?", (stmt: ECSqlStatement) => {
        stmt.bindId(1, id);
        assert.equal(stmt.step(), DbResult.BE_SQLITE_ERROR);
      });

      ecdb.withPreparedStatement("SELECT Bo, HexStr(Bo) hex FROM test.Foo WHERE ECInstanceId=?", (stmt: ECSqlStatement) => {
        stmt.bindId(1, id);
        assert.equal(stmt.step(), DbResult.BE_SQLITE_ROW);
        const row: any = stmt.getRow();
        assert.equal(row.bo, expectedRow.bo);
        assert.equal(row.hex, "0x1");
      });

      ecdb.withPreparedStatement("SELECT D, HexStr(D) hex FROM test.Foo WHERE ECInstanceId=?", (stmt: ECSqlStatement) => {
        stmt.bindId(1, id);
        assert.equal(stmt.step(), DbResult.BE_SQLITE_ERROR);
      });

      ecdb.withPreparedStatement("SELECT Dt, HexStr(Dt) hex FROM test.Foo WHERE ECInstanceId=?", (stmt: ECSqlStatement) => {
        stmt.bindId(1, id);
        assert.equal(stmt.step(), DbResult.BE_SQLITE_ERROR);
      });

      // SQL functions cannot take points. So here preparation already fails
      assert.throw(() => ecdb.withPreparedStatement("SELECT P2d, HexStr(P2d) hex FROM test.Foo WHERE ECInstanceId=?", () => {
        assert.fail();
      }));

      // SQL functions cannot take points. So here preparation already fails
      assert.throw(() => ecdb.withPreparedStatement("SELECT P3d, HexStr(P3d) hex FROM test.Foo WHERE ECInstanceId=?", () => {
        assert.fail();
      }));

      ecdb.withPreparedStatement("SELECT S, HexStr(S) hex FROM test.Foo WHERE ECInstanceId=?", (stmt: ECSqlStatement) => {
        stmt.bindId(1, id);
        assert.equal(stmt.step(), DbResult.BE_SQLITE_ERROR);
      });
    });
    assert.isTrue(slm.finishAndDispose());
  });

  it("check ec enums", async () => {
    await using(ECDbTestHelper.createECDb(outDir, "ecenums.ecdb",
      `<ECSchema schemaName="Test" alias="test" version="01.00.00" xmlns="http://www.bentley.com/schemas/Bentley.ECXML.3.2">
        <ECEnumeration typeName="Status" backingTypeName="int" isStrict="true">
          <ECEnumerator name="On" value="1" />
          <ECEnumerator name="Off" value="2" />
        </ECEnumeration>
        <ECEnumeration typeName="Domain" backingTypeName="string" isStrict="true">
          <ECEnumerator name="Org" value="Org" />
          <ECEnumerator name="Com" value="Com" />
        </ECEnumeration>
        <ECEntityClass typeName="Foo" modifier="Sealed">
          <ECProperty propertyName="MyStat" typeName="Status"/>
          <ECArrayProperty propertyName="MyStats" typeName="Status"/>
          <ECProperty propertyName="MyDomain" typeName="Domain"/>
          <ECArrayProperty propertyName="MyDomains" typeName="Domain"/>
       </ECEntityClass>
      </ECSchema>`), async (ecdb: ECDb) => {
      assert.isTrue(ecdb.isOpen);

      const id: Id64String = ecdb.withPreparedStatement("INSERT INTO test.Foo(MyStat,MyStats,MyDomain,MyDomains) VALUES(test.Status.[On],?,test.Domain.Org,?)", (stmt: ECSqlStatement) => {
        stmt.bindValue(1, [1, 2]);
        stmt.bindValue(2, ["Org", "Com"]);
        const res: ECSqlInsertResult = stmt.stepForInsert();
        assert.equal(res.status, DbResult.BE_SQLITE_DONE);
        assert.isDefined(res.id);
        return res.id!;
      });

      ecdb.withPreparedStatement("SELECT MyStat,MyStats, MyDomain,MyDomains FROM test.Foo WHERE ECInstanceId=?", (stmt: ECSqlStatement) => {
        stmt.bindId(1, id);
        assert.equal(stmt.step(), DbResult.BE_SQLITE_ROW);
        // getRow just returns the enum values
        const row: any = stmt.getRow();
        assert.equal(row.myStat, 1);
        assert.deepEqual(row.myStats, [1, 2]);
        assert.equal(row.myDomain, "Org");
        assert.deepEqual(row.myDomains, ["Org", "Com"]);

        const myStatVal: ECSqlValue = stmt.getValue(0);
        assert.isFalse(myStatVal.isNull);
        assert.isTrue(myStatVal.columnInfo.isEnum());
        assert.equal(myStatVal.getInteger(), 1);
        assert.deepEqual(myStatVal.getEnum(), [{ schema: "Test", name: "Status", key: "On", value: 1 }]);

        const myStatsVal: ECSqlValue = stmt.getValue(1);
        assert.isFalse(myStatsVal.isNull);
        assert.isTrue(myStatsVal.columnInfo.isEnum());
        assert.deepEqual(myStatsVal.getArray(), [1, 2]);
        const actualStatsEnums: ECEnumValue[][] = [];
        for (const arrayElement of myStatsVal.getArrayIterator()) {
          actualStatsEnums.push(arrayElement.getEnum()!);
        }
        assert.equal(actualStatsEnums.length, 2);
        assert.deepEqual(actualStatsEnums[0], [{ schema: "Test", name: "Status", key: "On", value: 1 }]);
        assert.deepEqual(actualStatsEnums[1], [{ schema: "Test", name: "Status", key: "Off", value: 2 }]);

        const myDomainVal: ECSqlValue = stmt.getValue(2);
        assert.isFalse(myDomainVal.isNull);
        assert.isTrue(myDomainVal.columnInfo.isEnum());
        assert.equal(myDomainVal.getString(), "Org");
        assert.deepEqual(myDomainVal.getEnum(), [{ schema: "Test", name: "Domain", key: "Org", value: "Org" }]);

        const myDomainsVal: ECSqlValue = stmt.getValue(3);
        assert.isFalse(myDomainsVal.isNull);
        assert.isTrue(myDomainsVal.columnInfo.isEnum());
        assert.deepEqual(myDomainsVal.getArray(), ["Org", "Com"]);
        const actualDomainsEnums: ECEnumValue[][] = [];
        for (const arrayElement of myDomainsVal.getArrayIterator()) {
          actualDomainsEnums.push(arrayElement.getEnum()!);
        }
        assert.equal(actualDomainsEnums.length, 2);
        assert.deepEqual(actualDomainsEnums[0], [{ schema: "Test", name: "Domain", key: "Org", value: "Org" }]);
        assert.deepEqual(actualDomainsEnums[1], [{ schema: "Test", name: "Domain", key: "Com", value: "Com" }]);
      });

      assert.equal(await query(ecdb, "SELECT MyStat,MyStats, MyDomain,MyDomains FROM test.Foo WHERE ECInstanceId=?", QueryBinder.from([id]), undefined, (row: any) => {
        assert.equal(row.myStat, 1);
        assert.deepEqual(row.myStats, [1, 2]);
        assert.equal(row.myDomain, "Org");
        assert.deepEqual(row.myDomains, ["Org", "Com"]);
      }), 1);

      // test some enums in the built-in schemas
      ecdb.withPreparedStatement("SELECT Type,Modifier FROM meta.ECClassDef WHERE Name='Foo'", (stmt: ECSqlStatement) => {
        assert.equal(stmt.step(), DbResult.BE_SQLITE_ROW);
        // getRow just returns the enum values
        const row: any = stmt.getRow();
        assert.deepEqual(row, { type: 0, modifier: 2 });

        const typeVal: ECSqlValue = stmt.getValue(0);
        assert.isFalse(typeVal.isNull);
        assert.isTrue(typeVal.columnInfo.isEnum());
        assert.equal(typeVal.getInteger(), 0);
        assert.deepEqual(typeVal.getEnum(), [{ schema: "ECDbMeta", name: "ECClassType", key: "Entity", value: 0 }]);

        const modifierVal: ECSqlValue = stmt.getValue(1);
        assert.isFalse(modifierVal.isNull);
        assert.isTrue(modifierVal.columnInfo.isEnum());
        assert.equal(modifierVal.getInteger(), 2);
        assert.deepEqual(modifierVal.getEnum(), [{ schema: "ECDbMeta", name: "ECClassModifier", key: "Sealed", value: 2 }]);
      });

      assert.equal(await query(ecdb, "SELECT Type,Modifier FROM meta.ECClassDef WHERE Name='Foo'", QueryBinder.from([id]), undefined, (row: any) => {
        assert.deepEqual(row, { type: 0, modifier: 2 });
      }), 1);
    });
  });

  it("check ORed ECEnums", async () => {
    const slm = new SequentialLogMatcher();
    slm.append().error().category("ECDb").message(/The value 9 cannot be broken down into a combination of ECEnumerators/gm);
    slm.append().error().category("ECDb").message(/The value 'gov,de' cannot be broken down into a combination of ECEnumerators/gm);

    await using(ECDbTestHelper.createECDb(outDir, "oredecenums.ecdb",
      `<ECSchema schemaName="Test" alias="test" version="01.00.00" xmlns="http://www.bentley.com/schemas/Bentley.ECXML.3.2">
        <ECEnumeration typeName="Color" backingTypeName="int" isStrict="true">
          <ECEnumerator name="Red" value="1" />
          <ECEnumerator name="Yellow" value="2" />
          <ECEnumerator name="Blue" value="4" />
        </ECEnumeration>
        <ECEnumeration typeName="Domain" backingTypeName="string" isStrict="true">
          <ECEnumerator name="Org" value="org" />
          <ECEnumerator name="Com" value="com" />
          <ECEnumerator name="Gov" value="gov" />
        </ECEnumeration>
        <ECEntityClass typeName="Foo" modifier="Sealed">
          <ECProperty propertyName="MyColor" typeName="Color"/>
          <ECProperty propertyName="MyDomain" typeName="Domain"/>
       </ECEntityClass>
      </ECSchema>`), async (ecdb: ECDb) => {
      assert.isTrue(ecdb.isOpen);

      const ids: { unored: Id64String, ored: Id64String, unmatched: Id64String } = ecdb.withPreparedStatement("INSERT INTO test.Foo(MyColor,MyDomain) VALUES(?,?)", (stmt: ECSqlStatement) => {
        stmt.bindValue(1, 4);
        stmt.bindValue(2, "com");
        let res: ECSqlInsertResult = stmt.stepForInsert();
        assert.equal(res.status, DbResult.BE_SQLITE_DONE);
        assert.isDefined(res.id);
        const unored: Id64String = res.id!;
        stmt.reset();
        stmt.clearBindings();

        stmt.bindValue(1, 5);
        stmt.bindValue(2, "gov,com");
        res = stmt.stepForInsert();
        assert.equal(res.status, DbResult.BE_SQLITE_DONE);
        assert.isDefined(res.id);
        const ored: Id64String = res.id!;
        stmt.reset();
        stmt.clearBindings();

        stmt.bindValue(1, 9);
        stmt.bindValue(2, "gov,de");
        res = stmt.stepForInsert();
        assert.equal(res.status, DbResult.BE_SQLITE_DONE);
        assert.isDefined(res.id);
        const unmatched: Id64String = res.id!;
        stmt.reset();
        stmt.clearBindings();

        return { unored, ored, unmatched };
      });

      ecdb.withPreparedStatement("SELECT MyColor,MyDomain FROM test.Foo WHERE ECInstanceId=?", (stmt: ECSqlStatement) => {
        stmt.bindId(1, ids.unored);
        assert.equal(stmt.step(), DbResult.BE_SQLITE_ROW);
        // getRow just returns the enum values
        let row: any = stmt.getRow();
        assert.equal(row.myColor, 4);
        assert.equal(row.myDomain, "com");

        let colVal: ECSqlValue = stmt.getValue(0);
        assert.isFalse(colVal.isNull);
        assert.isTrue(colVal.columnInfo.isEnum());
        assert.equal(colVal.getInteger(), 4);
        assert.deepEqual(colVal.getEnum(), [{ schema: "Test", name: "Color", key: "Blue", value: 4 }]);

        let domainVal: ECSqlValue = stmt.getValue(1);
        assert.isFalse(domainVal.isNull);
        assert.isTrue(domainVal.columnInfo.isEnum());
        assert.equal(domainVal.getString(), "com");
        assert.deepEqual(domainVal.getEnum(), [{ schema: "Test", name: "Domain", key: "Com", value: "com" }]);
        stmt.reset();
        stmt.clearBindings();

        stmt.bindId(1, ids.ored);
        assert.equal(stmt.step(), DbResult.BE_SQLITE_ROW);
        // getRow just returns the enum values
        row = stmt.getRow();
        assert.equal(row.myColor, 5);
        assert.equal(row.myDomain, "gov,com");

        colVal = stmt.getValue(0);
        assert.isFalse(colVal.isNull);
        assert.isTrue(colVal.columnInfo.isEnum());
        assert.equal(colVal.getInteger(), 5);
        assert.deepEqual(colVal.getEnum(), [{ schema: "Test", name: "Color", key: "Red", value: 1 }, { schema: "Test", name: "Color", key: "Blue", value: 4 }]);

        domainVal = stmt.getValue(1);
        assert.isFalse(domainVal.isNull);
        assert.isTrue(domainVal.columnInfo.isEnum());
        assert.equal(domainVal.getString(), "gov,com");
        assert.deepEqual(domainVal.getEnum(), [{ schema: "Test", name: "Domain", key: "Com", value: "com" }, { schema: "Test", name: "Domain", key: "Gov", value: "gov" }]);

        stmt.reset();
        stmt.clearBindings();

        stmt.bindId(1, ids.unmatched);
        assert.equal(stmt.step(), DbResult.BE_SQLITE_ROW);
        // getRow just returns the enum values
        row = stmt.getRow();
        assert.equal(row.myColor, 9);
        assert.equal(row.myDomain, "gov,de");

        colVal = stmt.getValue(0);
        assert.isFalse(colVal.isNull);
        assert.isTrue(colVal.columnInfo.isEnum());
        assert.equal(colVal.getInteger(), 9);
        assert.isUndefined(colVal.getEnum());

        domainVal = stmt.getValue(1);
        assert.isFalse(domainVal.isNull);
        assert.isTrue(domainVal.columnInfo.isEnum());
        assert.equal(domainVal.getString(), "gov,de");
        assert.isUndefined(domainVal.getEnum());
      });

      assert.equal(await query(ecdb, "SELECT MyColor,MyDomain FROM test.Foo WHERE ECInstanceId=?", QueryBinder.from([ids.unored]), undefined, (row: any) => {
        assert.equal(row.myColor, 4);
        assert.equal(row.myDomain, "com");
      }), 1);

      assert.equal(await query(ecdb, "SELECT MyColor,MyDomain FROM test.Foo WHERE ECInstanceId=?", QueryBinder.from([ids.ored]), undefined, (row: any) => {
        assert.equal(row.myColor, 5);
        assert.equal(row.myDomain, "gov,com");
      }), 1);

      assert.equal(await query(ecdb, "SELECT MyColor,MyDomain FROM test.Foo WHERE ECInstanceId=?", QueryBinder.from([ids.unmatched]), undefined, (row: any) => {
        assert.equal(row.myColor, 9);
        assert.equal(row.myDomain, "gov,de");
      }), 1);

      // test some enums in the built-in schemas
      ecdb.withPreparedStatement("SELECT CustomAttributeContainerType caType FROM meta.ECClassDef WHERE Type=meta.ECClassType.CustomAttribute AND Name='DateTimeInfo'", (stmt: ECSqlStatement) => {
        assert.equal(stmt.step(), DbResult.BE_SQLITE_ROW);
        const row: any = stmt.getRow();
        assert.equal(row.caType, 160);

        const caTypeVal: ECSqlValue = stmt.getValue(0);
        assert.isFalse(caTypeVal.isNull);
        assert.isTrue(caTypeVal.columnInfo.isEnum());
        assert.equal(caTypeVal.getInteger(), 160);
        assert.deepEqual(caTypeVal.getEnum(), [
          { schema: "ECDbMeta", name: "ECCustomAttributeContainerType", key: "PrimitiveProperty", value: 32 },
          { schema: "ECDbMeta", name: "ECCustomAttributeContainerType", key: "PrimitiveArrayProperty", value: 128 }]);
      });
      assert.equal(await query(ecdb, "SELECT CustomAttributeContainerType caType FROM meta.ECClassDef WHERE Type=meta.ECClassType.CustomAttribute AND Name='DateTimeInfo'", QueryBinder.from([ids.unmatched]), undefined, (row: any) => {
        assert.equal(row.caType, 160);
      }), 1);
    });
    assert.isTrue(slm.finishAndDispose());
  });

  it("should get native sql", async () => {
    await using(ECDbTestHelper.createECDb(outDir, "asyncmethodtest.ecdb",
      `<ECSchema schemaName="Test" alias="ts" version="01.00.00" xmlns="http://www.bentley.com/schemas/Bentley.ECXML.3.2">
        <ECEntityClass typeName="Foo" modifier="Sealed">
          <ECProperty propertyName="n" typeName="int"/>
          <ECProperty propertyName="dt" typeName="dateTime"/>
          <ECProperty propertyName="fooId" typeName="long" extendedTypeName="Id"/>
        </ECEntityClass>
      </ECSchema>`), async (ecdb: ECDb) => {
      assert.isTrue(ecdb.isOpen);

      const r = await ecdb.withPreparedStatement("INSERT INTO ts.Foo(n,dt,fooId) VALUES(20,TIMESTAMP '2018-10-18T12:00:00Z',20)", async (stmt: ECSqlStatement) => {
        const nativesql: string = stmt.getNativeSql();
        assert.isTrue(nativesql.startsWith("INSERT INTO [ts_Foo]"));
        return stmt.stepForInsert();
      });
      ecdb.saveChanges();
      assert.equal(r.status, DbResult.BE_SQLITE_DONE);
      assert.equal(r.id, "0x1");
    });
  });

  it("check column info", async () => {
    await using(ECDbTestHelper.createECDb(outDir, "columnInfo.ecdb",
      `<ECSchema schemaName="Test" alias="test" version="01.00.00" xmlns="http://www.bentley.com/schemas/Bentley.ECXML.3.2">
        <ECEntityClass typeName="MyClass" modifier="Sealed">
          <ECProperty propertyName="MyProperty" typeName="string"/>
       </ECEntityClass>
      </ECSchema>`), async (ecdb: ECDb) => {
      assert.isTrue(ecdb.isOpen);

      const id: Id64String = ecdb.withPreparedStatement("INSERT INTO test.MyClass(MyProperty) VALUES('Value')", (stmt: ECSqlStatement) => {
        const res: ECSqlInsertResult = stmt.stepForInsert();
        assert.equal(res.status, DbResult.BE_SQLITE_DONE);
        assert.isDefined(res.id);
        return res.id!;
      });

      ecdb.withPreparedStatement("SELECT MyProperty as MyAlias, 1 as MyGenerated FROM test.MyClass WHERE ECInstanceId=?", (stmt: ECSqlStatement) => {
        stmt.bindId(1, id);
        assert.equal(stmt.step(), DbResult.BE_SQLITE_ROW);
        // getRow just returns the enum values
        const row: any = stmt.getRow();
        assert.equal(row.myAlias, "Value");
        assert.equal(row.myGenerated, 1);

        const val0: ECSqlValue = stmt.getValue(0);
        const colInfo0: ECSqlColumnInfo = val0.columnInfo;

        assert.equal(colInfo0.getPropertyName(), "MyAlias");
        const originPropertyName = colInfo0.getOriginPropertyName();
        assert.isDefined(originPropertyName);
        assert.equal(originPropertyName, "MyProperty");

        const val1: ECSqlValue = stmt.getValue(1);
        const colInfo1: ECSqlColumnInfo = val1.columnInfo;

        assert.equal(colInfo1.getPropertyName(), "MyGenerated");
        assert.isUndefined(colInfo1.getOriginPropertyName());
      });
    });
  });

  it("ecsql statements with QueryBinder", async () => {
    await using(ECDbTestHelper.createECDb(outDir, "test.ecdb",
      `<ECSchema schemaName="Test" alias="ts" version="01.00.00" xmlns="http://www.bentley.com/schemas/Bentley.ECXML.3.2">
        <ECEntityClass typeName="Foo" modifier="Sealed">
          <ECProperty propertyName="booleanProperty" typeName="boolean"/>
          <ECProperty propertyName="blobProperty" typeName="binary"/>
          <ECProperty propertyName="doubleProperty" typeName="double"/>
          <ECProperty propertyName="customIdProperty" typeName="id"/>
          <ECProperty propertyName="customIdSetProperty" typeName="idSet"/>
          <ECProperty propertyName="intProperty" typeName="int"/>
          <ECProperty propertyName="longProperty" typeName="long"/>
          <ECProperty propertyName="stringProperty" typeName="string"/>
          <ECProperty propertyName="nullProperty" typeName="int"/>
          <ECProperty propertyName="point2dProperty" typeName="point2d"/>
          <ECProperty propertyName="point3dProperty" typeName="point3d"/>
        </ECEntityClass>
        <ECStructClass typeName="Bar" modifier="Sealed">
          <ECProperty propertyName="structClassProperty" typeName="string"/>
        </ECStructClass>
        <ECEntityClass typeName="Baz" modifier="Sealed">
          <ECStructProperty propertyName="structProperty" typeName="Bar"/>
        </ECEntityClass>
      </ECSchema>`), async (ecdb: ECDb) => {
      assert.isTrue(ecdb.isOpen);

      const booleanValue = true;
      const blobValue = new Uint8Array([0, 0, 0]);
      const doubleValue = 12.12;
      const customIdValue = "1234";
      const customIdSetValue = ["0x9"];
      const intValue = 10;
      const longValue = 1e9;
      const stringValue = "test string value";
      const point2dValue = new Point2d(10, 20);
      const point3dValue = new Point3d(15, 30, 45);
      const structValue = { structClassProperty: "test string value for struct property" };

      let r = await ecdb.withPreparedStatement(
        `INSERT INTO ts.Foo(booleanProperty, blobProperty, doubleProperty, customIdProperty, customIdSetProperty, intProperty, longProperty, stringProperty, nullProperty, point2dProperty, point3dProperty)
          VALUES(:booleanValue, :blobValue, :doubleValue, :customIdValue, :customIdSetValue, :intValue, :longValue, :stringValue, :nullValue, :point2dValue, :point3dValue)`,
        async (stmt: ECSqlStatement) => {
          stmt.bindBoolean("booleanValue", booleanValue);
          stmt.bindBlob("blobValue", blobValue);
          stmt.bindDouble("doubleValue", doubleValue);
          stmt.bindId("customIdValue", customIdValue);
          stmt.bindId("customIdSetValue", customIdSetValue[0]);
          stmt.bindInteger("intValue", intValue);
          stmt.bindInteger("longValue", longValue);
          stmt.bindString("stringValue", stringValue);
          stmt.bindNull("nullValue");
          stmt.bindPoint2d("point2dValue", point2dValue);
          stmt.bindPoint3d("point3dValue", point3dValue);
          return stmt.stepForInsert();
        },
      );

      ecdb.saveChanges();
      assert.equal(r.status, DbResult.BE_SQLITE_DONE);
      assert.equal(r.id, "0x1");

      const params = new QueryBinder();
      params.bindBoolean("booleanValue", booleanValue);
      params.bindBlob("blobValue", blobValue);
      params.bindDouble("doubleValue", doubleValue);
      params.bindId("customIdValue", customIdValue);
      params.bindInt("intValue", intValue);
      params.bindLong("longValue", longValue);
      params.bindString("stringValue", stringValue);
      params.bindPoint2d("point2dValue", point2dValue);
      params.bindPoint3d("point3dValue", point3dValue);
      params.bindIdSet("customIdSetValue", customIdSetValue);

      let reader = ecdb.createQueryReader(
        `SELECT booleanProperty, blobProperty, doubleProperty, customIdProperty, customIdSetProperty, intProperty, longProperty, stringProperty, nullProperty, point2dProperty, point3dProperty FROM ts.Foo
          WHERE booleanProperty = :booleanValue AND blobProperty = :blobValue AND doubleProperty = :doubleValue AND customIdProperty = :customIdValue AND InVirtualSet(:customIdSetValue, customIdSetProperty) AND
          intProperty = :intValue AND longProperty = :longValue AND stringProperty = :stringValue AND point2dProperty = :point2dValue AND point3dProperty = :point3dValue`,
        params,
      );
      const row = (await reader.toArray())[0];

      assert.isNotNull(row);
      assert.equal(row[0], booleanValue);
      assert.deepEqual(row[1], blobValue);
      assert.equal(row[2], doubleValue);
      assert.equal(row[3], customIdValue);
      assert.equal(row[4], "9");
      assert.equal(row[5], intValue);
      assert.equal(row[6], longValue);
      assert.equal(row[7], stringValue);
      assert.equal(row[8], null);
      assert.deepEqual(row[9], { X: 10, Y: 20 });
      assert.deepEqual(row[10], { X: 15, Y: 30, Z: 45 });

      assert.isFalse(await reader.step());

      r = await ecdb.withPreparedStatement(
        "INSERT INTO ts.Baz(structProperty) VALUES(:structValue)",
        async (stmt: ECSqlStatement) => {
          stmt.bindStruct("structValue", structValue);
          return stmt.stepForInsert();
        },
      );

      ecdb.saveChanges();
      assert.equal(r.status, DbResult.BE_SQLITE_DONE);
      assert.equal(r.id, "0x2");

      reader = ecdb.createQueryReader(
        `SELECT * FROM ts.Baz`,
      );

      await reader.step();

      assert.deepEqual(reader.current.structProperty, structValue);

      const paramsWithStruct = new QueryBinder();
      paramsWithStruct.bindStruct("structValue", structValue);
      reader = ecdb.createQueryReader("SELECT * FROM ts.Baz WHERE structProperty = :structValue", paramsWithStruct);

      await assert.isRejected(reader.toArray(), "Struct type binding not supported");
    });
  });
});<|MERGE_RESOLUTION|>--- conflicted
+++ resolved
@@ -1762,11 +1762,7 @@
 
       assert.isTrue(ecdb.isOpen);
 
-<<<<<<< HEAD
-      const id: Id64String = ecdb.withPreparedStatement("INSERT INTO test.Foo(Range3d) VALUES(?)", (stmt: ECSqlStatement) => {
-=======
-      const id: Id64String = ecdb.withPreparedStatement("INSERT INTO test.Foo([Range]) VALUES(?)", (stmt: ECSqlStatement) => {
->>>>>>> d817f2b7
+      const id: Id64String = ecdb.withPreparedStatement("INSERT INTO test.Foo([Range3d]) VALUES(?)", (stmt: ECSqlStatement) => {
         stmt.bindRange3d(1, testRange);
         const res: ECSqlInsertResult = stmt.stepForInsert();
         assert.equal(res.status, DbResult.BE_SQLITE_DONE);
@@ -1774,11 +1770,7 @@
         return res.id!;
       });
       ecdb.saveChanges();
-<<<<<<< HEAD
-      ecdb.withPreparedStatement("SELECT Range3d FROM test.Foo WHERE ECInstanceId=?", (stmt: ECSqlStatement) => {
-=======
-      ecdb.withPreparedStatement("SELECT [Range] FROM test.Foo WHERE ECInstanceId=?", (stmt: ECSqlStatement) => {
->>>>>>> d817f2b7
+      ecdb.withPreparedStatement("SELECT [Range3d] FROM test.Foo WHERE ECInstanceId=?", (stmt: ECSqlStatement) => {
         stmt.bindId(1, id);
         assert.equal(stmt.step(), DbResult.BE_SQLITE_ROW);
         const rangeBlob: Uint8Array = stmt.getValue(0).getBlob();
