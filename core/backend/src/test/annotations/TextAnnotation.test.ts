--- conflicted
+++ resolved
@@ -34,171 +34,6 @@
   return iModel as IModelDb;
 }
 
-<<<<<<< HEAD
-describe("produceTextAnnotationGeometry", () => {
-  type Color = ColorDef | "subcategory";
-
-  function makeText(color?: Color): TextRun {
-    const styleOverrides = undefined !== color ? { color: color instanceof ColorDef ? color.toJSON() : color } : undefined;
-    return TextRun.create({ styleName: "", styleOverrides, content: "text" });
-  }
-
-  function makeFraction(color?: Color): FractionRun {
-    const styleOverrides = undefined !== color ? { color: color instanceof ColorDef ? color.toJSON() : color } : undefined;
-    return FractionRun.create({ numerator: "num", denominator: "denom", styleName: "", styleOverrides });
-  }
-
-  function makeBreak(color?: Color): LineBreakRun {
-    const styleOverrides = undefined !== color ? { color: color instanceof ColorDef ? color.toJSON() : color } : undefined;
-    return LineBreakRun.create({ styleName: "", styleOverrides });
-  }
-
-  function makeTextBlock(runs: Run[]): TextBlock {
-    const block = TextBlock.create({ styleName: "" });
-    for (const run of runs) {
-      block.appendRun(run);
-    }
-
-    return block;
-  }
-
-  function makeGeometry(runs: Run[]): TextBlockGeometryPropsEntry[] {
-    const block = makeTextBlock(runs);
-    const annotation = TextAnnotation.fromJSON({ textBlock: block.toJSON() });
-    return produceTextAnnotationGeometry({ iModel: mockIModel(), annotation }).textBlockGeometry.entries;
-  }
-
-  it("produces an empty array for an empty text block", () => {
-    expect(makeGeometry([])).to.deep.equal([]);
-  });
-
-  it("produces an empty array for a block consisting only of line breaks", () => {
-    expect(makeGeometry([makeBreak(), makeBreak(), makeBreak()])).to.deep.equal([]);
-  });
-
-  it("produces one appearance entry if all runs use subcategory color", () => {
-    const geom = makeGeometry([makeText(), makeFraction(), makeText("subcategory"), makeFraction("subcategory")]);
-    expect(geom.length).to.equal(9);
-    expect(geom[0].color).to.equal("subcategory");
-    expect(geom.slice(1).some((entry) => entry.color !== undefined)).to.be.false;
-  });
-
-  it("produces strings and fraction separators", () => {
-    const geom = makeGeometry([makeText(), makeFraction(), makeFraction(), makeText()]);
-    expect(geom.length).to.equal(9);
-    expect(geom[0].color).to.equal("subcategory");
-
-    expect(geom[1].text).not.to.be.undefined;
-
-    expect(geom[2].text).not.to.be.undefined;
-    expect(geom[3].separator).not.to.be.undefined;
-    expect(geom[4].text).not.to.be.undefined;
-
-    expect(geom[5].text).not.to.be.undefined;
-    expect(geom[6].separator).not.to.be.undefined;
-    expect(geom[7].text).not.to.be.undefined;
-
-    expect(geom[8].text).not.to.be.undefined;
-  });
-
-  it("produces an appearance change for each non-break run that is a different color from the previous run", () => {
-    const geom = makeGeometry([
-      makeText(ColorDef.blue),
-      makeText(), // subcategory by default
-      makeText(),
-      makeText(ColorDef.red),
-      makeText(ColorDef.white),
-      makeText(ColorDef.white),
-      makeBreak("subcategory"),
-      makeFraction(ColorDef.green),
-      makeText(ColorDef.green),
-      makeBreak(ColorDef.black),
-      makeText(ColorDef.green),
-    ]).map((entry) => entry.text ? "text" : (entry.separator ? "sep" : (typeof entry.color === "number" ? ColorDef.fromJSON(entry.color) : entry.color)));
-
-    expect(geom).to.deep.equal([
-      ColorDef.blue,
-      "text",
-      "subcategory",
-      "text",
-      "text",
-      ColorDef.red,
-      "text",
-      ColorDef.white,
-      "text",
-      "text",
-      ColorDef.green,
-      "text", "sep", "text",
-      "text",
-      "text",
-    ]);
-  });
-
-  it("offsets geometry entries by margins", () => {
-    function makeGeometryWithMargins(anchor: TextAnnotationAnchor, margins: TextBlockMargins): TextStringProps | undefined {
-      const runs = [makeText()];
-      const block = makeTextBlock(runs);
-      block.margins = margins;
-
-      const annotation = TextAnnotation.fromJSON({ textBlock: block.toJSON() });
-      annotation.anchor = anchor;
-
-      const geom = produceTextAnnotationGeometry({ iModel: mockIModel(), annotation }).textBlockGeometry.entries;
-      return geom[1].text;
-    }
-
-    function testMargins(margins: TextBlockMargins, height: number, width: number) {
-      // We want to disregard negative margins. Note, I'm not changing the margins object itself. It gets passed into makeGeometryWithMargins as it is.
-      const left = margins.left >= 0 ? margins.left : 0;
-      const right = margins.right >= 0 ? margins.right : 0;
-      const top = margins.top >= 0 ? margins.top : 0;
-      const bottom = margins.bottom >= 0 ? margins.bottom : 0;
-
-      // Test case: bottom, left
-      let props = makeGeometryWithMargins({ horizontal: "left", vertical: "bottom" }, margins);
-      expect(props).not.to.be.undefined;
-      expect(props?.origin, "Expected geometry to be offset by left and bottom margins").to.deep.equal({ x: left, y: bottom, z: 0 });
-
-      // Test case: top, right
-      props = makeGeometryWithMargins({ vertical: "top", horizontal: "right" }, margins);
-
-      let x = (right + width) * -1;
-      let y = (top + height) * -1;
-      expect(props).not.to.be.undefined;
-      expect(props?.origin, "Expected geometry to be offset by top and right margins").to.deep.equal({ x, y, z: 0 });
-
-      // Test case: middle, center
-      props = makeGeometryWithMargins({ vertical: "middle", horizontal: "center" }, margins);
-
-      x = (left - right - width) / 2;
-      y = (bottom - top - height) / 2;
-      expect(props).not.to.be.undefined;
-      expect(props?.origin, "Expected geometry to be centered in the margins").to.deep.equal({ x, y, z: 0 });
-    }
-
-    // Getting the range from the same mock the native code uses to compute the range of a text block.
-    const textRange = mockIModel().computeRangesForText({
-      chars: "text",
-      bold: false,
-      italic: false,
-      fontId: 1,
-      widthFactor: 1,
-      lineHeight: 1,
-      baselineShift: "none",
-    });
-
-    const xLength = textRange.layout.xLength(); // Will be 1 because of the mock implementation.
-    const yLength = textRange.layout.yLength(); // Will be 1 because of the mock implementation.
-
-    testMargins({ top: 0, right: 0, bottom: 0, left: 0 }, yLength, xLength);
-    testMargins({ top: 1, right: 2, bottom: 3, left: 4 }, yLength, xLength);
-    testMargins({ top: -1, right: -2, bottom: -3, left: -4 }, yLength, xLength);
-  });
-
-});
-
-=======
->>>>>>> a256b4ab
 describe("TextAnnotation element", () => {
   function makeElement(props?: Partial<TextAnnotation2dProps>): TextAnnotation2d {
     return TextAnnotation2d.fromJSON({
