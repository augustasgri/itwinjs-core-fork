--- conflicted
+++ resolved
@@ -41,7 +41,6 @@
     if (offline) {
       console.log("    Setting up mock objects..."); // tslint:disable-line:no-console
 
-<<<<<<< HEAD
       MockAssetUtil.setupConnectClientMock(connectClientMock, assetDir);
       MockAssetUtil.setupIModelHubClientMock(iModelHubClientMock, assetDir);
       MockAssetUtil.setupIModelVersionMock(iModelVersionMock);
@@ -110,11 +109,6 @@
       await IModelTestUtils.deleteBriefcasesIfAcquireLimitReached(accessToken, "iModelJsTest", "ReadOnlyTest");
       await IModelTestUtils.deleteBriefcasesIfAcquireLimitReached(accessToken, "iModelJsTest", "NoVersionsTest");
     }
-=======
-    // Delete briefcases if the cache has been cleared, *and* we cannot acquire any more briefcases
-    await IModelTestUtils.deleteBriefcasesIfAcquireLimitReached(accessToken, TestConfig.projectName, TestConfig.iModelName);
-    await IModelTestUtils.deleteBriefcasesIfAcquireLimitReached(accessToken, TestConfig.projectName, "NoVersionsTest");
->>>>>>> 5265b40b
 
     const changesPath: string = BriefcaseManager.getChangeSummaryPathname(testIModels[1].id);
     if (IModelJsFs.existsSync(changesPath))
@@ -297,12 +291,7 @@
     if (IModelJsFs.existsSync(changesFilePath))
       IModelJsFs.removeSync(changesFilePath);
 
-<<<<<<< HEAD
-      // TODO ADDITIONAL MOCK SET UP FOR ASOFCHANGESET
     const iModel: IModelDb = await IModelDb.open(accessToken, testProjectId, testIModels[1].id, OpenMode.ReadWrite, IModelVersion.asOfChangeSet(changesetId));
-=======
-    const iModel: IModelDb = await IModelDb.open(accessToken, testProjectId, testIModelId, OpenMode.ReadWrite, IModelVersion.latest());
->>>>>>> 5265b40b
     try {
       assert.exists(iModel);
       await iModel.reverseChanges(accessToken, IModelVersion.asOfChangeSet(changesetId));
@@ -347,11 +336,7 @@
     // first extraction: just first changeset
     const firstChangesetId: string = changeSets[0].id!;
 
-<<<<<<< HEAD
     let iModel: IModelDb = await IModelDb.open(accessToken, testProjectId, testIModels[1].id, OpenMode.ReadWrite, IModelVersion.asOfChangeSet(firstChangesetId));
-=======
-    let iModel: IModelDb = await IModelDb.open(accessToken, testProjectId, testIModelId, OpenMode.ReadWrite, IModelVersion.latest());
->>>>>>> 5265b40b
     try {
       assert.exists(iModel);
       await iModel.reverseChanges(accessToken, IModelVersion.asOfChangeSet(firstChangesetId));
