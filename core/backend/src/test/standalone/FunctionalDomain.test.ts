--- conflicted
+++ resolved
@@ -1,933 +1,516 @@
-/*---------------------------------------------------------------------------------------------
-* Copyright (c) Bentley Systems, Incorporated. All rights reserved.
-* See LICENSE.md in the project root for license terms and full copyright notice.
-*--------------------------------------------------------------------------------------------*/
-
-import { assert, expect } from "chai";
-import { join } from "path";
-<<<<<<< HEAD
-import { Guid, Id64, Id64String } from "@bentley/bentleyjs-core";
-import { CodeScopeSpec, CodeSpec, ElementProps, IModel, IModelError } from "@bentley/imodeljs-common";
-=======
-import { restore as sinonRestore, spy as sinonSpy } from "sinon";
-import { Guid, Id64 } from "@bentley/bentleyjs-core";
-import { CodeScopeSpec, CodeSpec, IModel } from "@bentley/imodeljs-common";
->>>>>>> 8aaff637
-import { ClassRegistry } from "../../ClassRegistry";
-import { ElementUniqueAspect, OnAspectIdArg, OnAspectPropsArg } from "../../ElementAspect";
-import {
-  BackendRequestContext, FunctionalBreakdownElement, FunctionalComponentElement, FunctionalModel, FunctionalPartition, FunctionalSchema,
-  InformationPartitionElement, OnChildElementIdArg, OnChildElementPropsArg, OnElementIdArg, OnElementInModelIdArg, OnElementInModelPropsArg,
-  OnElementPropsArg, OnModelIdArg, OnModelPropsArg, OnSubModelIdArg, OnSubModelPropsArg, Schemas, StandaloneDb,
-} from "../../imodeljs-backend";
-import { ElementOwnsChildElements, ElementOwnsUniqueAspect, SubjectOwnsPartitionElements } from "../../NavigationRelationship";
-import { IModelTestUtils } from "../IModelTestUtils";
-
-let iModelDb: StandaloneDb;
-
-/** test schema for supplying element/model/aspect classes */
-class TestSchema extends FunctionalSchema {
-  public static get schemaName() { return "TestFunctional"; }
-}
-
-/** partition element for testing `Element.onSubModelXxx` methods */
-class TestFuncPartition extends InformationPartitionElement {
-  public static get className() { return "TestFuncPartition"; }
-
-<<<<<<< HEAD
-  public static modelId: Id64String;
-  public static nInsert = 0;
-  public static nInserted = 0;
-  public static nDelete = 0;
-  public static nDeleted = 0;
-
-  protected static onSubModelInsert(arg: OnSubModelPropsArg): void {
-    super.onSubModelInsert(arg);
-    assert.equal(arg.iModel, iModelDb);
-    assert.equal(arg.subModelProps.classFullName, TestFuncModel.classFullName);
-    this.nInsert++;
-  }
-  protected static onSubModelInserted(arg: OnSubModelIdArg): void {
-    super.onSubModelInserted(arg);
-    assert.equal(arg.iModel, iModelDb);
-    this.modelId = arg.subModelId;
-    this.nInserted++;
-  }
-  protected static onSubModelDelete(arg: OnSubModelIdArg): void {
-    super.onSubModelDelete(arg);
-    assert.equal(arg.iModel, iModelDb);
-    this.modelId = arg.subModelId;
-    this.nDelete++;
-  }
-  protected static onSubModelDeleted(arg: OnSubModelIdArg): void {
-    super.onSubModelDeleted(arg);
-    assert.equal(arg.iModel, iModelDb);
-    assert.equal(this.modelId, arg.subModelId);
-    this.nDeleted++;
-=======
-  public static onSubModelInsert(arg: OnSubModelPropsArg): void {
-    super.onSubModelInsert(arg);
-    assert.equal(arg.iModel, iModelDb);
-    assert.equal(arg.subModelProps.classFullName, TestFuncModel.classFullName);
-  }
-  public static onSubModelInserted(arg: OnSubModelIdArg): void {
-    super.onSubModelInserted(arg);
-    assert.equal(arg.iModel, iModelDb);
-  }
-  public static onSubModelDelete(arg: OnSubModelIdArg): void {
-    super.onSubModelDelete(arg);
-    assert.equal(arg.iModel, iModelDb);
-  }
-  public static onSubModelDeleted(arg: OnSubModelIdArg): void {
-    super.onSubModelDeleted(arg);
-    assert.equal(arg.iModel, iModelDb);
->>>>>>> 8aaff637
-  }
-}
-
-/** for testing `Model.onXxx` methods */
-class TestFuncModel extends FunctionalModel {
-  public static get className() { return "TestFuncModel"; }
-<<<<<<< HEAD
-  public static insertModelId: Id64String;
-  public static updateModelId: Id64String;
-  public static deleteModelId: Id64String;
-  public static insertedId: Id64String;
-  public static updatedId: Id64String;
-  public static deletedId: Id64String;
-  public static dontDelete = "";
-  public static nModelInsert = 0;
-  public static nModelUpdate = 0;
-  public static nModelUpdated = 0;
-  public static nModelDelete = 0;
-  public static nModelDeleted = 0;
-  public static nElemInsert = 0;
-  public static nElemUpdate = 0;
-  public static nElemDelete = 0;
-  protected static onInsert(arg: OnModelPropsArg): void {
-    super.onInsert(arg);
-    assert.equal(arg.iModel, iModelDb);
-    assert.equal(arg.props.classFullName, this.classFullName);
-    this.nModelInsert++;
-  }
-  protected static onInserted(arg: OnModelIdArg): void {
-    super.onInserted(arg);
-    assert.equal(arg.iModel, iModelDb);
-    this.insertModelId = arg.id;
-  }
-  protected static onUpdate(arg: OnModelPropsArg): void {
-    super.onUpdate(arg);
-    assert.equal(arg.iModel, iModelDb);
-    this.nModelUpdate++;
-  }
-  protected static onUpdated(arg: OnModelIdArg): void {
-    super.onUpdated(arg);
-    assert.equal(arg.iModel, iModelDb);
-    this.updateModelId = arg.id;
-    this.nModelUpdated++;
-  }
-  protected static onDelete(arg: OnModelIdArg): void {
-    super.onDelete(arg);
-    assert.equal(arg.iModel, iModelDb);
-    this.nModelDelete++;
-  }
-  protected static onDeleted(arg: OnModelIdArg): void {
-    super.onDeleted(arg);
-    assert.equal(arg.iModel, iModelDb);
-    this.deleteModelId = arg.id;
-    this.nModelDeleted++;
-  }
-  protected static onInsertElement(arg: OnElementInModelPropsArg): void {
-    super.onInsertElement(arg);
-    assert.equal(arg.iModel, iModelDb);
-    if (arg.elementProps.code.value === "badval")
-      throw new IModelError(100, "bad element");
-  }
-  protected static onInsertedElement(arg: OnElementInModelIdArg): void {
-    super.onInsertedElement(arg);
-    assert.equal(arg.iModel, iModelDb);
-    this.insertedId = arg.elementId;
-  }
-  protected static onUpdateElement(arg: OnElementInModelPropsArg): void {
-    super.onUpdateElement(arg);
-    assert.equal(arg.iModel, iModelDb);
-    this.nElemUpdate++;
-  }
-  protected static onUpdatedElement(arg: OnElementInModelIdArg): void {
-    super.onUpdatedElement(arg);
-    assert.equal(arg.iModel, iModelDb);
-    this.updatedId = arg.elementId;
-  }
-  protected static onDeleteElement(arg: OnElementInModelIdArg): void {
-=======
-  public static dontDelete = "";
-
-  public static onInsert(arg: OnModelPropsArg): void {
-    super.onInsert(arg);
-    assert.equal(arg.iModel, iModelDb);
-    assert.equal(arg.props.classFullName, this.classFullName);
-  }
-  public static onInserted(arg: OnModelIdArg): void {
-    super.onInserted(arg);
-    assert.equal(arg.iModel, iModelDb);
-  }
-  public static onUpdate(arg: OnModelPropsArg): void {
-    super.onUpdate(arg);
-    assert.equal(arg.iModel, iModelDb);
-  }
-  public static onUpdated(arg: OnModelIdArg): void {
-    super.onUpdated(arg);
-    assert.equal(arg.iModel, iModelDb);
-  }
-  public static onDelete(arg: OnModelIdArg): void {
-    super.onDelete(arg);
-    assert.equal(arg.iModel, iModelDb);
-  }
-  public static onDeleted(arg: OnModelIdArg): void {
-    super.onDeleted(arg);
-    assert.equal(arg.iModel, iModelDb);
-  }
-  public static onInsertElement(arg: OnElementInModelPropsArg): void {
-    super.onInsertElement(arg);
-    assert.equal(arg.iModel, iModelDb);
-    if (arg.elementProps.code.value === "badval")
-      throw new Error("bad element");
-  }
-  public static onInsertedElement(arg: OnElementInModelIdArg): void {
-    super.onInsertedElement(arg);
-    assert.equal(arg.iModel, iModelDb);
-  }
-  public static onUpdateElement(arg: OnElementInModelPropsArg): void {
-    super.onUpdateElement(arg);
-    assert.equal(arg.iModel, iModelDb);
-  }
-  public static onUpdatedElement(arg: OnElementInModelIdArg): void {
-    super.onUpdatedElement(arg);
-    assert.equal(arg.iModel, iModelDb);
-  }
-  public static onDeleteElement(arg: OnElementInModelIdArg): void {
->>>>>>> 8aaff637
-    super.onDeleteElement(arg);
-    assert.equal(arg.iModel, iModelDb);
-    if (arg.elementId === this.dontDelete)
-      throw new Error("dont delete my element");
-<<<<<<< HEAD
-
-    this.nElemDelete++;
-  }
-  protected static onDeletedElement(arg: OnElementInModelIdArg): void {
-    super.onDeletedElement(arg);
-    assert.equal(arg.iModel, iModelDb);
-    this.deletedId = arg.elementId;
-=======
-  }
-  public static onDeletedElement(arg: OnElementInModelIdArg): void {
-    super.onDeletedElement(arg);
-    assert.equal(arg.iModel, iModelDb);
->>>>>>> 8aaff637
-  }
-}
-
-/** for testing `Element.onXxx` methods */
-class Breakdown extends FunctionalBreakdownElement {
-  public static get className() { return "Breakdown"; }
-<<<<<<< HEAD
-  public static elemId: Id64String;
-  public static parentId: Id64String;
-  public static childId: Id64String;
-  public static childAdd?: Id64String;
-  public static childDrop?: Id64String;
-  public static dropParent?: Id64String;
-  public static addParent?: Id64String;
-  public static childAdded?: Id64String;
-  public static childDropped?: Id64String;
-  public static droppedParent?: Id64String;
-  public static addedParent?: Id64String;
-  public static props?: Readonly<ElementProps>;
-  public static dontDeleteChild = "";
-  public static nUpdate = 0;
-  public static nUpdated = 0;
-  public static nDelete = 0;
-  public static nDeleted = 0;
-
-  protected static onInsert(arg: OnElementPropsArg): void {
-    super.onInsert(arg);
-    assert.equal(arg.iModel, iModelDb);
-    assert.equal(arg.props.classFullName, this.classFullName);
-    this.props = arg.props;
-  }
-  protected static onInserted(arg: OnElementIdArg): void {
-    super.onInserted(arg);
-    assert.equal(arg.iModel, iModelDb);
-    this.elemId = arg.id;
-  }
-  protected static onUpdate(arg: OnElementPropsArg): void {
-    super.onUpdate(arg);
-    assert.equal(arg.iModel, iModelDb);
-    assert.equal(arg.props.classFullName, this.classFullName);
-    this.nUpdate++;
-  }
-  protected static onUpdated(arg: OnElementIdArg): void {
-    super.onUpdated(arg);
-    assert.equal(arg.iModel, iModelDb);
-    this.nUpdated++;
-  }
-  protected static onDelete(arg: OnElementIdArg): void {
-    super.onDelete(arg);
-    assert.equal(arg.iModel, iModelDb);
-    this.nDelete++;
-  }
-  protected static onDeleted(arg: OnElementIdArg): void {
-    super.onDeleted(arg);
-    assert.equal(arg.iModel, iModelDb);
-    this.elemId = arg.id;
-    this.nDeleted++;
-  }
-  protected static onChildDelete(arg: OnChildElementIdArg): void {
-=======
-  public static dontDeleteChild = "";
-
-  public static onInsert(arg: OnElementPropsArg): void {
-    super.onInsert(arg);
-    assert.equal(arg.iModel, iModelDb);
-    assert.equal(arg.props.classFullName, this.classFullName);
-  }
-  public static onInserted(arg: OnElementIdArg): void {
-    super.onInserted(arg);
-    assert.equal(arg.iModel, iModelDb);
-  }
-  public static onUpdate(arg: OnElementPropsArg): void {
-    super.onUpdate(arg);
-    assert.equal(arg.iModel, iModelDb);
-    assert.equal(arg.props.classFullName, this.classFullName);
-  }
-  public static onUpdated(arg: OnElementIdArg): void {
-    super.onUpdated(arg);
-    assert.equal(arg.iModel, iModelDb);
-  }
-  public static onDelete(arg: OnElementIdArg): void {
-    super.onDelete(arg);
-    assert.equal(arg.iModel, iModelDb);
-  }
-  public static onDeleted(arg: OnElementIdArg): void {
-    super.onDeleted(arg);
-    assert.equal(arg.iModel, iModelDb);
-  }
-  public static onChildDelete(arg: OnChildElementIdArg): void {
->>>>>>> 8aaff637
-    super.onChildDelete(arg);
-    assert.equal(arg.iModel, iModelDb);
-    if (arg.childId === this.dontDeleteChild)
-      throw new Error("dont delete my child");
-<<<<<<< HEAD
-    this.childId = this.childId;
-    this.parentId = arg.parentId;
-  }
-  protected static onChildDeleted(arg: OnChildElementIdArg): void {
-    super.onChildDeleted(arg);
-    assert.equal(arg.iModel, iModelDb);
-    assert.equal(this.childId, arg.childId);
-    assert.equal(arg.parentId, this.parentId);
-  }
-  protected static onChildInsert(arg: OnChildElementPropsArg): void {
-    super.onChildInsert(arg);
-    assert.equal(arg.iModel, iModelDb);
-    this.parentId = arg.parentId;
-  }
-  protected static onChildInserted(arg: OnChildElementIdArg): void {
-    super.onChildInserted(arg);
-    assert.equal(arg.iModel, iModelDb);
-    assert.equal(arg.parentId, this.parentId);
-    this.childId = arg.childId;
-  }
-  protected static onChildUpdate(arg: OnChildElementPropsArg): void {
-    super.onChildUpdate(arg);
-    assert.equal(arg.iModel, iModelDb);
-    this.parentId = arg.parentId;
-  }
-  protected static onChildUpdated(arg: OnChildElementIdArg): void {
-    super.onChildUpdated(arg);
-    assert.equal(arg.iModel, iModelDb);
-    assert.equal(arg.parentId, this.parentId);
-    this.childId = arg.childId;
-  }
-  protected static onChildAdd(arg: OnChildElementPropsArg): void {
-    super.onChildAdd(arg);
-    assert.equal(arg.iModel, iModelDb);
-    this.childAdd = arg.childProps.id;
-    this.addParent = arg.parentId;
-  }
-  protected static onChildAdded(arg: OnChildElementIdArg): void {
-    super.onChildAdded(arg);
-    assert.equal(arg.iModel, iModelDb);
-    this.childAdded = arg.childId;
-    this.addedParent = arg.parentId;
-  }
-  protected static onChildDrop(arg: OnChildElementIdArg): void {
-    super.onChildDrop(arg);
-    assert.equal(arg.iModel, iModelDb);
-    this.childDrop = arg.childId;
-    this.dropParent = arg.parentId;
-  }
-  protected static onChildDropped(arg: OnChildElementIdArg): void {
-    super.onChildDropped(arg);
-    assert.equal(arg.iModel, iModelDb);
-    this.childDropped = arg.childId;
-    this.droppedParent = arg.parentId;
-=======
-  }
-  public static onChildDeleted(arg: OnChildElementIdArg): void {
-    super.onChildDeleted(arg);
-    assert.equal(arg.iModel, iModelDb);
-  }
-  public static onChildInsert(arg: OnChildElementPropsArg): void {
-    super.onChildInsert(arg);
-    assert.equal(arg.iModel, iModelDb);
-  }
-  public static onChildInserted(arg: OnChildElementIdArg): void {
-    super.onChildInserted(arg);
-    assert.equal(arg.iModel, iModelDb);
-  }
-  public static onChildUpdate(arg: OnChildElementPropsArg): void {
-    super.onChildUpdate(arg);
-    assert.equal(arg.iModel, iModelDb);
-  }
-  public static onChildUpdated(arg: OnChildElementIdArg): void {
-    super.onChildUpdated(arg);
-    assert.equal(arg.iModel, iModelDb);
-  }
-  public static onChildAdd(arg: OnChildElementPropsArg): void {
-    super.onChildAdd(arg);
-    assert.equal(arg.iModel, iModelDb);
-  }
-  public static onChildAdded(arg: OnChildElementIdArg): void {
-    super.onChildAdded(arg);
-    assert.equal(arg.iModel, iModelDb);
-  }
-  public static onChildDrop(arg: OnChildElementIdArg): void {
-    super.onChildDrop(arg);
-    assert.equal(arg.iModel, iModelDb);
-  }
-  public static onChildDropped(arg: OnChildElementIdArg): void {
-    super.onChildDropped(arg);
-    assert.equal(arg.iModel, iModelDb);
->>>>>>> 8aaff637
-  }
-}
-
-/** for testing `ElementAspect.onXxx` methods */
-class TestFuncAspect extends ElementUniqueAspect {
-  public static get className() { return "TestFuncAspect"; }
-  public static expectedVal = "";
-<<<<<<< HEAD
-  public static elemId: Id64String;
-  public static aspectId: Id64String;
-  public static nInsert = 0;
-  public static nInserted = 0;
-  public static nUpdate = 0;
-  public static nUpdated = 0;
-  public static nDelete = 0;
-  public static nDeleted = 0;
-
-  protected static onInsert(arg: OnAspectPropsArg): void {
-    super.onInsert(arg);
-    assert.equal(arg.iModel, iModelDb);
-    assert.equal((arg.props as any).strProp, this.expectedVal);
-    this.elemId = arg.props.element.id;
-    this.nInsert++;
-  }
-  protected static onInserted(arg: OnAspectPropsArg): void {
-    super.onInserted(arg);
-    assert.equal(arg.iModel, iModelDb);
-    assert.equal((arg.props as any).strProp, this.expectedVal);
-    assert.equal(this.elemId, arg.props.element.id);
-    this.nInserted++;
-  }
-  protected static onUpdate(arg: OnAspectPropsArg): void {
-    super.onUpdate(arg);
-    assert.equal(arg.iModel, iModelDb);
-    assert.equal((arg.props as any).strProp, this.expectedVal);
-    this.elemId = arg.props.element.id;
-    this.nUpdate++;
-  }
-  protected static onUpdated(arg: OnAspectPropsArg): void {
-    super.onUpdated(arg);
-    assert.equal(arg.iModel, iModelDb);
-    assert.equal((arg.props as any).strProp, this.expectedVal);
-    assert.equal(this.elemId, arg.props.element.id);
-    this.nUpdated++;
-  }
-  protected static onDelete(arg: OnAspectIdArg): void {
-    super.onDelete(arg);
-    assert.equal(arg.iModel, iModelDb);
-    this.aspectId = arg.aspectId;
-    this.nDelete++;
-  }
-  protected static onDeleted(arg: OnAspectIdArg): void {
-    super.onDeleted(arg);
-    assert.equal(arg.iModel, iModelDb);
-    assert.equal(arg.aspectId, this.aspectId);
-    this.nDeleted++;
-=======
-
-  public static onInsert(arg: OnAspectPropsArg): void {
-    super.onInsert(arg);
-    assert.equal(arg.iModel, iModelDb);
-    assert.equal((arg.props as any).strProp, this.expectedVal);
-  }
-  public static onInserted(arg: OnAspectPropsArg): void {
-    super.onInserted(arg);
-    assert.equal(arg.iModel, iModelDb);
-    assert.equal((arg.props as any).strProp, this.expectedVal);
-  }
-  public static onUpdate(arg: OnAspectPropsArg): void {
-    super.onUpdate(arg);
-    assert.equal(arg.iModel, iModelDb);
-    assert.equal((arg.props as any).strProp, this.expectedVal);
-  }
-  public static onUpdated(arg: OnAspectPropsArg): void {
-    super.onUpdated(arg);
-    assert.equal(arg.iModel, iModelDb);
-    assert.equal((arg.props as any).strProp, this.expectedVal);
-  }
-  public static onDelete(arg: OnAspectIdArg): void {
-    super.onDelete(arg);
-    assert.equal(arg.iModel, iModelDb);
-  }
-  public static onDeleted(arg: OnAspectIdArg): void {
-    super.onDeleted(arg);
-    assert.equal(arg.iModel, iModelDb);
->>>>>>> 8aaff637
-  }
-}
-
-class Component extends FunctionalComponentElement {
-  public static get className() { return "Component"; }
-<<<<<<< HEAD
-
-=======
->>>>>>> 8aaff637
-}
-
-describe("Functional Domain", () => {
-  const requestContext = new BackendRequestContext();
-
-<<<<<<< HEAD
-=======
-  afterEach(() => {
-    sinonRestore();
-  });
-
->>>>>>> 8aaff637
-  it("should populate FunctionalModel and test Element, Model, and ElementAspect callbacks", async () => {
-    iModelDb = StandaloneDb.createEmpty(IModelTestUtils.prepareOutputFile("FunctionalDomain", "FunctionalTest.bim"), {
-      rootSubject: { name: "FunctionalTest", description: "Test of the Functional domain schema." },
-      client: "Functional",
-      globalOrigin: { x: 0, y: 0 },
-      projectExtents: { low: { x: -500, y: -500, z: -50 }, high: { x: 500, y: 500, z: 50 } },
-      guid: Guid.createValue(),
-    });
-
-    iModelDb.nativeDb.resetBriefcaseId(100);
-
-    // Import the Functional schema
-    FunctionalSchema.registerSchema();
-    Schemas.registerSchema(TestSchema);
-
-    // eslint-disable-next-line @typescript-eslint/naming-convention
-    ClassRegistry.registerModule({ TestFuncPartition, TestFuncModel, Breakdown, Component, TestFuncAspect }, TestSchema);
-
-    await FunctionalSchema.importSchema(requestContext, iModelDb); // eslint-disable-line deprecation/deprecation
-
-    let commits = 0;
-    let committed = 0;
-    const elements = iModelDb.elements;
-    const dropCommit = iModelDb.txns.onCommit.addListener(() => commits++);
-    const dropCommitted = iModelDb.txns.onCommitted.addListener(() => committed++);
-    iModelDb.saveChanges("Import Functional schema");
-
-    assert.equal(commits, 1);
-    assert.equal(committed, 1);
-    dropCommit();
-    dropCommitted();
-
-    IModelTestUtils.flushTxns(iModelDb); // importSchema below will fail if this is not called to flush local changes
-
-    await iModelDb.importSchemas(requestContext, [join(__dirname, "../assets/TestFunctional.ecschema.xml")]);
-
-    iModelDb.saveChanges("Import TestFunctional schema");
-    assert.equal(commits, 1);
-    assert.equal(committed, 1);
-
-    const spy = {
-      model: {
-        onInsert: sinonSpy(TestFuncModel, "onInsert"),
-        onInserted: sinonSpy(TestFuncModel, "onInserted"),
-        onUpdate: sinonSpy(TestFuncModel, "onUpdate"),
-        onUpdated: sinonSpy(TestFuncModel, "onUpdated"),
-        onDelete: sinonSpy(TestFuncModel, "onDelete"),
-        onDeleted: sinonSpy(TestFuncModel, "onDeleted"),
-        onInsertElement: sinonSpy(TestFuncModel, "onInsertElement"),
-        onInsertedElement: sinonSpy(TestFuncModel, "onInsertedElement"),
-        onUpdateElement: sinonSpy(TestFuncModel, "onUpdateElement"),
-        onUpdatedElement: sinonSpy(TestFuncModel, "onUpdatedElement"),
-        onDeleteElement: sinonSpy(TestFuncModel, "onDeleteElement"),
-        onDeletedElement: sinonSpy(TestFuncModel, "onDeletedElement"),
-      },
-      partition: {
-        onSubModelInsert: sinonSpy(TestFuncPartition, "onSubModelInsert"),
-        onSubModelInserted: sinonSpy(TestFuncPartition, "onSubModelInserted"),
-        onSubModelDelete: sinonSpy(TestFuncPartition, "onSubModelDelete"),
-        onSubModelDeleted: sinonSpy(TestFuncPartition, "onSubModelDeleted"),
-      },
-      breakdown: {
-        onInsert: sinonSpy(Breakdown, "onInsert"),
-        onInserted: sinonSpy(Breakdown, "onInserted"),
-        onUpdate: sinonSpy(Breakdown, "onUpdate"),
-        onUpdated: sinonSpy(Breakdown, "onUpdated"),
-        onDelete: sinonSpy(Breakdown, "onDelete"),
-        onDeleted: sinonSpy(Breakdown, "onDeleted"),
-        onChildDelete: sinonSpy(Breakdown, "onChildDelete"),
-        onChildDeleted: sinonSpy(Breakdown, "onChildDeleted"),
-        onChildInsert: sinonSpy(Breakdown, "onChildInsert"),
-        onChildInserted: sinonSpy(Breakdown, "onChildInserted"),
-        onChildUpdate: sinonSpy(Breakdown, "onChildUpdate"),
-        onChildUpdated: sinonSpy(Breakdown, "onChildUpdated"),
-        onChildAdd: sinonSpy(Breakdown, "onChildAdd"),
-        onChildAdded: sinonSpy(Breakdown, "onChildAdded"),
-        onChildDrop: sinonSpy(Breakdown, "onChildDrop"),
-        onChildDropped: sinonSpy(Breakdown, "onChildDropped"),
-      },
-      aspect: {
-        onInsert: sinonSpy(TestFuncAspect, "onInsert"),
-        onInserted: sinonSpy(TestFuncAspect, "onInserted"),
-        onUpdate: sinonSpy(TestFuncAspect, "onUpdate"),
-        onUpdated: sinonSpy(TestFuncAspect, "onUpdated"),
-        onDelete: sinonSpy(TestFuncAspect, "onDelete"),
-        onDeleted: sinonSpy(TestFuncAspect, "onDeleted"),
-      },
-    };
-
-    const codeSpec = CodeSpec.create(iModelDb, "Test Functional Elements", CodeScopeSpec.Type.Model);
-    iModelDb.codeSpecs.insert(codeSpec);
-    assert.isTrue(Id64.isValidId64(codeSpec.id));
-
-    const partitionCode = FunctionalPartition.createCode(iModelDb, IModel.rootSubjectId, "Test Functional Model");
-    const partitionProps = {
-      classFullName: TestFuncPartition.classFullName, model: IModel.repositoryModelId,
-      parent: new SubjectOwnsPartitionElements(IModel.rootSubjectId), code: partitionCode,
-    };
-
-    let partitionId = iModelDb.elements.insertElement(partitionProps);
-    const modelId = iModelDb.models.insertModel({ classFullName: TestFuncModel.classFullName, modeledElement: { id: partitionId } });
-
-    assert.isTrue(Id64.isValidId64(modelId));
-<<<<<<< HEAD
-    assert.equal(TestFuncModel.insertModelId, modelId, "from Model.onInsert");
-    assert.equal(TestFuncModel.nModelInsert, 1, "Model.onInsert should be called once");
-    assert.equal(TestFuncModel.nModelUpdate, 0, "model insert should not call onUpdate");
-    assert.equal(TestFuncModel.nModelUpdated, 0, "model insert should not call onUpdated");
-    assert.equal(TestFuncPartition.nInsert, 1, "model insert should call Element.onSubModelInsert");
-    assert.equal(TestFuncPartition.nInserted, 1, "model insert should call Element.onSubModelInserted");
-    assert.equal(TestFuncPartition.modelId, modelId, "Element.onSubModelInserted should have correct subModelId");
-
-    partitionProps.code.value = "Test Func 2";
-    partitionId = iModelDb.elements.insertElement(partitionProps);
-    const modelId2 = iModelDb.models.insertModel({ classFullName: TestFuncModel.classFullName, modeledElement: { id: partitionId } });
-    assert.isTrue(Id64.isValidId64(modelId2));
-    assert.equal(TestFuncModel.insertModelId, modelId2, "second insert should set new id");
-    assert.equal(TestFuncModel.nModelInsert, 2, "Model.onInsert should now be called twice");
-    assert.equal(TestFuncPartition.nInsert, 2, "model insert should call Element.onSubModelInsert again");
-    assert.equal(TestFuncPartition.nInserted, 2, "model insert should call Element.onSubModelInserted again");
-    assert.equal(TestFuncPartition.modelId, modelId2, "Element.onSubModelInserted should have correct subModelId again");
-
-    const model2 = iModelDb.models.getModel(modelId2);
-    model2.update();
-    assert.equal(TestFuncModel.updateModelId, modelId2, "from Model.onUpdate");
-    assert.equal(TestFuncModel.nModelUpdate, 1, "Model.onUpdate should be called once");
-    assert.equal(TestFuncModel.nModelUpdated, 1, "Model.onUpdated should be called once");
-
-    TestFuncPartition.modelId = ""; // so we can check that delete gets it right
-    model2.delete();
-    assert.equal(TestFuncModel.deleteModelId, modelId2);
-    assert.equal(TestFuncModel.nModelDelete, 1, "Model.onDelete should be called once");
-    assert.equal(TestFuncModel.nModelDeleted, 1, "Model.onDeleted should be called once");
-    assert.equal(TestFuncPartition.nDelete, 1, "model delete should call Element.onSubModelDelete");
-    assert.equal(TestFuncPartition.nDeleted, 1, "model delete should call Element.onSubModelDeleted");
-    assert.equal(TestFuncPartition.modelId, modelId2, "Element.onSubModelDeleted should have correct subModelId");
-
-    const breakdownProps = { classFullName: Breakdown.classFullName, model: modelId, code: { spec: codeSpec.id, scope: modelId, value: "Breakdown1" } };
-    const breakdownId = elements.insertElement(breakdownProps);
-    assert.isTrue(Id64.isValidId64(breakdownId));
-    assert.equal(TestFuncModel.insertedId, breakdownId, "from Model.onElementInserted");
-    assert.equal(Breakdown.elemId, breakdownId, "from Element.onInserted");
-    assert.equal(Breakdown.props, breakdownProps, "from Element.onInsert");
-
-    const breakdown2Props = { classFullName: Breakdown.classFullName, model: modelId, code: { spec: codeSpec.id, scope: modelId, value: "badval" } };
-    // TestFuncModel.onInsertElement throws for this code.value
-    expect(() => elements.insertElement(breakdown2Props)).to.throw("bad element");
-
-    breakdown2Props.code.value = "Breakdown2";
-    Breakdown.props = undefined;
-    const bd2 = elements.insertElement(breakdown2Props);
-
-    const aspect = { classFullName: TestFuncAspect.classFullName, element: new ElementOwnsUniqueAspect(bd2), strProp: "prop 1" };
-
-    TestFuncAspect.expectedVal = aspect.strProp;
-    elements.insertAspect(aspect);
-    assert.equal(TestFuncAspect.elemId, bd2, "elemId from ElementAspect.onInserted");
-    assert.equal(TestFuncAspect.nInsert, 1, "ElementAspect.onInsert should be called once");
-    assert.equal(TestFuncAspect.nInserted, 1, "ElementAspect.onInserted should be called once");
-=======
-    assert.isTrue(spy.model.onInsert.calledOnce);
-    assert.isTrue(spy.model.onInserted.calledOnce);
-    assert.equal(spy.model.onInserted.getCall(0).args[0].id, modelId);
-    assert.isFalse(spy.model.onUpdate.called, "model insert should not call onUpdate");
-    assert.isFalse(spy.model.onUpdated.called, "model insert should not call onUpdated");
-
-    assert.isTrue(spy.partition.onSubModelInsert.calledOnce);
-    assert.isTrue(spy.partition.onSubModelInserted.calledOnce);
-    assert.equal(spy.partition.onSubModelInserted.getCall(0).args[0].subModelId, modelId, "Element.onSubModelInserted should have correct subModelId");
-
-    partitionProps.code.value = "Test Func 2";
-    partitionId = iModelDb.elements.insertElement(partitionProps);
-    const modelId2 = iModelDb.models.insertModel({ classFullName: TestFuncModel.classFullName, modeledElement: { id: partitionId } });
-    assert.isTrue(Id64.isValidId64(modelId2));
-    assert.equal(spy.model.onInserted.getCall(1).args[0].id, modelId2, "second insert should set new id");
-    assert.equal(spy.model.onInsert.callCount, 2);
-    assert.equal(spy.model.onInserted.callCount, 2);
-    assert.equal(spy.partition.onSubModelInserted.getCall(1).args[0].subModelId, modelId2, "Element.onSubModelInserted should have correct subModelId");
-
-    const model2 = iModelDb.models.getModel(modelId2);
-    model2.update();
-    assert.equal(spy.model.onUpdated.getCall(0).args[0].id, modelId2);
-    assert.equal(spy.model.onUpdate.callCount, 1);
-    assert.equal(spy.model.onUpdated.callCount, 1);
-
-    model2.delete();
-    assert.isTrue(spy.model.onDelete.calledOnce);
-    assert.isTrue(spy.model.onDeleted.calledOnce);
-    assert.equal(spy.model.onDeleted.getCall(0).args[0].id, modelId2);
-    assert.isTrue(spy.partition.onSubModelDelete.calledOnce);
-    assert.isTrue(spy.partition.onSubModelDeleted.calledOnce);
-    assert.equal(spy.partition.onSubModelDeleted.getCall(0).args[0].subModelId, modelId2);
-
-    const breakdownProps = { classFullName: Breakdown.classFullName, model: modelId, code: { spec: codeSpec.id, scope: modelId, value: "Breakdown1" } };
-    const breakdownId = elements.insertElement(breakdownProps);
-    assert.isTrue(Id64.isValidId64(breakdownId));
-    assert.isTrue(spy.model.onInsertElement.calledOnce);
-    assert.isTrue(spy.model.onInsertedElement.calledOnce);
-    assert.equal(spy.model.onInsertedElement.getCall(0).args[0].elementId, breakdownId);
-
-    assert.isTrue(spy.breakdown.onInsert.calledOnce);
-    assert.isTrue(spy.breakdown.onInserted.calledOnce);
-    assert.equal(spy.breakdown.onInserted.getCall(0).args[0].id, breakdownId);
-    assert.equal(spy.breakdown.onInsert.getCall(0).args[0].props, breakdownProps);
-
-    const breakdown2Props = { classFullName: Breakdown.classFullName, model: modelId, code: { spec: codeSpec.id, scope: modelId, value: "badval" } };
-    // TestFuncModel.onInsertElement throws for this code.value
-    expect(() => elements.insertElement(breakdown2Props)).to.throw("bad element");
-
-    breakdown2Props.code.value = "Breakdown2";
-    const bd2 = elements.insertElement(breakdown2Props);
-
-    const aspect = { classFullName: TestFuncAspect.classFullName, element: new ElementOwnsUniqueAspect(bd2), strProp: "prop 1" };
-
-    TestFuncAspect.expectedVal = aspect.strProp;
-    elements.insertAspect(aspect);
-    assert.isTrue(spy.aspect.onInsert.calledOnce);
-    assert.isTrue(spy.aspect.onInserted.calledOnce);
-    assert.isFalse(spy.aspect.onUpdate.called);
-    assert.isFalse(spy.aspect.onUpdated.called);
-    assert.equal(spy.aspect.onInserted.getCall(0).args[0].props.element.id, bd2, "elemId from ElementAspect.onInserted");
->>>>>>> 8aaff637
-
-    aspect.strProp = "prop 2";
-    TestFuncAspect.expectedVal = aspect.strProp;
-    elements.updateAspect(aspect);
-<<<<<<< HEAD
-    assert.equal(TestFuncAspect.elemId, bd2, "from ElementAspect.onUpdated");
-    assert.equal(TestFuncAspect.nInsert, 1, "ElementAspect.onInsert should not be called on update");
-    assert.equal(TestFuncAspect.nInserted, 1, "ElementAspect.onInserted should should not be called on update");
-    assert.equal(TestFuncAspect.nUpdate, 1, "ElementAspect.onUpdate should be called");
-    assert.equal(TestFuncAspect.nUpdated, 1, "ElementAspect.onUpdated should should be called");
-    const aspects = elements.getAspects(bd2, TestFuncAspect.classFullName);
-    assert.equal(aspects.length, 1);
-    elements.deleteAspect(aspects[0].id);
-    assert.equal(TestFuncAspect.aspectId, aspects[0].id);
-    assert.equal(TestFuncAspect.nDelete, 1, "ElementAspect.onDelete should be called");
-    assert.equal(TestFuncAspect.nDeleted, 1, "ElementAspect.onDeleted should be called");
-
-    const bd2el = elements.getElement(bd2);
-    Breakdown.nUpdated = 0;
-    bd2el.update();
-    assert.equal(Breakdown.nUpdate, 1, "Element.onUpdate should be called once");
-    assert.equal(Breakdown.nUpdated, 1, "Element.onUpdated should be called once");
-
-    bd2el.delete();
-    assert.equal(Breakdown.elemId, bd2, "from onDelete");
-    assert.equal(Breakdown.nDelete, 1, "Element.onDelete should be called once");
-    assert.equal(Breakdown.nDeleted, 1, "Element.onDeleted should be called once");
-=======
-    assert.equal(spy.aspect.onInsert.callCount, 1, "ElementAspect.onInsert should not be called on update");
-    assert.equal(spy.aspect.onInserted.callCount, 1, "ElementAspect.onInserted should should not be called on update");
-    assert.equal(spy.aspect.onUpdate.callCount, 1);
-    assert.equal(spy.aspect.onUpdated.callCount, 1);
-    assert.equal(spy.aspect.onUpdated.getCall(0).args[0].props.element.id, bd2, "from ElementAspect.onUpdated");
-    const aspects = elements.getAspects(bd2, TestFuncAspect.classFullName);
-    assert.equal(aspects.length, 1);
-    elements.deleteAspect(aspects[0].id);
-    assert.equal(spy.aspect.onDelete.callCount, 1);
-    assert.equal(spy.aspect.onDeleted.callCount, 1);
-    assert.equal(spy.aspect.onDelete.getCall(0).args[0].aspectId, aspects[0].id);
-    assert.equal(spy.aspect.onDeleted.getCall(0).args[0].aspectId, aspects[0].id);
-
-    const bd2el = elements.getElement(bd2);
-    spy.breakdown.onUpdate.resetHistory();
-    spy.breakdown.onUpdated.resetHistory();
-    bd2el.update();
-    assert.equal(spy.breakdown.onUpdate.callCount, 1);
-    assert.equal(spy.breakdown.onUpdated.callCount, 1);
-    assert.equal(spy.breakdown.onUpdate.getCall(0).args[0].props.id, bd2);
-    assert.equal(spy.breakdown.onUpdated.getCall(0).args[0].id, bd2);
-
-    bd2el.delete();
-    assert.equal(spy.breakdown.onDelete.callCount, 1);
-    assert.equal(spy.breakdown.onDeleted.callCount, 1);
-    assert.equal(spy.breakdown.onDelete.getCall(0).args[0].id, bd2);
-    assert.equal(spy.breakdown.onDeleted.getCall(0).args[0].id, bd2);
->>>>>>> 8aaff637
-
-    const breakdown3Props = {
-      classFullName: Breakdown.classFullName,
-      model: modelId,
-      code: { spec: codeSpec.id, scope: modelId, value: "bd3" },
-    };
-    const bd3 = elements.insertElement(breakdown3Props);
-
-    const componentProps = {
-      classFullName: Component.classFullName,
-      model: modelId,
-      parent: { id: breakdownId, relClassName: ElementOwnsChildElements.classFullName },
-      code: { spec: codeSpec.id, scope: modelId, value: "Component1" },
-    };
-    const componentId = elements.insertElement(componentProps);
-    assert.isTrue(Id64.isValidId64(componentId));
-<<<<<<< HEAD
-    assert.equal(Breakdown.childId, componentId, "Element.onChildInserted should set childId");
-
-    // test model and element callbacks for updateElement
-    Breakdown.childId = "";
-    Breakdown.elemId = "";
-    TestFuncModel.nElemUpdate = 0;
-    const compponent1 = elements.getElement(componentId);
-    compponent1.update();
-    assert.equal(TestFuncModel.nElemUpdate, 1, "Model.onUpdateElement should be called");
-    assert.equal(TestFuncModel.updatedId, componentId, "from Model.onUpdatedElement");
-    assert.equal(Breakdown.parentId, breakdownId, "from Element.onChildUpdate");
-    assert.equal(Breakdown.childId, componentId, "from Element.onChildUpdated");
-
-    componentProps.code.value = "comp2";
-    const comp2 = elements.insertElement(componentProps);
-    assert.equal(Breakdown.childId, comp2, "from Element.onChildInserted");
-    const el2 = elements.getElement(comp2);
-
-    TestFuncModel.nElemDelete = 0;
-    TestFuncModel.deletedId = "";
-=======
-    assert.equal(spy.breakdown.onChildInserted.callCount, 1);
-    assert.equal(spy.breakdown.onChildInserted.getCall(0).args[0].childId, componentId);
-
-    // test model and element callbacks for updateElement
-    spy.model.onUpdateElement.resetHistory();
-    spy.model.onUpdatedElement.resetHistory();
-    const compponent1 = elements.getElement(componentId);
-    compponent1.update();
-    assert.equal(spy.model.onUpdateElement.callCount, 1);
-    assert.equal(spy.model.onUpdatedElement.callCount, 1);
-    assert.equal(spy.model.onUpdatedElement.getCall(0).args[0].elementId, componentId);
-    assert.equal(spy.breakdown.onChildUpdate.callCount, 1);
-    assert.equal(spy.breakdown.onChildUpdated.callCount, 1);
-    assert.equal(spy.breakdown.onChildUpdate.getCall(0).args[0].parentId, breakdownId);
-    assert.equal(spy.breakdown.onChildUpdated.getCall(0).args[0].childId, componentId);
-
-    componentProps.code.value = "comp2";
-    const comp2 = elements.insertElement(componentProps);
-    assert.equal(spy.breakdown.onChildInserted.callCount, 2);
-    assert.equal(spy.breakdown.onChildInserted.getCall(1).args[0].childId, comp2);
-    const el2 = elements.getElement(comp2);
-
-    spy.model.onDeleteElement.resetHistory();
-    spy.model.onDeletedElement.resetHistory();
->>>>>>> 8aaff637
-    TestFuncModel.dontDelete = comp2; // block deletion through model
-    expect(() => el2.delete()).to.throw("dont delete my element");
-    TestFuncModel.dontDelete = ""; // allow deletion through model
-    Breakdown.dontDeleteChild = comp2; // but block through parent
-    expect(() => el2.delete()).to.throw("dont delete my child"); // nope
-<<<<<<< HEAD
-    assert.equal(TestFuncModel.nElemDelete, 1, "Model.onElementDelete gets called even though element is not really deleted");
-    assert.equal(TestFuncModel.deletedId, "", "make sure Model.onElementDeleted did not get called");
-    Breakdown.dontDeleteChild = ""; // now fully allow delete
-    el2.delete();
-    assert.equal(TestFuncModel.nElemDelete, 2, "Model.onElementDelete should be called again");
-    assert.equal(TestFuncModel.deletedId, comp2, "from Model.onElementDeleted");
-    assert.equal(Breakdown.childId, comp2, "from Element.onChildDeleted");
-=======
-    assert.equal(spy.model.onDeleteElement.callCount, 2, "Model.onElementDelete gets called even though element is not really deleted");
-    assert.equal(spy.model.onDeletedElement.callCount, 0, "make sure Model.onElementDeleted did not get called");
-    Breakdown.dontDeleteChild = ""; // now fully allow delete
-    el2.delete();
-    assert.equal(spy.model.onDeleteElement.callCount, 3, "Model.onElementDelete should be called again");
-    assert.equal(spy.model.onDeletedElement.callCount, 1);
-    assert.equal(spy.model.onDeletedElement.getCall(0).args[0].elementId, comp2);
-    assert.equal(spy.breakdown.onChildDeleted.callCount, 1);
-    assert.equal(spy.breakdown.onChildDeleted.getCall(0).args[0].childId, comp2);
->>>>>>> 8aaff637
-
-    // next we make sure that changing the parent of an element calls the "onChildAdd/Drop/Added/Dropped" callbacks.
-    // To do this we switch a component's parent from "breakDownId" to "bc3"
-    componentProps.parent.id = bd3;
-    const comp3 = elements.insertElement(componentProps);
-    const compEl3 = elements.getElementProps(comp3);
-    compEl3.parent!.id = breakdownId;
-    elements.updateElement(compEl3);
-<<<<<<< HEAD
-    assert.equal(Breakdown.addParent, breakdownId, "get parent from Element.onChildAdd");
-    assert.equal(Breakdown.dropParent, bd3, "get parent from Element.onChildDrop");
-    assert.equal(Breakdown.childAdd, comp3, "get child from Element.onChildAdd");
-    assert.equal(Breakdown.childDrop, comp3, "get child from Element.onChildDrop");
-    assert.equal(Breakdown.addedParent, breakdownId, "get parent from Element.onChildAdded");
-    assert.equal(Breakdown.droppedParent, bd3, "get parent from Element.onChildDropped");
-    assert.equal(Breakdown.childAdded, comp3, "get child from Element.onChildAdded");
-    assert.equal(Breakdown.childDropped, comp3, "get child from Element.onChildDropped");
-=======
-
-    assert.equal(spy.breakdown.onChildAdd.callCount, 1);
-    assert.equal(spy.breakdown.onChildAdd.getCall(0).args[0].parentId, breakdownId);
-    assert.equal(spy.breakdown.onChildAdd.getCall(0).args[0].childProps.id, comp3);
-    assert.equal(spy.breakdown.onChildDrop.callCount, 1);
-    assert.equal(spy.breakdown.onChildDrop.getCall(0).args[0].parentId, bd3);
-    assert.equal(spy.breakdown.onChildDrop.getCall(0).args[0].childId, comp3);
-    assert.equal(spy.breakdown.onChildAdded.callCount, 1);
-    assert.equal(spy.breakdown.onChildAdded.getCall(0).args[0].parentId, breakdownId);
-    assert.equal(spy.breakdown.onChildAdded.getCall(0).args[0].childId, comp3);
-    assert.equal(spy.breakdown.onChildDropped.callCount, 1);
-    assert.equal(spy.breakdown.onChildDropped.getCall(0).args[0].parentId, bd3);
-    assert.equal(spy.breakdown.onChildDropped.getCall(0).args[0].childId, comp3);
->>>>>>> 8aaff637
-
-    iModelDb.saveChanges("Insert Functional elements");
-
-    // unregister test schema to make sure it will throw exceptions if it is not present (since it has the "SchemaHasBehavior" custom attribute)
-    Schemas.unregisterSchema(TestSchema.schemaName);
-    const errMsg = "Schema [TestFunctional] not registered, but is marked with SchemaHasBehavior";
-    expect(() => elements.deleteElement(breakdownId)).to.throw(errMsg);
-    assert.isDefined(elements.getElement(breakdownId), "should not have been deleted");
-    expect(() => elements.updateElement(breakdownProps)).to.throw(errMsg);
-    breakdownProps.code.value = "Breakdown 2";
-    expect(() => elements.insertElement(breakdownProps)).to.throw(errMsg);
-
-    iModelDb.close();
-  });
-});
+/*---------------------------------------------------------------------------------------------
+* Copyright (c) Bentley Systems, Incorporated. All rights reserved.
+* See LICENSE.md in the project root for license terms and full copyright notice.
+*--------------------------------------------------------------------------------------------*/
+
+import { assert, expect } from "chai";
+import { join } from "path";
+import { restore as sinonRestore, spy as sinonSpy } from "sinon";
+import { Guid, Id64 } from "@bentley/bentleyjs-core";
+import { CodeScopeSpec, CodeSpec, IModel } from "@bentley/imodeljs-common";
+import { ClassRegistry } from "../../ClassRegistry";
+import { ElementUniqueAspect, OnAspectIdArg, OnAspectPropsArg } from "../../ElementAspect";
+import {
+  BackendRequestContext, FunctionalBreakdownElement, FunctionalComponentElement, FunctionalModel, FunctionalPartition, FunctionalSchema,
+  InformationPartitionElement, OnChildElementIdArg, OnChildElementPropsArg, OnElementIdArg, OnElementInModelIdArg, OnElementInModelPropsArg,
+  OnElementPropsArg, OnModelIdArg, OnModelPropsArg, OnSubModelIdArg, OnSubModelPropsArg, Schemas, StandaloneDb,
+} from "../../imodeljs-backend";
+import { ElementOwnsChildElements, ElementOwnsUniqueAspect, SubjectOwnsPartitionElements } from "../../NavigationRelationship";
+import { IModelTestUtils } from "../IModelTestUtils";
+
+let iModelDb: StandaloneDb;
+
+/** test schema for supplying element/model/aspect classes */
+class TestSchema extends FunctionalSchema {
+  public static get schemaName() { return "TestFunctional"; }
+}
+
+/** partition element for testing `Element.onSubModelXxx` methods */
+class TestFuncPartition extends InformationPartitionElement {
+  public static get className() { return "TestFuncPartition"; }
+
+  public static onSubModelInsert(arg: OnSubModelPropsArg): void {
+    super.onSubModelInsert(arg);
+    assert.equal(arg.iModel, iModelDb);
+    assert.equal(arg.subModelProps.classFullName, TestFuncModel.classFullName);
+  }
+  public static onSubModelInserted(arg: OnSubModelIdArg): void {
+    super.onSubModelInserted(arg);
+    assert.equal(arg.iModel, iModelDb);
+  }
+  public static onSubModelDelete(arg: OnSubModelIdArg): void {
+    super.onSubModelDelete(arg);
+    assert.equal(arg.iModel, iModelDb);
+  }
+  public static onSubModelDeleted(arg: OnSubModelIdArg): void {
+    super.onSubModelDeleted(arg);
+    assert.equal(arg.iModel, iModelDb);
+  }
+}
+
+/** for testing `Model.onXxx` methods */
+class TestFuncModel extends FunctionalModel {
+  public static get className() { return "TestFuncModel"; }
+  public static dontDelete = "";
+
+  public static onInsert(arg: OnModelPropsArg): void {
+    super.onInsert(arg);
+    assert.equal(arg.iModel, iModelDb);
+    assert.equal(arg.props.classFullName, this.classFullName);
+  }
+  public static onInserted(arg: OnModelIdArg): void {
+    super.onInserted(arg);
+    assert.equal(arg.iModel, iModelDb);
+  }
+  public static onUpdate(arg: OnModelPropsArg): void {
+    super.onUpdate(arg);
+    assert.equal(arg.iModel, iModelDb);
+  }
+  public static onUpdated(arg: OnModelIdArg): void {
+    super.onUpdated(arg);
+    assert.equal(arg.iModel, iModelDb);
+  }
+  public static onDelete(arg: OnModelIdArg): void {
+    super.onDelete(arg);
+    assert.equal(arg.iModel, iModelDb);
+  }
+  public static onDeleted(arg: OnModelIdArg): void {
+    super.onDeleted(arg);
+    assert.equal(arg.iModel, iModelDb);
+  }
+  public static onInsertElement(arg: OnElementInModelPropsArg): void {
+    super.onInsertElement(arg);
+    assert.equal(arg.iModel, iModelDb);
+    if (arg.elementProps.code.value === "badval")
+      throw new Error("bad element");
+  }
+  public static onInsertedElement(arg: OnElementInModelIdArg): void {
+    super.onInsertedElement(arg);
+    assert.equal(arg.iModel, iModelDb);
+  }
+  public static onUpdateElement(arg: OnElementInModelPropsArg): void {
+    super.onUpdateElement(arg);
+    assert.equal(arg.iModel, iModelDb);
+  }
+  public static onUpdatedElement(arg: OnElementInModelIdArg): void {
+    super.onUpdatedElement(arg);
+    assert.equal(arg.iModel, iModelDb);
+  }
+  public static onDeleteElement(arg: OnElementInModelIdArg): void {
+    super.onDeleteElement(arg);
+    assert.equal(arg.iModel, iModelDb);
+    if (arg.elementId === this.dontDelete)
+      throw new Error("dont delete my element");
+  }
+  public static onDeletedElement(arg: OnElementInModelIdArg): void {
+    super.onDeletedElement(arg);
+    assert.equal(arg.iModel, iModelDb);
+  }
+}
+
+/** for testing `Element.onXxx` methods */
+class Breakdown extends FunctionalBreakdownElement {
+  public static get className() { return "Breakdown"; }
+  public static dontDeleteChild = "";
+
+  public static onInsert(arg: OnElementPropsArg): void {
+    super.onInsert(arg);
+    assert.equal(arg.iModel, iModelDb);
+    assert.equal(arg.props.classFullName, this.classFullName);
+  }
+  public static onInserted(arg: OnElementIdArg): void {
+    super.onInserted(arg);
+    assert.equal(arg.iModel, iModelDb);
+  }
+  public static onUpdate(arg: OnElementPropsArg): void {
+    super.onUpdate(arg);
+    assert.equal(arg.iModel, iModelDb);
+    assert.equal(arg.props.classFullName, this.classFullName);
+  }
+  public static onUpdated(arg: OnElementIdArg): void {
+    super.onUpdated(arg);
+    assert.equal(arg.iModel, iModelDb);
+  }
+  public static onDelete(arg: OnElementIdArg): void {
+    super.onDelete(arg);
+    assert.equal(arg.iModel, iModelDb);
+  }
+  public static onDeleted(arg: OnElementIdArg): void {
+    super.onDeleted(arg);
+    assert.equal(arg.iModel, iModelDb);
+  }
+  public static onChildDelete(arg: OnChildElementIdArg): void {
+    super.onChildDelete(arg);
+    assert.equal(arg.iModel, iModelDb);
+    if (arg.childId === this.dontDeleteChild)
+      throw new Error("dont delete my child");
+  }
+  public static onChildDeleted(arg: OnChildElementIdArg): void {
+    super.onChildDeleted(arg);
+    assert.equal(arg.iModel, iModelDb);
+  }
+  public static onChildInsert(arg: OnChildElementPropsArg): void {
+    super.onChildInsert(arg);
+    assert.equal(arg.iModel, iModelDb);
+  }
+  public static onChildInserted(arg: OnChildElementIdArg): void {
+    super.onChildInserted(arg);
+    assert.equal(arg.iModel, iModelDb);
+  }
+  public static onChildUpdate(arg: OnChildElementPropsArg): void {
+    super.onChildUpdate(arg);
+    assert.equal(arg.iModel, iModelDb);
+  }
+  public static onChildUpdated(arg: OnChildElementIdArg): void {
+    super.onChildUpdated(arg);
+    assert.equal(arg.iModel, iModelDb);
+  }
+  public static onChildAdd(arg: OnChildElementPropsArg): void {
+    super.onChildAdd(arg);
+    assert.equal(arg.iModel, iModelDb);
+  }
+  public static onChildAdded(arg: OnChildElementIdArg): void {
+    super.onChildAdded(arg);
+    assert.equal(arg.iModel, iModelDb);
+  }
+  public static onChildDrop(arg: OnChildElementIdArg): void {
+    super.onChildDrop(arg);
+    assert.equal(arg.iModel, iModelDb);
+  }
+  public static onChildDropped(arg: OnChildElementIdArg): void {
+    super.onChildDropped(arg);
+    assert.equal(arg.iModel, iModelDb);
+  }
+}
+
+/** for testing `ElementAspect.onXxx` methods */
+class TestFuncAspect extends ElementUniqueAspect {
+  public static get className() { return "TestFuncAspect"; }
+  public static expectedVal = "";
+
+  public static onInsert(arg: OnAspectPropsArg): void {
+    super.onInsert(arg);
+    assert.equal(arg.iModel, iModelDb);
+    assert.equal((arg.props as any).strProp, this.expectedVal);
+  }
+  public static onInserted(arg: OnAspectPropsArg): void {
+    super.onInserted(arg);
+    assert.equal(arg.iModel, iModelDb);
+    assert.equal((arg.props as any).strProp, this.expectedVal);
+  }
+  public static onUpdate(arg: OnAspectPropsArg): void {
+    super.onUpdate(arg);
+    assert.equal(arg.iModel, iModelDb);
+    assert.equal((arg.props as any).strProp, this.expectedVal);
+  }
+  public static onUpdated(arg: OnAspectPropsArg): void {
+    super.onUpdated(arg);
+    assert.equal(arg.iModel, iModelDb);
+    assert.equal((arg.props as any).strProp, this.expectedVal);
+  }
+  public static onDelete(arg: OnAspectIdArg): void {
+    super.onDelete(arg);
+    assert.equal(arg.iModel, iModelDb);
+  }
+  public static onDeleted(arg: OnAspectIdArg): void {
+    super.onDeleted(arg);
+    assert.equal(arg.iModel, iModelDb);
+  }
+}
+
+class Component extends FunctionalComponentElement {
+  public static get className() { return "Component"; }
+}
+
+describe("Functional Domain", () => {
+  const requestContext = new BackendRequestContext();
+
+  afterEach(() => {
+    sinonRestore();
+  });
+
+  it("should populate FunctionalModel and test Element, Model, and ElementAspect callbacks", async () => {
+    iModelDb = StandaloneDb.createEmpty(IModelTestUtils.prepareOutputFile("FunctionalDomain", "FunctionalTest.bim"), {
+      rootSubject: { name: "FunctionalTest", description: "Test of the Functional domain schema." },
+      client: "Functional",
+      globalOrigin: { x: 0, y: 0 },
+      projectExtents: { low: { x: -500, y: -500, z: -50 }, high: { x: 500, y: 500, z: 50 } },
+      guid: Guid.createValue(),
+    });
+
+    iModelDb.nativeDb.resetBriefcaseId(100);
+
+    // Import the Functional schema
+    FunctionalSchema.registerSchema();
+    Schemas.registerSchema(TestSchema);
+
+    // eslint-disable-next-line @typescript-eslint/naming-convention
+    ClassRegistry.registerModule({ TestFuncPartition, TestFuncModel, Breakdown, Component, TestFuncAspect }, TestSchema);
+
+    await FunctionalSchema.importSchema(requestContext, iModelDb); // eslint-disable-line deprecation/deprecation
+
+    let commits = 0;
+    let committed = 0;
+    const elements = iModelDb.elements;
+    const dropCommit = iModelDb.txns.onCommit.addListener(() => commits++);
+    const dropCommitted = iModelDb.txns.onCommitted.addListener(() => committed++);
+    iModelDb.saveChanges("Import Functional schema");
+
+    assert.equal(commits, 1);
+    assert.equal(committed, 1);
+    dropCommit();
+    dropCommitted();
+
+    IModelTestUtils.flushTxns(iModelDb); // importSchema below will fail if this is not called to flush local changes
+
+    await iModelDb.importSchemas(requestContext, [join(__dirname, "../assets/TestFunctional.ecschema.xml")]);
+
+    iModelDb.saveChanges("Import TestFunctional schema");
+    assert.equal(commits, 1);
+    assert.equal(committed, 1);
+
+    const spy = {
+      model: {
+        onInsert: sinonSpy(TestFuncModel, "onInsert"),
+        onInserted: sinonSpy(TestFuncModel, "onInserted"),
+        onUpdate: sinonSpy(TestFuncModel, "onUpdate"),
+        onUpdated: sinonSpy(TestFuncModel, "onUpdated"),
+        onDelete: sinonSpy(TestFuncModel, "onDelete"),
+        onDeleted: sinonSpy(TestFuncModel, "onDeleted"),
+        onInsertElement: sinonSpy(TestFuncModel, "onInsertElement"),
+        onInsertedElement: sinonSpy(TestFuncModel, "onInsertedElement"),
+        onUpdateElement: sinonSpy(TestFuncModel, "onUpdateElement"),
+        onUpdatedElement: sinonSpy(TestFuncModel, "onUpdatedElement"),
+        onDeleteElement: sinonSpy(TestFuncModel, "onDeleteElement"),
+        onDeletedElement: sinonSpy(TestFuncModel, "onDeletedElement"),
+      },
+      partition: {
+        onSubModelInsert: sinonSpy(TestFuncPartition, "onSubModelInsert"),
+        onSubModelInserted: sinonSpy(TestFuncPartition, "onSubModelInserted"),
+        onSubModelDelete: sinonSpy(TestFuncPartition, "onSubModelDelete"),
+        onSubModelDeleted: sinonSpy(TestFuncPartition, "onSubModelDeleted"),
+      },
+      breakdown: {
+        onInsert: sinonSpy(Breakdown, "onInsert"),
+        onInserted: sinonSpy(Breakdown, "onInserted"),
+        onUpdate: sinonSpy(Breakdown, "onUpdate"),
+        onUpdated: sinonSpy(Breakdown, "onUpdated"),
+        onDelete: sinonSpy(Breakdown, "onDelete"),
+        onDeleted: sinonSpy(Breakdown, "onDeleted"),
+        onChildDelete: sinonSpy(Breakdown, "onChildDelete"),
+        onChildDeleted: sinonSpy(Breakdown, "onChildDeleted"),
+        onChildInsert: sinonSpy(Breakdown, "onChildInsert"),
+        onChildInserted: sinonSpy(Breakdown, "onChildInserted"),
+        onChildUpdate: sinonSpy(Breakdown, "onChildUpdate"),
+        onChildUpdated: sinonSpy(Breakdown, "onChildUpdated"),
+        onChildAdd: sinonSpy(Breakdown, "onChildAdd"),
+        onChildAdded: sinonSpy(Breakdown, "onChildAdded"),
+        onChildDrop: sinonSpy(Breakdown, "onChildDrop"),
+        onChildDropped: sinonSpy(Breakdown, "onChildDropped"),
+      },
+      aspect: {
+        onInsert: sinonSpy(TestFuncAspect, "onInsert"),
+        onInserted: sinonSpy(TestFuncAspect, "onInserted"),
+        onUpdate: sinonSpy(TestFuncAspect, "onUpdate"),
+        onUpdated: sinonSpy(TestFuncAspect, "onUpdated"),
+        onDelete: sinonSpy(TestFuncAspect, "onDelete"),
+        onDeleted: sinonSpy(TestFuncAspect, "onDeleted"),
+      },
+    };
+
+    const codeSpec = CodeSpec.create(iModelDb, "Test Functional Elements", CodeScopeSpec.Type.Model);
+    iModelDb.codeSpecs.insert(codeSpec);
+    assert.isTrue(Id64.isValidId64(codeSpec.id));
+
+    const partitionCode = FunctionalPartition.createCode(iModelDb, IModel.rootSubjectId, "Test Functional Model");
+    const partitionProps = {
+      classFullName: TestFuncPartition.classFullName, model: IModel.repositoryModelId,
+      parent: new SubjectOwnsPartitionElements(IModel.rootSubjectId), code: partitionCode,
+    };
+
+    let partitionId = iModelDb.elements.insertElement(partitionProps);
+    const modelId = iModelDb.models.insertModel({ classFullName: TestFuncModel.classFullName, modeledElement: { id: partitionId } });
+
+    assert.isTrue(Id64.isValidId64(modelId));
+    assert.isTrue(spy.model.onInsert.calledOnce);
+    assert.isTrue(spy.model.onInserted.calledOnce);
+    assert.equal(spy.model.onInserted.getCall(0).args[0].id, modelId);
+    assert.isFalse(spy.model.onUpdate.called, "model insert should not call onUpdate");
+    assert.isFalse(spy.model.onUpdated.called, "model insert should not call onUpdated");
+
+    assert.isTrue(spy.partition.onSubModelInsert.calledOnce);
+    assert.isTrue(spy.partition.onSubModelInserted.calledOnce);
+    assert.equal(spy.partition.onSubModelInserted.getCall(0).args[0].subModelId, modelId, "Element.onSubModelInserted should have correct subModelId");
+
+    partitionProps.code.value = "Test Func 2";
+    partitionId = iModelDb.elements.insertElement(partitionProps);
+    const modelId2 = iModelDb.models.insertModel({ classFullName: TestFuncModel.classFullName, modeledElement: { id: partitionId } });
+    assert.isTrue(Id64.isValidId64(modelId2));
+    assert.equal(spy.model.onInserted.getCall(1).args[0].id, modelId2, "second insert should set new id");
+    assert.equal(spy.model.onInsert.callCount, 2);
+    assert.equal(spy.model.onInserted.callCount, 2);
+    assert.equal(spy.partition.onSubModelInserted.getCall(1).args[0].subModelId, modelId2, "Element.onSubModelInserted should have correct subModelId");
+
+    const model2 = iModelDb.models.getModel(modelId2);
+    model2.update();
+    assert.equal(spy.model.onUpdated.getCall(0).args[0].id, modelId2);
+    assert.equal(spy.model.onUpdate.callCount, 1);
+    assert.equal(spy.model.onUpdated.callCount, 1);
+
+    model2.delete();
+    assert.isTrue(spy.model.onDelete.calledOnce);
+    assert.isTrue(spy.model.onDeleted.calledOnce);
+    assert.equal(spy.model.onDeleted.getCall(0).args[0].id, modelId2);
+    assert.isTrue(spy.partition.onSubModelDelete.calledOnce);
+    assert.isTrue(spy.partition.onSubModelDeleted.calledOnce);
+    assert.equal(spy.partition.onSubModelDeleted.getCall(0).args[0].subModelId, modelId2);
+
+    const breakdownProps = { classFullName: Breakdown.classFullName, model: modelId, code: { spec: codeSpec.id, scope: modelId, value: "Breakdown1" } };
+    const breakdownId = elements.insertElement(breakdownProps);
+    assert.isTrue(Id64.isValidId64(breakdownId));
+    assert.isTrue(spy.model.onInsertElement.calledOnce);
+    assert.isTrue(spy.model.onInsertedElement.calledOnce);
+    assert.equal(spy.model.onInsertedElement.getCall(0).args[0].elementId, breakdownId);
+
+    assert.isTrue(spy.breakdown.onInsert.calledOnce);
+    assert.isTrue(spy.breakdown.onInserted.calledOnce);
+    assert.equal(spy.breakdown.onInserted.getCall(0).args[0].id, breakdownId);
+    assert.equal(spy.breakdown.onInsert.getCall(0).args[0].props, breakdownProps);
+
+    const breakdown2Props = { classFullName: Breakdown.classFullName, model: modelId, code: { spec: codeSpec.id, scope: modelId, value: "badval" } };
+    // TestFuncModel.onInsertElement throws for this code.value
+    expect(() => elements.insertElement(breakdown2Props)).to.throw("bad element");
+
+    breakdown2Props.code.value = "Breakdown2";
+    const bd2 = elements.insertElement(breakdown2Props);
+
+    const aspect = { classFullName: TestFuncAspect.classFullName, element: new ElementOwnsUniqueAspect(bd2), strProp: "prop 1" };
+
+    TestFuncAspect.expectedVal = aspect.strProp;
+    elements.insertAspect(aspect);
+    assert.isTrue(spy.aspect.onInsert.calledOnce);
+    assert.isTrue(spy.aspect.onInserted.calledOnce);
+    assert.isFalse(spy.aspect.onUpdate.called);
+    assert.isFalse(spy.aspect.onUpdated.called);
+    assert.equal(spy.aspect.onInserted.getCall(0).args[0].props.element.id, bd2, "elemId from ElementAspect.onInserted");
+
+    aspect.strProp = "prop 2";
+    TestFuncAspect.expectedVal = aspect.strProp;
+    elements.updateAspect(aspect);
+    assert.equal(spy.aspect.onInsert.callCount, 1, "ElementAspect.onInsert should not be called on update");
+    assert.equal(spy.aspect.onInserted.callCount, 1, "ElementAspect.onInserted should should not be called on update");
+    assert.equal(spy.aspect.onUpdate.callCount, 1);
+    assert.equal(spy.aspect.onUpdated.callCount, 1);
+    assert.equal(spy.aspect.onUpdated.getCall(0).args[0].props.element.id, bd2, "from ElementAspect.onUpdated");
+    const aspects = elements.getAspects(bd2, TestFuncAspect.classFullName);
+    assert.equal(aspects.length, 1);
+    elements.deleteAspect(aspects[0].id);
+    assert.equal(spy.aspect.onDelete.callCount, 1);
+    assert.equal(spy.aspect.onDeleted.callCount, 1);
+    assert.equal(spy.aspect.onDelete.getCall(0).args[0].aspectId, aspects[0].id);
+    assert.equal(spy.aspect.onDeleted.getCall(0).args[0].aspectId, aspects[0].id);
+
+    const bd2el = elements.getElement(bd2);
+    spy.breakdown.onUpdate.resetHistory();
+    spy.breakdown.onUpdated.resetHistory();
+    bd2el.update();
+    assert.equal(spy.breakdown.onUpdate.callCount, 1);
+    assert.equal(spy.breakdown.onUpdated.callCount, 1);
+    assert.equal(spy.breakdown.onUpdate.getCall(0).args[0].props.id, bd2);
+    assert.equal(spy.breakdown.onUpdated.getCall(0).args[0].id, bd2);
+
+    bd2el.delete();
+    assert.equal(spy.breakdown.onDelete.callCount, 1);
+    assert.equal(spy.breakdown.onDeleted.callCount, 1);
+    assert.equal(spy.breakdown.onDelete.getCall(0).args[0].id, bd2);
+    assert.equal(spy.breakdown.onDeleted.getCall(0).args[0].id, bd2);
+
+    const breakdown3Props = {
+      classFullName: Breakdown.classFullName,
+      model: modelId,
+      code: { spec: codeSpec.id, scope: modelId, value: "bd3" },
+    };
+    const bd3 = elements.insertElement(breakdown3Props);
+
+    const componentProps = {
+      classFullName: Component.classFullName,
+      model: modelId,
+      parent: { id: breakdownId, relClassName: ElementOwnsChildElements.classFullName },
+      code: { spec: codeSpec.id, scope: modelId, value: "Component1" },
+    };
+    const componentId = elements.insertElement(componentProps);
+    assert.isTrue(Id64.isValidId64(componentId));
+    assert.equal(spy.breakdown.onChildInserted.callCount, 1);
+    assert.equal(spy.breakdown.onChildInserted.getCall(0).args[0].childId, componentId);
+
+    // test model and element callbacks for updateElement
+    spy.model.onUpdateElement.resetHistory();
+    spy.model.onUpdatedElement.resetHistory();
+    const compponent1 = elements.getElement(componentId);
+    compponent1.update();
+    assert.equal(spy.model.onUpdateElement.callCount, 1);
+    assert.equal(spy.model.onUpdatedElement.callCount, 1);
+    assert.equal(spy.model.onUpdatedElement.getCall(0).args[0].elementId, componentId);
+    assert.equal(spy.breakdown.onChildUpdate.callCount, 1);
+    assert.equal(spy.breakdown.onChildUpdated.callCount, 1);
+    assert.equal(spy.breakdown.onChildUpdate.getCall(0).args[0].parentId, breakdownId);
+    assert.equal(spy.breakdown.onChildUpdated.getCall(0).args[0].childId, componentId);
+
+    componentProps.code.value = "comp2";
+    const comp2 = elements.insertElement(componentProps);
+    assert.equal(spy.breakdown.onChildInserted.callCount, 2);
+    assert.equal(spy.breakdown.onChildInserted.getCall(1).args[0].childId, comp2);
+    const el2 = elements.getElement(comp2);
+
+    spy.model.onDeleteElement.resetHistory();
+    spy.model.onDeletedElement.resetHistory();
+    TestFuncModel.dontDelete = comp2; // block deletion through model
+    expect(() => el2.delete()).to.throw("dont delete my element");
+    TestFuncModel.dontDelete = ""; // allow deletion through model
+    Breakdown.dontDeleteChild = comp2; // but block through parent
+    expect(() => el2.delete()).to.throw("dont delete my child"); // nope
+    assert.equal(spy.model.onDeleteElement.callCount, 2, "Model.onElementDelete gets called even though element is not really deleted");
+    assert.equal(spy.model.onDeletedElement.callCount, 0, "make sure Model.onElementDeleted did not get called");
+    Breakdown.dontDeleteChild = ""; // now fully allow delete
+    el2.delete();
+    assert.equal(spy.model.onDeleteElement.callCount, 3, "Model.onElementDelete should be called again");
+    assert.equal(spy.model.onDeletedElement.callCount, 1);
+    assert.equal(spy.model.onDeletedElement.getCall(0).args[0].elementId, comp2);
+    assert.equal(spy.breakdown.onChildDeleted.callCount, 1);
+    assert.equal(spy.breakdown.onChildDeleted.getCall(0).args[0].childId, comp2);
+
+    // next we make sure that changing the parent of an element calls the "onChildAdd/Drop/Added/Dropped" callbacks.
+    // To do this we switch a component's parent from "breakDownId" to "bc3"
+    componentProps.parent.id = bd3;
+    const comp3 = elements.insertElement(componentProps);
+    const compEl3 = elements.getElementProps(comp3);
+    compEl3.parent!.id = breakdownId;
+    elements.updateElement(compEl3);
+
+    assert.equal(spy.breakdown.onChildAdd.callCount, 1);
+    assert.equal(spy.breakdown.onChildAdd.getCall(0).args[0].parentId, breakdownId);
+    assert.equal(spy.breakdown.onChildAdd.getCall(0).args[0].childProps.id, comp3);
+    assert.equal(spy.breakdown.onChildDrop.callCount, 1);
+    assert.equal(spy.breakdown.onChildDrop.getCall(0).args[0].parentId, bd3);
+    assert.equal(spy.breakdown.onChildDrop.getCall(0).args[0].childId, comp3);
+    assert.equal(spy.breakdown.onChildAdded.callCount, 1);
+    assert.equal(spy.breakdown.onChildAdded.getCall(0).args[0].parentId, breakdownId);
+    assert.equal(spy.breakdown.onChildAdded.getCall(0).args[0].childId, comp3);
+    assert.equal(spy.breakdown.onChildDropped.callCount, 1);
+    assert.equal(spy.breakdown.onChildDropped.getCall(0).args[0].parentId, bd3);
+    assert.equal(spy.breakdown.onChildDropped.getCall(0).args[0].childId, comp3);
+
+    iModelDb.saveChanges("Insert Functional elements");
+
+    // unregister test schema to make sure it will throw exceptions if it is not present (since it has the "SchemaHasBehavior" custom attribute)
+    Schemas.unregisterSchema(TestSchema.schemaName);
+    const errMsg = "Schema [TestFunctional] not registered, but is marked with SchemaHasBehavior";
+    expect(() => elements.deleteElement(breakdownId)).to.throw(errMsg);
+    assert.isDefined(elements.getElement(breakdownId), "should not have been deleted");
+    expect(() => elements.updateElement(breakdownProps)).to.throw(errMsg);
+    breakdownProps.code.value = "Breakdown 2";
+    expect(() => elements.insertElement(breakdownProps)).to.throw(errMsg);
+
+    iModelDb.close();
+  });
+});