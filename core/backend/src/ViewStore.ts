/*---------------------------------------------------------------------------------------------
* Copyright (c) Bentley Systems, Incorporated. All rights reserved.
* See LICENSE.md in the project root for license terms and full copyright notice.
*--------------------------------------------------------------------------------------------*/
/** @packageDocumentation
 * @module ViewDefinitions
 */

import { CompressedId64Set, GuidString, Id64, Id64Array, Id64String, Logger, MarkRequired, Optional } from "@itwin/core-bentley";
import {
  CategorySelectorProps, DisplayStyle3dSettingsProps, DisplayStyleLoadProps, DisplayStyleProps, DisplayStyleSettingsProps,
  DisplayStyleSubCategoryProps, ElementProps, IModel, ModelSelectorProps, PlanProjectionSettingsProps, RenderSchedule,
  RenderTimelineProps, SpatialViewDefinitionProps, ThumbnailFormatProps, ThumbnailProps, ViewDefinitionProps, ViewStoreRpc,
} from "@itwin/core-common";
<<<<<<< HEAD
import { CloudSqlite } from "./CloudSqlite.js";
import { VersionedSqliteDb } from "./SQLiteDb.js";
import { SqliteStatement } from "./SqliteStatement.js";
import { IModelDb } from "./IModelDb.js";
import { Category } from "./Category.js";
import { Model } from "./Model.js";
import { Entity } from "./Entity.js";
import { BlobContainer } from "./BlobContainerService.js";
import { _nativeDb } from "./internal/Symbols.js";
=======
import { CloudSqlite } from "./CloudSqlite";
import { VersionedSqliteDb } from "./SQLiteDb";
import { SqliteStatement } from "./SqliteStatement";
import { IModelDb } from "./IModelDb";
import { Category } from "./Category";
import { Model } from "./Model";
import { Entity } from "./Entity";
import { BlobContainer } from "./BlobContainerService";
import { _nativeDb } from "./internal/Symbols";
import { ECSqlStatement } from "./ECSqlStatement";
>>>>>>> 4ba891b8

/* eslint-disable @typescript-eslint/no-non-null-assertion */

// cspell:ignore nocase rowid

/**
 * A ViewStore is a database that stores Views and related data. It is used to store and retrieve views for iTwin.js.
 * It can either be a local SQLite file, or a CloudSqlite database stored in a cloud container. To use a CloudSqlite
 * database, you must first create a container in Blob Storage and then call [[ViewStore.CloudAccess.initializeDb]].
 *
 * A ViewStore can hold:
 * - Views
 * - DisplayStyles
 * - CategorySelectors
 * - ModelSelectors
 * - RenderTimelines
 * - Searches
 * - Tags
 * - Thumbnails
 * - ViewGroups
 *
 * Views are added to a ViewStore via ViewDefinitionProps that may hold references to a DisplayStyle, CategorySelector, ModelSelector, or RenderTimeline.
 * Before storing a View, you must first add any referenced DisplayStyles, CategorySelectors, ModelSelectors, and RenderTimelines to the
 * ViewStore. The "add" methods return a string that uniquely identifies the object in the ViewStore.
 * You should set the ViewDefinitionProps's displayStyle, categorySelector, modelSelector, or renderTimeline member to the returned string.
 * When you load a ViewDefinition from the ViewStore, the member may be used to load the DisplayStyle, CategorySelector,
 * ModelSelector, RenderTimeline, etc.
 *
 * A IdString is a string that uniquely identifies a row in one of the ViewStore's internal tables. The string holds a base-36 integer
 * that starts with "@" (vs. "0x" for ElementIds). For example, if you store a DisplayStyle and it is assigned the ViewStore Id "@y1", then you
 * should set the ViewDefinitionProps's displayStyle member to "@y1". When you load the ViewDefinition from the ViewStore, the "@Y1" may be used to
 * alo load the DisplayStyle from the ViewStore.
 *
 * Views are organized into hierarchical ViewGroups (like file and folder hierarchies on a file system). A View is always stored "in" a ViewGroup, and
 * views must have a name that is unique within the ViewGroup. ViewGroups may each have a default ViewId.
 * The root ViewGroup is named "Root" and has a RowId of 1. The root ViewGroup can not be deleted.
 * View names and ViewGroup names may not contain either "/" or "@". ViewGroups are stored in the "viewGroups" table.
 *
 * Views may be "tagged" with one or more Tags. Tags are named with an arbitrary string that can be used to group Views. A Tag may
 * be associated with multiple Views, and a View may have multiple Tags. Tags are stored in the "tags" table.
 *
 * Views may optionally have a thumbnail, paired via the View's Id. Thumbnails are stored in the "thumbnails" table.
 *
 * Note: All ElementIds and ModelIds in ModelSelectors, CategorySelectors, DisplayStyles, Timelines, etc. are converted to guid-based identifiers when stored in the ViewStore.
 * They are then remapped back to their Ids when loaded from the ViewStore. This allows the ViewStore to be used with more than one iModel,
 * provided that the same Guids are used in each iModel. This is done by storing the set of unique Guids in the "guids" table, and then
 * creating a reference to the row in the "guids" table via the special Id prefix "^". For example, if a category selector contains the
 * Id "0x123", then the guid from element 0x123 is stored in the "guids" table, and the category selector is stored with the rowId of the entry
 * in the guid table (e.g. "^1w"). When the category selector is loaded from the ViewStore, the guid is looked up in the "guids" table and
 * the iModel is queried for the element with that guid. That element's Id (which may or may not be 0x123) is then returned in the category selector.
 *
 * @beta
 */
export namespace ViewStore {

  export const tableName = {
    categorySelectors: "categorySelectors",
    displayStyles: "displayStyles",
    viewGroups: "viewGroups",
    guids: "guids",
    modelSelectors: "modelSelectors",
    taggedViews: "taggedViews",
    tags: "tags",
    thumbnails: "thumbnails",
    timelines: "timelines",
    searches: "searches",
    views: "views",
  } as const;

  /** data for a Thumbnail */
  type ThumbnailData = Uint8Array;

  /** A row in a table. 0 means "not present" */
  export type RowId = number;

  /** a string representation of a row in a table of a ViewStore. Will be a base-36 integer with a leading "@" (e.g."@4e3") */
  type RowString = string;

  /** a string representation of a row in the Guid table. Will be a base-36 integer with a leading "^" (e.g."^4e3") */
  type GuidRowString = string;

  /** common properties for all tables */
  interface TableRow {
    name?: string;
    json: string;
    owner?: string;
  }
  type DisplayStyleRow = TableRow;
  type SelectorRow = TableRow;
  type TagRow = TableRow;
  type SearchRow = TableRow;
  type TimelineRow = TableRow;

  /** a row in the "views" table */
  interface ViewRow extends MarkRequired<TableRow, "name"> {
    className: string;
    groupId: RowId;
    isPrivate?: boolean;
    modelSel?: RowId;
    categorySel: RowId;
    displayStyle: RowId;
  }

  /** a row in the "viewGroups" table  */
  interface ViewGroupRow extends MarkRequired<TableRow, "name"> {
    parentId: RowId;
    defaultViewId?: RowId;
  }

  /** a row in the "thumbnails" table */
  interface ThumbnailRow {
    viewId: RowId;
    data: ThumbnailData;
    format: ThumbnailFormatProps;
    owner?: string;
  }

  /** convert a RowId to a RowString (base-36 integer with a leading "@") */
  export const fromRowId = (rowId: RowId): RowString => {
    return `@${rowId.toString(36)}`;
  };
  /** convert a guid RowId to a GuidRowString (base-36 integer with a leading "^") */
  const guidRowToString = (rowId: RowId): GuidRowString => {
    return `^${rowId.toString(36)}`;
  };

  /** determine if a string is a guid row string (base-36 integer with a leading "^") */
  const isGuidRowString = (id?: string) => true === id?.startsWith("^");

  type RowIdOrString = RowId | RowString;

  /** @internal */
  export const toRowId = (id: RowIdOrString): RowId => {
    if (typeof id === "number")
      return id;

    if (!ViewStoreRpc.isViewStoreId(id) && !isGuidRowString(id))
      throw new Error(`invalid value: ${id}`);
    return parseInt(id.slice(1), 36);
  };

  const maybeToRowId = (id?: RowIdOrString) => undefined === id ? undefined : toRowId(id);
  const cloneProps = <T extends object>(from: T) => JSON.parse(JSON.stringify(from)) as T;

  const blankElementProps = (from: any, classFullName: string, idString: RowIdOrString, name?: string): ElementProps => {
    from.id = fromRowId(toRowId(idString));
    from.classFullName = classFullName;
    from.model = IModel.dictionaryId;
    from.code = { spec: "0x1", scope: "0x1", value: name };
    return from;
  };
  const validateName = (name: string, msg: string) => {
    if (name.trim().length === 0 || (/[@^#<>:"/\\"`'|?*\u0000-\u001F]/g.test(name)))
      throw new Error(`illegal ${msg} name "${name}"`);
  };

  export const defaultViewGroupId = 1;

  export interface ViewDbCtorArgs {
    guidMap?: IModelDb.GuidMapper;
    iModel?: IModelDb;
  }

  export class ViewDb extends VersionedSqliteDb implements ViewStoreRpc.Writer, ReadMethods {
    public override myVersion = "4.0.0";
    private _iModel?: IModelDb;
    private _guidMap?: IModelDb.GuidMapper;
    public get guidMap(): IModelDb.GuidMapper { return this._guidMap!; }
    public set guidMap(guidMap: IModelDb.GuidMapper) { this._guidMap = guidMap; }
    public get iModel(): IModelDb { return this._iModel!; }
    public set iModel(iModel: IModelDb) { this._iModel = iModel; }

    public constructor(arg?: ViewDbCtorArgs) {
      super();
      this._iModel = arg?.iModel;
      this._guidMap = arg?.guidMap ?? this._iModel?.elements; // this is only so tests can mock guids
    }

    /** create all the tables for a new ViewDb */
    protected override createDDL() {
      const baseCols = "Id INTEGER PRIMARY KEY AUTOINCREMENT,json TEXT,owner TEXT";
      this.createTable({
        tableName: tableName.views,
        columns: `${baseCols},name TEXT NOT NULL COLLATE NOCASE,className TEXT NOT NULL,private BOOLEAN NOT NULL,` +
          `groupId INTEGER NOT NULL REFERENCES ${tableName.viewGroups}(Id) ON DELETE CASCADE, ` +
          `modelSel INTEGER REFERENCES ${tableName.modelSelectors}(Id), ` +
          `categorySel INTEGER  NOT NULL REFERENCES ${tableName.categorySelectors}(Id), ` +
          `displayStyle INTEGER NOT NULL REFERENCES ${tableName.displayStyles}(Id)`,
        constraints: "UNIQUE(groupId,name)",
        addTimestamp: true,
      });
      this.createTable({
        tableName: tableName.viewGroups,
        columns: `${baseCols},name TEXT NOT NULL COLLATE NOCASE,parent INTEGER NOT NULL REFERENCES ${tableName.viewGroups}(Id) ON DELETE CASCADE` +
          `,defaultViewId INTEGER REFERENCES ${tableName.views}(Id)`,
        constraints: "UNIQUE(parent,name)",
        addTimestamp: true,
      });

      // for tables that have a "name" column, we want to enforce case-insensitive uniqueness. Names may be null.
      const makeTable = (table: string, extra?: string) => {
        this.createTable({ tableName: table, columns: `${baseCols},name TEXT UNIQUE COLLATE NOCASE${extra ?? ""}`, addTimestamp: true });
      };

      makeTable(tableName.modelSelectors);
      makeTable(tableName.categorySelectors);
      makeTable(tableName.displayStyles);
      makeTable(tableName.timelines);
      makeTable(tableName.tags);
      makeTable(tableName.searches);
      this.createTable({ tableName: tableName.thumbnails, columns: `Id INTEGER PRIMARY KEY REFERENCES ${tableName.views} (Id) ON DELETE CASCADE,json,owner,data BLOB NOT NULL` });
      this.createTable({
        tableName: tableName.taggedViews, columns: `viewId INTEGER NOT NULL REFERENCES ${tableName.views} (Id) ON DELETE CASCADE,` +
          `tagId INTEGER NOT NULL REFERENCES ${tableName.tags} (Id) ON DELETE CASCADE`,
        constraints: `UNIQUE(tagId,viewId)`,
      });
      this.createTable({ tableName: tableName.guids, columns: `guid BLOB NOT NULL UNIQUE` });
      this.addViewGroupRow({ name: "Root", json: JSON.stringify({}) });
    }

    /** get the row in the "guids" table for a given guid. If the guid is not present, return 0 */
    private getGuidRow(guid: GuidString): RowId {
      return this.withPreparedSqliteStatement(`SELECT rowId FROM ${tableName.guids} WHERE guid=?`, (stmt) => {
        stmt.bindGuid(1, guid);
        return !stmt.nextRow() ? 0 : stmt.getValueInteger(0);
      });
    }
    /** @internal */
    public getGuid(rowid: RowId): GuidString | undefined {
      return this.withSqliteStatement(`SELECT guid FROM ${tableName.guids} WHERE rowId=?`, (stmt) => {
        stmt.bindInteger(1, rowid);
        return !stmt.nextRow() ? undefined : stmt.getValueGuid(0);
      });
    }
    /** @internal */
    public iterateGuids(rowIds: RowId[], fn: (guid: GuidString, row: RowId) => void) {
      this.withSqliteStatement(`SELECT guid FROM ${tableName.guids} WHERE rowId=?`, (stmt) => {
        for (const rowId of rowIds) {
          stmt.reset();
          stmt.bindInteger(1, rowId);
          if (stmt.nextRow())
            fn(stmt.getValueGuid(0), rowId);
        }
      });
    }

    /** @internal */
    public addGuid(guid: GuidString): RowId {
      const existing = this.getGuidRow(guid);
      return existing !== 0 ? existing : this.withPreparedSqliteStatement(`INSERT INTO ${tableName.guids} (guid) VALUES(?)`, (stmt) => {
        stmt.bindGuid(1, guid);
        stmt.stepForWrite();
        return this[_nativeDb].getLastInsertRowId();
      });
    }

    /** @internal */
    public addViewRow(args: ViewRow): RowId {
      validateName(args.name, "view");
      return this.withSqliteStatement(`INSERT INTO ${tableName.views} (className,name,json,owner,private,groupId,modelSel,categorySel,displayStyle) VALUES(?,?,?,?,?,?,?,?,?)`, (stmt) => {
        stmt.bindString(1, args.className);
        stmt.bindString(2, args.name);
        stmt.bindString(3, args.json);
        stmt.maybeBindString(4, args.owner);
        stmt.bindBoolean(5, args.isPrivate ?? false);
        stmt.bindInteger(6, args.groupId ?? 1);
        stmt.maybeBindInteger(7, args.modelSel);
        stmt.bindInteger(8, args.categorySel);
        stmt.bindInteger(9, args.displayStyle);
        stmt.stepForWrite();
        return this[_nativeDb].getLastInsertRowId();
      });
    }

    /** @internal */
    public addViewGroupRow(args: Optional<ViewGroupRow, "parentId">): RowId {
      validateName(args.name, "group");
      return this.withSqliteStatement(`INSERT INTO ${tableName.viewGroups} (name,owner,parent,json) VALUES(?,?,?,?)`, (stmt) => {
        stmt.bindString(1, args.name);
        stmt.maybeBindString(2, args.owner);
        stmt.bindInteger(3, args.parentId ?? 1);
        stmt.bindString(4, args.json);
        stmt.stepForWrite();
        return this[_nativeDb].getLastInsertRowId();
      });
    }

    private addTableRow(table: string, args: TableRow): RowId {
      return this.withSqliteStatement(`INSERT INTO ${table} (name,json,owner) VALUES(?,?,?)`, (stmt) => {
        stmt.maybeBindString(1, args.name);
        stmt.bindString(2, args.json);
        stmt.maybeBindString(3, args.owner);
        stmt.stepForWrite();
        return this[_nativeDb].getLastInsertRowId();
      });
    }
    /** add a row to the "modelSelectors" table, return the RowId
     * @internal
     */
    public addModelSelectorRow(args: SelectorRow): RowId {
      return this.addTableRow(tableName.modelSelectors, args);
    }
    /** add a row to the "categorySelectors" table, return the RowId
     * @internal
     */
    public addCategorySelectorRow(args: SelectorRow): RowId { // for tests
      return this.addTableRow(tableName.categorySelectors, args);
    }
    /** add a row to the "displayStyles" table, return the RowId
     * @internal
     */
    public addDisplayStyleRow(args: DisplayStyleRow): RowId {
      return this.addTableRow(tableName.displayStyles, args);
    }
    /** add a row to the "timelines" table, return the RowId
     * @internal
     */
    public addTimelineRow(args: TimelineRow): RowId {
      return this.addTableRow(tableName.timelines, args);
    }
    /** add a row to the "tags" table, return the RowId
     * @internal
     */
    public addTag(args: TagRow): RowId {
      return this.addTableRow(tableName.tags, args);
    }
    /** add a row to the "searches" table, return the RowId
     * @internal
     */
    public async addSearch(args: SearchRow): Promise<RowId> {
      return this.addTableRow(tableName.searches, args);
    }

    /** add or update a row in the "thumbnails" table, return the RowId
     * @internal
     */
    public addOrReplaceThumbnailRow(args: ThumbnailRow): RowId {
      return this.withSqliteStatement(`INSERT OR REPLACE INTO ${tableName.thumbnails} (Id,json,owner,data) VALUES(?,?,?,?)`, (stmt) => {
        stmt.bindInteger(1, args.viewId);
        stmt.bindString(2, JSON.stringify(args.format));
        stmt.maybeBindString(3, args.owner);
        stmt.bindBlob(4, args.data);
        stmt.stepForWrite();
        return this[_nativeDb].getLastInsertRowId();
      });
    }

    private deleteFromTable(table: string, id: RowIdOrString): void {
      this.withSqliteStatement(`DELETE FROM ${table} WHERE Id=?`, (stmt) => {
        stmt.bindInteger(1, toRowId(id));
        stmt.stepForWrite();
      });
    }
    /** @internal */
    public deleteViewRow(id: RowIdOrString) {
      return this.deleteFromTable(tableName.views, id);
    }
    public async deleteViewGroup(args: { name: ViewStoreRpc.ViewGroupSpec }) {
      const rowId = this.findViewGroup(args.name);
      if (rowId === 1)
        throw new Error("Cannot delete root group");
      return this.deleteFromTable(tableName.viewGroups, rowId);
    }
    public deleteModelSelectorSync(id: RowIdOrString) {
      return this.deleteFromTable(tableName.modelSelectors, id);
    }
    public async deleteModelSelector(args: { id: RowIdOrString }): Promise<void> {
      return this.deleteModelSelectorSync(args.id);
    }
    public deleteCategorySelectorSync(id: RowIdOrString) {
      return this.deleteFromTable(tableName.categorySelectors, id);
    }
    public deleteDisplayStyleSync(id: RowIdOrString) {
      return this.deleteFromTable(tableName.displayStyles, id);
    }
    public deleteTimelineSync(id: RowIdOrString) {
      return this.deleteFromTable(tableName.timelines, id);
    }
    public deleteTagSync(arg: { name: ViewStoreRpc.TagName }) {
      const id = this.findTagByName(arg.name);
      return this.deleteFromTable(tableName.tags, id);
    }
    public async deleteTag(arg: { name: ViewStoreRpc.TagName }) {
      return this.deleteTagSync(arg);
    }
    public async deleteCategorySelector(args: { id: RowIdOrString }): Promise<void> {
      return this.deleteCategorySelectorSync(args.id);
    }
    public async deleteDisplayStyle(args: { id: RowIdOrString }): Promise<void> {
      return this.deleteDisplayStyleSync(args.id);
    }
    public async deleteTimeline(args: { id: RowIdOrString }): Promise<void> {
      return this.deleteTimelineSync(args.id);
    }
    public deleteSearch(id: RowId) {
      return this.deleteFromTable(tableName.searches, id);
    }
    public deleteThumbnailSync(id: RowString) {
      return this.deleteFromTable(tableName.thumbnails, toRowId(id));
    }
    public async deleteThumbnail(arg: { viewId: RowString }) {
      return this.deleteThumbnailSync(arg.viewId);
    }
    /** get the data for a view from the database
     * @internal
     */
    public getViewRow(viewId: RowId): undefined | ViewRow {
      return this.withSqliteStatement(`SELECT className,name,json,owner,private,groupId,modelSel,categorySel,displayStyle FROM ${tableName.views} WHERE Id=?`, (stmt) => {
        stmt.bindInteger(1, viewId);
        return !stmt.nextRow() ? undefined : {
          className: stmt.getValueString(0),
          name: stmt.getValueString(1),
          json: stmt.getValueString(2),
          owner: stmt.getValueStringMaybe(3),
          isPrivate: stmt.getValueBoolean(4),
          groupId: stmt.getValueInteger(5),
          modelSel: stmt.getValueIntegerMaybe(6),
          categorySel: stmt.getValueInteger(7),
          displayStyle: stmt.getValueInteger(8),
        };
      });
    }
    /** @internal */
    public getThumbnailRow(viewId: RowId): undefined | ThumbnailRow {
      return this.withSqliteStatement(`SELECT json,owner,data FROM ${tableName.thumbnails} WHERE Id=?`, (stmt) => {
        stmt.bindInteger(1, viewId);
        return !stmt.nextRow() ? undefined : {
          viewId,
          format: JSON.parse(stmt.getValueString(0)),
          owner: stmt.getValueStringMaybe(1),
          data: stmt.getValueBlob(2),
        };
      });
    }
    /** @internal */
    public getViewGroup(id: RowId): ViewGroupRow | undefined {
      return this.withSqliteStatement(`SELECT name,owner,json,parent,defaultViewId FROM ${tableName.viewGroups} WHERE Id=?`, (stmt) => {
        stmt.bindInteger(1, id);
        return !stmt.nextRow() ? undefined : {
          name: stmt.getValueString(0),
          owner: stmt.getValueStringMaybe(1),
          json: stmt.getValueString(2),
          parentId: stmt.getValueInteger(3),
          defaultViewId: stmt.getValueIntegerMaybe(4),
        };
      });
    }

    private getTableRow(table: string, id: RowId): SelectorRow | undefined {
      return this.withSqliteStatement(`SELECT name,json,owner FROM ${table} WHERE Id=?`, (stmt) => {
        stmt.bindInteger(1, id);
        return !stmt.nextRow() ? undefined : {
          name: stmt.getValueStringMaybe(0),
          json: stmt.getValueString(1),
          owner: stmt.getValueStringMaybe(2),
        };
      });
    }

    /** read a ModelSelector given a rowId
     * @internal
     */
    public getModelSelectorRow(id: RowId): SelectorRow | undefined {
      return this.getTableRow(tableName.modelSelectors, id);
    }
    /** read a CategorySelector given a rowId
     * @internal
     */
    public getCategorySelectorRow(id: RowId): SelectorRow | undefined {
      return this.getTableRow(tableName.categorySelectors, id);
    }
    /** read a DisplayStyle given a rowId
     * @internal
     */
    public getDisplayStyleRow(id: RowId): DisplayStyleRow | undefined {
      return this.getTableRow(tableName.displayStyles, id);
    }
    /** @internal */
    public getTimelineRow(id: RowId): TimelineRow | undefined {
      return this.getTableRow(tableName.timelines, id);
    }
    /** @internal */
    public getTag(id: RowId): TagRow | undefined {
      return this.getTableRow(tableName.tags, id);
    }
    /** @internal */
    public getSearch(id: RowId): SearchRow | undefined {
      return this.getTableRow(tableName.searches, id);
    }

    private updateJson(table: string, id: RowIdOrString, json: string) {
      this.withSqliteStatement(`UPDATE ${table} SET json=? WHERE Id=?`, (stmt) => {
        stmt.bindString(1, json);
        stmt.bindInteger(2, toRowId(id));
        stmt.stepForWrite();
      });
    }
    public async updateViewShared(arg: { viewId: RowIdOrString, isShared: boolean, owner?: string }): Promise<void> {
      if (!arg.isShared && arg.owner === undefined)
        throw new Error("owner must be defined for private views");

      this.withSqliteStatement(`UPDATE ${tableName.views} SET private=?,owner=? WHERE Id=?`, (stmt) => {
        stmt.bindBoolean(1, !arg.isShared);
        stmt.maybeBindString(2, arg.owner);
        stmt.bindInteger(3, toRowId(arg.viewId));
        stmt.stepForWrite();
      });
    }
    /** @internal */
    public updateViewGroupJson(groupId: RowIdOrString, json: string) {
      return this.updateJson(tableName.viewGroups, groupId, json);
    }
    /** @internal */
    public updateModelSelectorJson(modelSelectorId: RowIdOrString, json: string) {
      return this.updateJson(tableName.modelSelectors, modelSelectorId, json);
    }
    /** @internal */
    public updateCategorySelectorJson(categorySelectorId: RowIdOrString, json: string) {
      return this.updateJson(tableName.categorySelectors, categorySelectorId, json);
    }
    /** @internal */
    public updateDisplayStyleJson(styleId: RowId, json: string) {
      return this.updateJson(tableName.displayStyles, styleId, json);
    }
    /** @internal */
    public updateTimelineJson(timelineId: RowId, json: string) {
      return this.updateJson(tableName.timelines, timelineId, json);
    }
    /** @internal */
    public updateSearchJson(searchId: RowId, json: string) {
      return this.updateJson(tableName.searches, searchId, json);
    }
    private updateName(table: string, id: RowIdOrString, name?: string) {
      this.withSqliteStatement(`UPDATE ${table} SET name=? WHERE Id=?`, (stmt) => {
        stmt.maybeBindString(1, name);
        stmt.bindInteger(2, toRowId(id));
        stmt.stepForWrite();
      });
    }
    public async renameView(args: { viewId: RowIdOrString, name: string }): Promise<void> {
      return this.updateName(tableName.views, args.viewId, args.name);
    }
    public async renameViewGroup(args: { groupId: RowIdOrString, name: string }): Promise<void> {
      return this.updateName(tableName.viewGroups, args.groupId, args.name);
    }
    public async renameModelSelector(args: { id: RowIdOrString, name?: string }): Promise<void> {
      return this.updateName(tableName.modelSelectors, args.id, args.name);
    }
    public async renameCategorySelector(args: { id: RowIdOrString, name?: string }): Promise<void> {
      return this.updateName(tableName.categorySelectors, args.id, args.name);
    }
    public async renameDisplayStyle(args: { id: RowIdOrString, name?: string }): Promise<void> {
      return this.updateName(tableName.displayStyles, args.id, args.name);
    }
    public async renameTimeline(args: { id: RowIdOrString, name?: string }): Promise<void> {
      return this.updateName(tableName.timelines, args.id, args.name);
    }
    public async renameSearch(args: { id: RowIdOrString, name: string }): Promise<void> {
      return this.updateName(tableName.searches, args.id, args.name);
    }
    public async renameTag(args: { oldName: string, newName: string }): Promise<void> {
      this.withSqliteStatement(`UPDATE ${tableName.tags} SET name=? WHERE name=?`, (stmt) => {
        stmt.bindString(1, args.newName);
        stmt.bindString(2, args.oldName);
        stmt.stepForWrite();
      });
    }
    /** @internal */
    public addTagToView(args: { viewId: RowId, tagId: RowId }) {
      this.withSqliteStatement(`INSERT OR IGNORE INTO ${tableName.taggedViews} (viewId,tagId) VALUES(?,?)`, (stmt) => {
        stmt.bindInteger(1, args.viewId);
        stmt.bindInteger(2, args.tagId);
        stmt.stepForWrite();
      });
    }
    private deleteViewTag(args: { viewId: RowId, tagId: RowId }): void {
      this.withSqliteStatement(`DELETE FROM ${tableName.taggedViews} WHERE viewId=? AND tagId=?`, (stmt) => {
        stmt.bindInteger(1, args.viewId);
        stmt.bindInteger(2, args.tagId);
        stmt.stepForWrite();
      });
    }
    /** @internal */
    public findViewsForTag(tagId: RowId): RowId[] {
      return this.withSqliteStatement(`SELECT viewId FROM ${tableName.taggedViews} WHERE tagId=?`, (stmt) => {
        stmt.bindInteger(1, tagId);
        const list: RowId[] = [];
        while (stmt.nextRow())
          list.push(stmt.getValueInteger(0));
        return list;
      });
    }
    private findByName(table: string, name: string): RowId {
      return this.withSqliteStatement(`SELECT Id FROM ${table} WHERE name=?`, (stmt) => {
        stmt.bindString(1, name);
        return !stmt.nextRow() ? 0 : stmt.getValueInteger(0);
      });
    }
    /** @internal */
    public getViewGroupByName(name: string, parentId: RowId): RowId {
      return this.withSqliteStatement(`SELECT Id FROM ${tableName.viewGroups} WHERE name=? AND parent=?`, (stmt) => {
        stmt.bindString(1, name);
        stmt.bindInteger(2, parentId);
        return !stmt.nextRow() ? 0 : stmt.getValueInteger(0);
      });
    }
    /** @internal */
    public findModelSelectorByName(name: string): RowId {
      return this.findByName(tableName.modelSelectors, name);
    }
    /** @internal */
    public findCategorySelectorByName(name: string): RowId {
      return this.findByName(tableName.categorySelectors, name);
    }
    /** @internal */
    public findDisplayStyleByName(name: string): RowId {
      return this.findByName(tableName.displayStyles, name);
    }
    /** @internal */
    public findTagByName(name: string): RowId {
      return this.findByName(tableName.tags, name);
    }
    /** @internal */
    public findTimelineByName(name: string): RowId {
      return this.findByName(tableName.timelines, name);
    }
    /** @internal */
    public findSearchByName(name: string): RowId {
      return this.findByName(tableName.searches, name);
    }

    private getViewInfoSync(id: RowIdOrString): ViewStoreRpc.ViewInfo | undefined {
      const maybeId = (rowId?: RowId): string | undefined => rowId ? fromRowId(rowId) : undefined;
      return this.withPreparedSqliteStatement(`SELECT owner,className,name,private,groupId,modelSel,categorySel,displayStyle FROM ${tableName.views} WHERE id=?`, (stmt) => {
        const viewId = toRowId(id);
        stmt.bindInteger(1, viewId);
        return stmt.nextRow() ? {
          id: fromRowId(viewId),
          owner: stmt.getValueString(0),
          className: stmt.getValueString(1),
          name: stmt.getValueStringMaybe(2),
          isPrivate: stmt.getValueBoolean(3),
          groupId: fromRowId(stmt.getValueInteger(4)),
          modelSelectorId: maybeId(stmt.getValueInteger(5)),
          categorySelectorId: fromRowId(stmt.getValueInteger(6)),
          displayStyleId: fromRowId(stmt.getValueInteger(7)),
          tags: this.getTagsForView(viewId),
        } : undefined;
      });
    }
    public async getViewInfo(args: { viewId: RowIdOrString }): Promise<ViewStoreRpc.ViewInfo | undefined> {
      return this.getViewInfoSync(args.viewId);
    }

    public async findViewsByOwner(args: { owner: string }): Promise<ViewStoreRpc.ViewInfo[]> {
      const list: ViewStoreRpc.ViewInfo[] = [];
      this.withSqliteStatement(`SELECT Id FROM ${tableName.views} WHERE owner=? ORDER BY Id ASC`, (stmt) => {
        stmt.bindString(1, args.owner);
        while (stmt.nextRow()) {
          const info = this.getViewInfoSync(stmt.getValueInteger(0));
          if (info)
            list.push(info);
        }
      });
      return list;
    }

    /** @internal */
    public findTagIdsForView(viewId: RowId): RowId[] {
      return this.withSqliteStatement(`SELECT tagId FROM ${tableName.taggedViews} WHERE viewId=?`, (stmt) => {
        stmt.bindInteger(1, viewId);
        const list: RowId[] = [];
        while (stmt.nextRow())
          list.push(stmt.getValueInteger(0));
        return list;
      });
    }

    private toGuidRow(id?: Id64String): RowId | undefined {
      if (undefined === id)
        return undefined;
      const fedGuid = this.guidMap.getFederationGuidFromId(id);
      return fedGuid ? this.addGuid(fedGuid) : undefined;
    }
    private toCompressedGuidRows(ids: Id64String[] | CompressedId64Set): CompressedId64Set {
      const result = new Set<Id64String>();
      for (const id of (typeof ids === "string" ? CompressedId64Set.iterable(ids) : ids)) {
        const guidRow = this.toGuidRow(id);
        if (undefined !== guidRow)
          result.add(Id64.fromLocalAndBriefcaseIds(guidRow, 0));
      }
      return CompressedId64Set.compressSet(result);
    }
    private fromGuidRow(guidRow: RowId): Id64String | undefined {
      return this.guidMap.getIdFromFederationGuid(this.getGuid(guidRow));
    }
    private fromGuidRowString(id?: string) {
      return (typeof id !== "string" || !isGuidRowString(id)) ? id : this.fromGuidRow(toRowId(id));
    }

    private iterateCompressedGuidRows(guidRows: unknown, callback: (id: Id64String) => void) {
      if (typeof guidRows !== "string")
        return;
      for (const rowId64String of CompressedId64Set.iterable(guidRows)) {
        const elId = this.fromGuidRow(Id64.getLocalId(rowId64String));
        if (undefined !== elId)
          callback(elId);
      }
    }
    private fromCompressedGuidRows(guidRows: CompressedId64Set): CompressedId64Set {
      const result = new Set<Id64String>();
      this.iterateCompressedGuidRows(guidRows, (id) => result.add(id));
      return CompressedId64Set.compressSet(result);
    }
    private toGuidRowMember(base: any, memberName: string) {
      const id = base?.[memberName];
      if (id === undefined)
        return;

      if (typeof id === "string") {
        if (isGuidRowString(id)) {
          // member is already a guid row. Make sure it exists.
          if (undefined === this.getGuid(toRowId(id)))
            throw new Error(`${memberName} id does not exist`);
          return;
        }
        const guidRow = this.toGuidRow(id);
        if (undefined !== guidRow) {
          base[memberName] = guidRowToString(guidRow);
          return;
        }
      }
      throw new Error(`invalid ${memberName}: ${id} `);
    }

    private fromGuidRowMember(base: any, memberName: string) {
      const id = base?.[memberName];
      if (id === undefined)
        return;
      if (typeof id === "string" && isGuidRowString(id)) {
        const elId = this.fromGuidRow(toRowId(id));
        if (undefined !== elId) {
          base[memberName] = elId;
          return;
        }
      }
      throw new Error(`invalid ${memberName}: ${id} `);
    }

    private verifyRowId(table: string, rowIdString: RowString): RowId {
      try {
        const rowId = toRowId(rowIdString);
        this.withSqliteStatement(`SELECT 1 FROM ${table} WHERE Id=?`, (stmt) => {
          stmt.bindInteger(1, rowId);
          if (!stmt.nextRow())
            throw new Error(`missing: ${rowIdString} `);
        });
        return rowId;
      } catch (err: any) {
        throw new Error(`invalid Id for ${table}: ${err.message} `);
      }
    }
    private scriptToGuids(script: RenderSchedule.ScriptProps): RenderSchedule.ScriptProps {
      const scriptProps: RenderSchedule.ScriptProps = [];
      for (const model of script) {
        const modelGuidRow = this.toGuidRow(model.modelId);
        if (modelGuidRow) {
          model.modelId = guidRowToString(modelGuidRow);
          scriptProps.push(model);
          for (const batch of model.elementTimelines)
            batch.elementIds = this.toCompressedGuidRows(batch.elementIds);
        }
      }
      return scriptProps;
    }
    private scriptFromGuids(script: RenderSchedule.ScriptProps, omitElementIds: boolean): RenderSchedule.ScriptProps {
      const scriptProps: RenderSchedule.ScriptProps = [];
      for (const model of script) {
        const modelId = this.fromGuidRow(toRowId(model.modelId));
        if (modelId) {
          model.modelId = modelId;
          scriptProps.push(model);
          for (const batch of model.elementTimelines) {
            if (undefined !== batch.elementIds)
              batch.elementIds = omitElementIds ? "" : this.fromCompressedGuidRows(batch.elementIds as CompressedId64Set);
          }
        }
      }
      return scriptProps;
    }

    public async addViewGroup(args: { name: string, parentId?: RowString, owner?: string }): Promise<RowString> {
      const parentId = args.parentId ? this.findViewGroup(args.parentId) : defaultViewGroupId;
      const json = JSON.stringify({});
      return fromRowId(this.addViewGroupRow({ name: args.name, parentId, json, owner: args.owner }));
    }
    public async getViewGroups(args: { parent?: ViewStoreRpc.ViewGroupSpec }) {
      const parentIdRow = args.parent ? this.findViewGroup(args.parent) : defaultViewGroupId;
      const groups: { id: string, name: string }[] = [];
      this.withSqliteStatement(`SELECT Id,Name FROM ${tableName.viewGroups} WHERE parent=?`, (stmt) => {
        stmt.bindInteger(1, parentIdRow);
        while (stmt.nextRow()) {
          const id = stmt.getValueInteger(0);
          if (id !== defaultViewGroupId) // don't include root group
            groups.push({ id: fromRowId(id), name: stmt.getValueString(1) });
        }
      });
      return groups;
    }

    private makeSelectorJson(props: ViewStoreRpc.SelectorProps, entity: typeof Entity) {
      const selector = { ...props }; // shallow copy
      if (selector.query) {
        selector.query = { ...selector.query }; // shallow copy
        selector.query.from = selector.query.from.toLowerCase().replace(".", ":").replace("bis:", "biscore:");
        if (!this.iModel.getJsClass(selector.query.from).is(entity))
          throw new Error(`query must select from ${entity.classFullName}`);
        if (selector.query.adds)
          selector.query.adds = this.toCompressedGuidRows(selector.query.adds);
        if (selector.query.removes)
          selector.query.removes = this.toCompressedGuidRows(selector.query.removes);
      } else {
        if (!(selector.ids.length))
          throw new Error(`Selector must specify at least one ${entity.className}`);
        selector.ids = this.toCompressedGuidRows(selector.ids);
      }

      return JSON.stringify(selector);
    }

    private querySelectorValues(json: unknown, bindings?: any[] | object): Id64Array {
      if (typeof json !== "object")
        throw new Error("invalid selector");

      const props = json as ViewStoreRpc.SelectorProps;
      if (!props.query) {
        // there's no query, so the ids are the list of elements
        return (typeof props.ids === "string") ? CompressedId64Set.decompressArray(this.fromCompressedGuidRows(props.ids)) : [];
      }

      const query = props.query;
      const sql = `SELECT ECInstanceId FROM ${query.only ? "ONLY " : ""}${query.from}${query.where ? ` WHERE ${query.where}` : ""}`;

      const ids = new Set<string>();
      try {
        // eslint-disable-next-line @typescript-eslint/no-deprecated
        this.iModel.withPreparedStatement(sql, (stmt: ECSqlStatement) => {
          if (bindings)
            stmt.bindValues(bindings);
          for (const el of stmt) {
            if (typeof el.id === "string")
              ids.add(el.id);
          }
        });
        this.iterateCompressedGuidRows(props.query.adds, (id) => ids.add(id));
        this.iterateCompressedGuidRows(props.query.removes, (id) => ids.delete(id)); // removes take precedence over adds
      } catch (err: any) {
        Logger.logError("ViewStore", `querySelectorValues: ${err.message}`);
      }
      return [...ids];
    }

    public async addCategorySelector(args: { name?: string, selector: ViewStoreRpc.SelectorProps, owner?: string }): Promise<RowString> {
      const json = this.makeSelectorJson(args.selector, Category);
      return fromRowId(this.addCategorySelectorRow({ name: args.name, owner: args.owner, json }));
    }
    public async updateCategorySelector(args: ViewStoreRpc.NameOrId & { selector: ViewStoreRpc.SelectorProps }): Promise<void> {
      const rowId = this.getRowId(tableName.categorySelectors, args);
      const json = this.makeSelectorJson(args.selector, Category);
      return this.updateCategorySelectorJson(rowId, json);
    }

    private getRowId(table: string, arg: ViewStoreRpc.NameOrId): RowId {
      return undefined !== arg.name ? this.findByName(table, arg.name) : toRowId(arg.id);
    }

    /** @internal */
    public getCategorySelectorSync(args: ViewStoreRpc.NameOrId & ViewStoreRpc.QueryBindings): CategorySelectorProps {
      const rowId = this.getRowId(tableName.categorySelectors, args);
      const row = this.getCategorySelectorRow(rowId);
      if (undefined === row)
        throw new Error("CategorySelector not found");

      const props = blankElementProps({}, "BisCore:CategorySelector", rowId, row.name) as CategorySelectorProps;
      props.categories = this.querySelectorValues(JSON.parse(row.json), args.bindings);
      return props;
    }
    public async getCategorySelector(args: ViewStoreRpc.NameOrId & ViewStoreRpc.QueryBindings): Promise<CategorySelectorProps> {
      return this.getCategorySelectorSync(args);
    }

    public async addModelSelector(args: { name?: string, selector: ViewStoreRpc.SelectorProps, owner?: string }): Promise<RowString> {
      const json = this.makeSelectorJson(args.selector, Model);
      return fromRowId(this.addModelSelectorRow({ name: args.name, owner: args.owner, json }));
    }
    public async updateModelSelector(args: ViewStoreRpc.NameOrId & { selector: ViewStoreRpc.SelectorProps }): Promise<void> {
      const rowId = this.getRowId(tableName.modelSelectors, args);
      const json = this.makeSelectorJson(args.selector, Model);
      return this.updateModelSelectorJson(rowId, json);
    }

    public getModelSelectorSync(args: ViewStoreRpc.NameOrId & ViewStoreRpc.QueryBindings): ModelSelectorProps {
      const rowId = this.getRowId(tableName.modelSelectors, args);
      const row = this.getModelSelectorRow(rowId);
      if (undefined === row)
        throw new Error("ModelSelector not found");

      const props = blankElementProps({}, "BisCore:ModelSelector", rowId, row?.name) as ModelSelectorProps;
      props.models = this.querySelectorValues(JSON.parse(row.json), args.bindings);
      return props;
    }
    public async getModelSelector(args: ViewStoreRpc.NameOrId & ViewStoreRpc.QueryBindings): Promise<ModelSelectorProps> {
      return this.getModelSelectorSync(args);
    }
    private makeTimelineJson(timeline: RenderSchedule.ScriptProps): string {
      timeline = cloneProps(timeline);
      if (!Array.isArray(timeline))
        throw new Error("Timeline has no entries");

      return JSON.stringify(this.scriptToGuids(timeline));
    }
    public async addTimeline(args: { name?: string, timeline: RenderSchedule.ScriptProps, owner?: string }): Promise<RowString> {
      const json = this.makeTimelineJson(args.timeline);
      return fromRowId(this.addTimelineRow({ name: args.name, owner: args.owner, json }));
    }
    public async updateTimeline(args: ViewStoreRpc.NameOrId & { timeline: RenderSchedule.ScriptProps }): Promise<void> {
      const rowId = this.getRowId(tableName.timelines, args);
      const json = this.makeTimelineJson(args.timeline);
      return this.updateTimelineJson(rowId, json);
    }

    public getTimelineSync(args: ViewStoreRpc.NameOrId): RenderTimelineProps {
      const rowId = this.getRowId(tableName.timelines, args);
      const row = this.getTimelineRow(rowId);
      if (undefined === row)
        throw new Error("Timeline not found");

      const props = blankElementProps({}, "BisCore:RenderTimeline", rowId, row?.name) as RenderTimelineProps;
      props.script = JSON.stringify(this.scriptFromGuids(JSON.parse(row.json), false));
      return props;
    }
    public async getTimeline(args: ViewStoreRpc.NameOrId): Promise<RenderTimelineProps> {
      return this.getTimelineSync(args);
    }

    /** make a JSON string for a DisplayStyle */
    private makeDisplayStyleJson(args: { className: string, settings: DisplayStyleSettingsProps }): string {
      const settings = cloneProps(args.settings); // don't modify input
      if (settings.subCategoryOvr) {
        const outOvr: DisplayStyleSubCategoryProps[] = [];
        for (const ovr of settings.subCategoryOvr) {
          const subCategoryGuidRow = this.toGuidRow(ovr.subCategory);
          if (subCategoryGuidRow) {
            ovr.subCategory = guidRowToString(subCategoryGuidRow);
            outOvr.push(ovr);
          }
        }
        settings.subCategoryOvr = outOvr;
      }

      if (settings.excludedElements)
        settings.excludedElements = this.toCompressedGuidRows(settings.excludedElements);

      const settings3d = settings as DisplayStyle3dSettingsProps;
      if (settings3d.planProjections) {
        const planProjections = {} as { [modelId: string]: PlanProjectionSettingsProps };
        for (const entry of Object.entries(settings3d.planProjections)) {
          const modelGuidRow = this.toGuidRow(entry[0]);
          if (modelGuidRow)
            planProjections[guidRowToString(modelGuidRow)] = entry[1];
        }
        settings3d.planProjections = planProjections;
      }

      if (settings.renderTimeline) {
        if (!ViewStoreRpc.isViewStoreId(settings.renderTimeline))
          this.toGuidRowMember(settings, "renderTimeline");
        delete settings.scheduleScript;
      } else if (settings.scheduleScript) {
        const scriptProps = this.scriptToGuids(settings.scheduleScript);
        if (scriptProps.length > 0)
          settings.scheduleScript = scriptProps;
      }
      return JSON.stringify({ settings, className: args.className });
    }
    public async addDisplayStyle(args: { name?: string, className: string, settings: DisplayStyleSettingsProps, owner?: string }): Promise<RowString> {
      const json = this.makeDisplayStyleJson(args);
      return fromRowId(this.addDisplayStyleRow({ name: args.name, owner: args.owner, json }));
    }
    public async updateDisplayStyle(args: ViewStoreRpc.NameOrId & { className: string, settings: DisplayStyleSettingsProps }): Promise<void> {
      const rowId = this.getRowId(tableName.displayStyles, args);
      const json = this.makeDisplayStyleJson(args);
      return this.updateDisplayStyleJson(rowId, json);
    }
    public getDisplayStyleSync(args: ViewStoreRpc.NameOrId & { opts?: DisplayStyleLoadProps }): DisplayStyleProps {
      const rowId = this.getRowId(tableName.displayStyles, args);
      const row = this.getDisplayStyleRow(rowId);
      if (undefined === row)
        throw new Error("DisplayStyle not found");

      const val = JSON.parse(row.json) as { settings: DisplayStyle3dSettingsProps, className: string };
      const props = blankElementProps({}, val.className, rowId, row.name);
      props.jsonProperties = { styles: val.settings };
      const settings = val.settings;
      if (settings.subCategoryOvr) {
        const subCatOvr: DisplayStyleSubCategoryProps[] = [];
        for (const ovr of settings.subCategoryOvr) {
          const id = this.fromGuidRowString(ovr.subCategory);
          if (undefined !== id) {
            ovr.subCategory = id;
            subCatOvr.push(ovr);
          }
        }
        settings.subCategoryOvr = subCatOvr;
      }

      if (settings.excludedElements)
        settings.excludedElements = this.fromCompressedGuidRows(settings.excludedElements as CompressedId64Set);

      const settings3d = settings;
      if (settings3d.planProjections) {
        const planProjections = {} as { [modelId: string]: PlanProjectionSettingsProps };
        for (const entry of Object.entries(settings3d.planProjections)) {
          const modelId = this.fromGuidRowString(entry[0]);
          if (undefined !== modelId)
            planProjections[modelId] = entry[1];
        }
        settings3d.planProjections = planProjections;
      }

      if (isGuidRowString(settings.renderTimeline))
        settings.renderTimeline = this.fromGuidRowString(settings.renderTimeline);

      if (undefined !== settings.renderTimeline) {
        delete settings.scheduleScript;
      } else if (settings.scheduleScript) {
        delete settings.renderTimeline;
        settings.scheduleScript = this.scriptFromGuids(settings.scheduleScript, args.opts?.omitScheduleScriptElementIds === true);
      }

      return props;
    }
    public async getDisplayStyle(args: ViewStoreRpc.NameOrId & { opts?: DisplayStyleLoadProps }): Promise<DisplayStyleProps> {
      return this.getDisplayStyleSync(args);
    }

    private makeViewDefinitionProps(viewDefinition: ViewDefinitionProps) {
      const viewDef = cloneProps(viewDefinition); // don't modify input
      this.verifyRowId(tableName.categorySelectors, viewDef.categorySelectorId);
      this.verifyRowId(tableName.displayStyles, viewDef.displayStyleId);
      if ((viewDef as SpatialViewDefinitionProps).modelSelectorId)
        this.verifyRowId(tableName.modelSelectors, (viewDef as SpatialViewDefinitionProps).modelSelectorId);

      this.toGuidRowMember(viewDef, "baseModelId");
      this.toGuidRowMember(viewDef.jsonProperties?.viewDetails, "acs");
      const props = viewDef as Partial<ViewDefinitionProps>;
      delete props.id;
      delete props.federationGuid;
      delete props.parent;
      delete props.code;
      delete props.model;
      return viewDef;
    }

    private addViewDefinition(args: { readonly viewDefinition: ViewDefinitionProps, group?: ViewStoreRpc.ViewGroupSpec, owner?: string, isPrivate?: boolean }): RowId {
      const name = args.viewDefinition.code.value;
      if (name === undefined)
        throw new Error("ViewDefinition must have a name");
      const groupId = args.group ? this.findViewGroup(args.group) : defaultViewGroupId;
      const maybeRow = (rowString: RowString) => rowString ? toRowId(rowString) : undefined;
      const viewDef = this.makeViewDefinitionProps(args.viewDefinition);

      try {
        return this.addViewRow({
          name,
          className: viewDef.classFullName,
          owner: args.owner,
          groupId,
          isPrivate: args.isPrivate,
          json: JSON.stringify(viewDef),
          modelSel: maybeRow((viewDef as SpatialViewDefinitionProps).modelSelectorId),
          categorySel: toRowId(viewDef.categorySelectorId),
          displayStyle: toRowId(viewDef.displayStyleId),
        });
      } catch (e) {
        const err = e as SqliteStatement.DbError;
        if (err.errorId === "DuplicateValue")
          err.message = `View "${name}" already exists`;
        throw e;
      }
    }

    public async updateViewDefinition(args: { viewId: RowIdOrString, viewDefinition: ViewDefinitionProps }): Promise<void> {
      const maybeRow = (rowString: RowString) => rowString ? toRowId(rowString) : undefined;
      const viewDef = this.makeViewDefinitionProps(args.viewDefinition);

      this.withSqliteStatement(`UPDATE ${tableName.views} SET json=?,modelSel=?,categorySel=?,displayStyle=? WHERE Id=?`, (stmt) => {
        stmt.bindString(1, JSON.stringify(viewDef));
        stmt.maybeBindInteger(2, maybeRow((viewDef as SpatialViewDefinitionProps).modelSelectorId));
        stmt.bindInteger(3, toRowId(viewDef.categorySelectorId));
        stmt.bindInteger(4, toRowId(viewDef.displayStyleId));
        stmt.bindInteger(5, toRowId(args.viewId));
        stmt.stepForWrite();
      });
    }

    public getViewDefinitionSync(args: { viewId: RowIdOrString }): ViewDefinitionProps {
      const viewId = toRowId(args.viewId);
      const row = this.getViewRow(viewId);
      if (undefined === row)
        throw new Error("View not found");

      const props = blankElementProps(JSON.parse(row.json), row.className, viewId, row.name) as ViewDefinitionProps;
      this.fromGuidRowMember(props, "baseModelId");
      this.fromGuidRowMember(props.jsonProperties?.viewDetails, "acs");
      return props;
    }
    public async getViewDefinition(args: { viewId: RowIdOrString }): Promise<ViewDefinitionProps> {
      return this.getViewDefinitionSync(args);
    }

    public async addOrReplaceThumbnail(args: { viewId: RowIdOrString, readonly thumbnail: ThumbnailProps, owner?: string }) {
      const viewRow = this.getViewRow(toRowId(args.viewId));
      if (viewRow === undefined)
        throw new Error("View not found");
      const format: ThumbnailFormatProps = { format: args.thumbnail.format, height: args.thumbnail.height, width: args.thumbnail.width };
      this.addOrReplaceThumbnailRow({ data: args.thumbnail.image, viewId: toRowId(args.viewId), format, owner: args.owner });
    }

    public getThumbnailSync(args: { viewId: RowIdOrString }): ThumbnailProps | undefined {
      const row = this.getThumbnailRow(toRowId(args.viewId));
      return row ? { image: row.data, format: row.format.format, height: row.format.height, width: row.format.width } : undefined;
    }
    public async getThumbnail(args: { viewId: RowIdOrString }): Promise<ThumbnailProps | undefined> {
      return this.getThumbnailSync(args);
    }

    /** find a group with the specified name using path syntax (e.g., "group1/design/issues"). If the group does not exist, return 0.
     * If groupName starts with "@", then it is considered to be a group id and this function verifies that it exists and throws if it does not.
     */
    public findViewGroup(groupName: ViewStoreRpc.ViewGroupSpec): RowId {
      // if it starts with "@", then it is a group id
      if (groupName.startsWith("@"))
        return this.verifyRowId(tableName.viewGroups, groupName);

      // split the name into parts using "/" as the separator
      const names = groupName.split("/");
      let groupId = 1; // start at root group
      for (const name of names) {
        if (name.length !== 0) {
          groupId = this.getViewGroupByName(name, groupId);
          if (groupId === 0)
            return 0;
        }
      }
      return groupId;
    }

    /**
     * find a view by name using path syntax (e.g., "group1/design/issues/issue113"). If the view does not exist, return 0.
     * If a groupId is specified, then the view is searched for in that group and the name should not contain a path.
     * @internal
     */
    public findViewIdByName(arg: { name: string, groupId?: RowIdOrString }): RowId {
      let name = arg.name;
      let groupId = arg.groupId;
      if (groupId === undefined) {
        // find last "/" in name
        const slash = name.lastIndexOf("/");
        if (slash !== -1) {
          groupId = this.findViewGroup(name.slice(0, slash));
          name = name.slice(slash + 1);
        }
      }
      return this.withSqliteStatement(`SELECT Id FROM ${tableName.views} WHERE name=? AND groupId=?`, (stmt) => {
        stmt.bindString(1, name);
        stmt.bindInteger(2, maybeToRowId(groupId) ?? defaultViewGroupId);
        return !stmt.nextRow() ? 0 : stmt.getValueInteger(0);
      });
    }
    public getViewByNameSync(arg: { name: ViewStoreRpc.ViewName, groupId?: RowIdOrString }): ViewStoreRpc.ViewInfo | undefined {
      const id = this.findViewIdByName(arg);
      return id ? this.getViewInfoSync(id) : undefined;
    }
    public async getViewByName(arg: { name: ViewStoreRpc.ViewName, groupId?: RowIdOrString }): Promise<ViewStoreRpc.ViewInfo | undefined> {
      return this.getViewByNameSync(arg);
    }

    public async getViewGroupInfo(args: { groupId?: ViewStoreRpc.IdString }): Promise<ViewStoreRpc.ViewGroupInfo | undefined> {
      const groupId = args.groupId ? this.findViewGroup(args.groupId) : defaultViewGroupId;
      const groupRow = groupId ? this.getViewGroup(groupId) : undefined;
      if (groupRow === undefined)
        return undefined;
      const info: ViewStoreRpc.ViewGroupInfo = {
        id: fromRowId(groupId),
        name: groupRow.name,
        defaultView: groupRow.defaultViewId ? fromRowId(groupRow.defaultViewId) : undefined,
        parent: fromRowId(groupRow.parentId),
      };
      return info;
    }

    public async changeDefaultViewId(args: { defaultView: RowIdOrString, group?: ViewStoreRpc.ViewGroupSpec }) {
      const groupId = args.group ? this.findViewGroup(args.group) : defaultViewGroupId;
      const viewRow = this.getViewRow(toRowId(args.defaultView));
      if (viewRow === undefined)
        throw new Error("View not found");
      if (viewRow.groupId !== groupId)
        throw new Error("View is not in the specified group");
      const groupRow = this.getViewGroup(groupId);
      if (groupRow === undefined)
        throw new Error("View group not found");
      this.withSqliteStatement(`UPDATE ${tableName.viewGroups} SET defaultViewId=? WHERE Id=?`, (stmt) => {
        stmt.bindInteger(1, groupId);
        stmt.bindInteger(2, toRowId(args.defaultView));
        stmt.stepForWrite();
      });
    }
    /** get the array of tags for the specified view. Returns undefined if the view has no tags. */
    public getTagsForView(viewId: RowIdOrString): ViewStoreRpc.TagName[] | undefined {
      const tags: ViewStoreRpc.TagName[] = [];
      this.withPreparedSqliteStatement(`SELECT t.name FROM ${tableName.tags} t JOIN ${tableName.taggedViews} v ON t.Id = v.tagId WHERE v.viewId=?`, (stmt) => {
        stmt.bindInteger(1, toRowId(viewId));
        while (stmt.nextRow())
          tags.push(stmt.getValueString(0));
      });
      return tags.length === 0 ? undefined : tags;
    }

    private iterateViewQuery(queryParams: ViewStoreRpc.QueryParams, callback: (rowId: RowId) => void) {
      const groupId = queryParams.group ? this.findViewGroup(queryParams.group) : defaultViewGroupId;
      let sql = `SELECT Id,className,name,owner,private FROM ${tableName.views} WHERE groupId=? ${queryParams.owner ? " AND (owner=@owner OR private!=1)" : " AND private!=1"}`;
      if (queryParams.classNames)
        sql += ` AND className IN(${queryParams.classNames.map((className) => `'${className}'`).join(",")})`;
      if (queryParams.nameSearch)
        sql += ` AND name ${queryParams.nameCompare ?? "="} @name`;
      if (queryParams.tags)
        sql += ` AND Id IN(SELECT viewId FROM ${tableName.taggedViews} WHERE tagId IN(SELECT Id FROM ${tableName.tags} WHERE name IN(${queryParams.tags.map((tag) => `'${tag}'`).join(",")})))`;
      sql += " ORDER BY name";
      if (queryParams.limit)
        sql += ` LIMIT ${queryParams.limit} `;
      if (queryParams.offset)
        sql += ` OFFSET ${queryParams.offset} `;

      this.withSqliteStatement(sql, (stmt) => {
        stmt.bindInteger(1, groupId);
        if (queryParams.nameSearch)
          stmt.bindString("@name", queryParams.nameSearch);
        if (queryParams.owner)
          stmt.bindString("@owner", queryParams.owner);

        while (stmt.nextRow())
          callback(stmt.getValueInteger(0));
      });
    }

    public queryViewsSync(queryParams: ViewStoreRpc.QueryParams): ViewStoreRpc.ViewInfo[] {
      const entries: ViewStoreRpc.ViewInfo[] = [];
      this.iterateViewQuery(queryParams, (rowId) => {
        const view = this.getViewInfoSync(rowId);
        if (view !== undefined)
          entries.push(view);
      });
      return entries;
    }
    public async queryViews(queryParams: ViewStoreRpc.QueryParams): Promise<ViewStoreRpc.ViewInfo[]> {
      return this.queryViewsSync(queryParams);
    }

    public async addTagsToView(args: { viewId: RowIdOrString, tags: string[], owner?: string }) {
      const viewId = toRowId(args.viewId);
      for (const tag of args.tags) {
        let tagId = this.findTagByName(tag);
        if (tagId === 0)
          tagId = this.addTag({ name: tag, owner: args.owner, json: "{}" });
        this.addTagToView({ viewId, tagId });
      }
    }
    public async removeTagFromView(args: { viewId: RowIdOrString, tag: string }) {
      const viewId = toRowId(args.viewId);
      const tagId = this.findTagByName(args.tag);
      if (tagId !== 0)
        this.deleteViewTag({ viewId, tagId });
    }

    public async addView(args: ViewStoreRpc.AddViewArgs): Promise<ViewStoreRpc.IdString> {
      const owner = args.owner;
      if (ViewStoreRpc.isViewStoreId(args.viewDefinition.categorySelectorId)) {
        this.verifyRowId(tableName.categorySelectors, args.viewDefinition.categorySelectorId);
      } else {
        if (args.categorySelectorProps === undefined)
          throw new Error("Must supply categorySelector");
        args.viewDefinition.categorySelectorId = await this.addCategorySelector({ selector: { ids: args.categorySelectorProps.categories }, owner });
      }
      const spatialDef = args.viewDefinition as SpatialViewDefinitionProps;
      if (ViewStoreRpc.isViewStoreId(spatialDef.modelSelectorId)) {
        this.verifyRowId(tableName.modelSelectors, spatialDef.modelSelectorId);
      } else if (args.modelSelectorProps) {
        spatialDef.modelSelectorId = await this.addModelSelector({ selector: { ids: args.modelSelectorProps.models }, owner });
      } else if (args.viewDefinition.classFullName === "BisCore:SpatialViewDefinition") {
        throw new Error("Must supply modelSelector for Spatial views");
      }
      if (ViewStoreRpc.isViewStoreId(spatialDef.displayStyleId)) {
        this.verifyRowId(tableName.displayStyles, spatialDef.displayStyleId);
      } else {
        if (args.displayStyleProps === undefined || args.displayStyleProps.jsonProperties?.styles === undefined)
          throw new Error("Must supply valid displayStyle");
        spatialDef.displayStyleId = await this.addDisplayStyle({ className: args.displayStyleProps.classFullName, settings: args.displayStyleProps.jsonProperties.styles, owner });
      }
      const viewId = this.addViewDefinition(args);
      if (args.tags)
        await this.addTagsToView({ viewId, tags: args.tags, owner });
      if (args.thumbnail)
        await this.addOrReplaceThumbnail({ viewId, thumbnail: args.thumbnail, owner });

      return fromRowId(viewId);
    }

    public async deleteView(arg: { viewId: RowIdOrString }) {
      const rowId = toRowId(arg.viewId);
      const viewRow = this.getViewRow(rowId);
      if (viewRow === undefined)
        throw new Error("View not found");

      this.deleteViewRow(rowId);
      const hasName = (table: string, nameRow: RowId) => {
        const name = this.withSqliteStatement(`SELECT name FROM ${table} WHERE Id=?`, (stmt) => {
          stmt.bindInteger(1, nameRow);
          return stmt.nextRow() ? stmt.getValueString(0) : undefined;
        });
        return name !== undefined && name?.length > 0;
      };
      const tryDelete = (table: string, id?: RowId) => {
        if (id !== undefined && !hasName(table, id)) { // only delete if the row has no name
          try {
            this.deleteFromTable(table, id);
          } catch {
            // ignore constraint error if the row is still referenced by another view
          }
        }
      };

      // delete any selectors or display styles that are no longer referenced
      tryDelete(tableName.categorySelectors, viewRow.categorySel);
      tryDelete(tableName.modelSelectors, viewRow.modelSel);
      tryDelete(tableName.displayStyles, viewRow.displayStyle);
    }
  }

  const viewDbName = "ViewDb";

  /** methods of cloud `ViewDb` for read access */
  export interface ReadMethods extends ViewStoreRpc.Reader {
    getViewByNameSync(arg: { name: ViewStoreRpc.ViewName, groupId?: RowId }): ViewStoreRpc.ViewInfo | undefined;
    getCategorySelectorSync(args: ViewStoreRpc.NameOrId & ViewStoreRpc.QueryBindings): CategorySelectorProps;
    getDisplayStyleSync(args: ViewStoreRpc.NameOrId & { opts?: DisplayStyleLoadProps }): DisplayStyleProps;
    getModelSelectorSync(args: ViewStoreRpc.NameOrId & ViewStoreRpc.QueryBindings): ModelSelectorProps;
    getThumbnailSync(args: { viewId: RowString }): ThumbnailProps | undefined;
    getViewDefinitionSync(args: { viewId: RowString }): ViewDefinitionProps;
    queryViewsSync(queryParams: ViewStoreRpc.QueryParams): ViewStoreRpc.ViewInfo[];
  }

  /** arguments to construct a `ViewStore.CloudAccess` */
  export type ViewStoreCtorProps = CloudSqlite.ContainerAccessProps & ViewDbCtorArgs;

  export interface CreateNewContainerProps {
    scope: BlobContainer.Scope;
    metadata: Omit<BlobContainer.Metadata, "containerType">;
  }

  /** Provides access to a cloud-based `ViewDb` */
  export class CloudAccess extends CloudSqlite.DbAccess<ViewDb, ReadMethods, ViewStoreRpc.Writer> {
    public constructor(props: ViewStoreCtorProps) {
      super({ dbType: ViewDb, props, dbName: viewDbName });
    }

    /**
     * Initialize a cloud container for use as a ViewDb. This method is called by [[createNewContainer]].
     * It is only necessary to convert an existing container to a ViewStore container.
     * @note this deletes any existing content in the container.
     * @internal
     */
    public static async initializeDb(props: CloudSqlite.ContainerProps) {
      return super._initializeDb({ props, dbType: ViewDb, dbName: viewDbName });
    }

    /** Create and initialize a new BlobContainer to hold a ViewStore
     * @note the current user must have administrator rights to create containers.
     */
    public static async createNewContainer(args: CreateNewContainerProps): Promise<CloudSqlite.ContainerProps> {
      const props = await this.createBlobContainer({ scope: args.scope, metadata: { ...args.metadata, containerType: "viewstore" } });
      await this.initializeDb(props);
      return props;
    }

  }
}<|MERGE_RESOLUTION|>--- conflicted
+++ resolved
@@ -12,7 +12,6 @@
   DisplayStyleSubCategoryProps, ElementProps, IModel, ModelSelectorProps, PlanProjectionSettingsProps, RenderSchedule,
   RenderTimelineProps, SpatialViewDefinitionProps, ThumbnailFormatProps, ThumbnailProps, ViewDefinitionProps, ViewStoreRpc,
 } from "@itwin/core-common";
-<<<<<<< HEAD
 import { CloudSqlite } from "./CloudSqlite.js";
 import { VersionedSqliteDb } from "./SQLiteDb.js";
 import { SqliteStatement } from "./SqliteStatement.js";
@@ -22,18 +21,7 @@
 import { Entity } from "./Entity.js";
 import { BlobContainer } from "./BlobContainerService.js";
 import { _nativeDb } from "./internal/Symbols.js";
-=======
-import { CloudSqlite } from "./CloudSqlite";
-import { VersionedSqliteDb } from "./SQLiteDb";
-import { SqliteStatement } from "./SqliteStatement";
-import { IModelDb } from "./IModelDb";
-import { Category } from "./Category";
-import { Model } from "./Model";
-import { Entity } from "./Entity";
-import { BlobContainer } from "./BlobContainerService";
-import { _nativeDb } from "./internal/Symbols";
-import { ECSqlStatement } from "./ECSqlStatement";
->>>>>>> 4ba891b8
+import { ECSqlStatement } from "./ECSqlStatement.js";
 
 /* eslint-disable @typescript-eslint/no-non-null-assertion */
 
