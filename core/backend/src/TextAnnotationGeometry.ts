/*---------------------------------------------------------------------------------------------
* Copyright (c) Bentley Systems, Incorporated. All rights reserved.
* See LICENSE.md in the project root for license terms and full copyright notice.
*--------------------------------------------------------------------------------------------*/
/** @packageDocumentation
 * @module ElementGeometry
 */

import { ColorDef, TextAnnotation, TextAnnotationLeaderProps, TextBlockGeometryProps, TextBlockGeometryPropsEntry, TextFrameStyleProps, TextString, TextStyleColor, TextStyleSettings } from "@itwin/core-common";
import { ComputeRangesForTextLayout, FindFontId, FindTextStyle, layoutTextBlock, RunLayout, TextBlockLayout } from "./TextAnnotationLayout";
import { LineSegment3d, Point3d, Range2d, Transform, Vector2d, Vector3d, XYZProps } from "@itwin/core-geometry";
import { assert } from "@itwin/core-bentley";
import { IModelDb } from "./IModelDb";
<<<<<<< HEAD
// eslint-disable-next-line @itwin/import-within-package
import { FrameGeometry } from "../../common/src/geometry/TextFrameGeometry";

=======
import { FrameGeometryProps } from "@itwin/core-common/lib/cjs/annotation/FrameGeometryProps";
import { TextAnnotationGeometryProps } from "@itwin/core-common/lib/cjs/annotation/TextAnnotationGeometryProps";
>>>>>>> 5203706d

interface GeometryContext {
  curColor?: TextStyleColor;
  entries: TextBlockGeometryPropsEntry[];
}

function setColor(color: TextStyleColor, context: GeometryContext): void {
  if (color !== context.curColor) {
    context.curColor = color;
    context.entries.push({ color });
  }
}

function createTextString(text: string, run: RunLayout, origin?: Point3d): TextString {
  assert(text.length > 0);

  const { lineHeight, widthFactor, isBold, isItalic, isUnderlined } = run.style;

  return new TextString({
    text,
    font: run.fontId,
    height: lineHeight,
    widthFactor,
    bold: isBold,
    italic: isItalic,
    underline: isUnderlined,
    origin,
  });
}

function processTextRun(run: RunLayout, transform: Transform, context: GeometryContext): void {
  assert(run.source.type === "text");
  const text = run.source.content.substring(run.charOffset, run.charOffset + run.numChars);
  if (text.length === 0) {
    return;
  }

  const ts = createTextString(text, run);
  if ("none" !== run.source.baselineShift) {
    const isSub = "subscript" === run.source.baselineShift;
    const offsetFactor = run.style[isSub ? "subScriptOffsetFactor" : "superScriptOffsetFactor"];
    const scale = run.style[isSub ? "subScriptScale" : "superScriptScale"];

    ts.origin.y += offsetFactor * ts.height;
    ts.height *= scale;
  }

  ts.transformInPlace(transform);

  setColor(run.style.color, context);
  context.entries.push({ text: ts });
}

function createFractionTextString(text: string, run: RunLayout, origin: Point3d, transform: Transform): TextString {
  const ts = createTextString(text, run, origin);
  assert(undefined !== ts.widthFactor);

  ts.height *= run.style.stackedFractionScale;

  ts.transformInPlace(transform);

  return ts;
}

function processFractionRun(run: RunLayout, transform: Transform, context: GeometryContext): void {
  const source = run.source;
  assert(source.type === "fraction");

  if (source.numerator.length === 0 && source.denominator.length === 0) {
    return;
  }

  assert(undefined !== run.numeratorRange && undefined !== run.denominatorRange);

  const fontSize = new Vector2d(run.style.lineHeight * run.style.widthFactor, run.style.lineHeight);
  fontSize.scale(run.style.stackedFractionScale, fontSize);

  const numeratorOffset = new Point3d(run.numeratorRange.low.x, run.numeratorRange.low.y, 0);
  const denominatorOffset = new Point3d(run.denominatorRange.low.x, run.denominatorRange.low.y, 0);

  setColor(run.style.color, context);

  if (source.numerator.length > 0) {
    context.entries.push({ text: createFractionTextString(source.numerator, run, numeratorOffset, transform) });
  }

  const numeratorRange = Range2d.fromJSON(run.numeratorRange);
  const denominatorRange = Range2d.fromJSON(run.denominatorRange);

  let separator: LineSegment3d;
  if (run.style.stackedFractionType === "horizontal") {
    const fractionWidth = Math.max(numeratorRange.xLength(), denominatorRange.xLength());
    const y = 1.25 * denominatorRange.yLength();
    separator = LineSegment3d.createXYXY(0, y, fractionWidth, y);
  } else {
    const p0 = new Point3d(denominatorRange.low.x - fontSize.x / 2, denominatorRange.low.y + fontSize.y * (1 / 3), 0);
    const p1 = new Point3d(p0.x + fontSize.x, p0.y + fontSize.y * 1.5, 0);
    separator = LineSegment3d.createCapture(p0, p1);
  }

  separator.tryTransformInPlace(transform);

  context.entries.push({
    separator: {
      startPoint: separator.point0Ref.toJSON(),
      endPoint: separator.point1Ref.toJSON(),
    },
  });

  if (source.denominator.length > 0) {
    context.entries.push({ text: createFractionTextString(source.denominator, run, denominatorOffset, transform) });
  }
}

function processLeaders(startPoint: Point3d, endPoint: Point3d, context: GeometryContext, intermediatePoints?: Point3d[]) {

  // const frame = FrameGeometry.computeFrame(entry.border.shape, entry.border.range, entry.border.transform)
  let firstLeaderSegmentEndpoint;
  if (intermediatePoints) {
    firstLeaderSegmentEndpoint = intermediatePoints[0]
  } else {
    firstLeaderSegmentEndpoint = endPoint
  }
  const firstLeaderSegmentDirection = Vector3d.createStartEnd(
    startPoint,
    firstLeaderSegmentEndpoint
  ).normalize();

  const leaderLinePoints: XYZProps[] = [];
  leaderLinePoints.push(startPoint.toJSON())
  intermediatePoints?.forEach((point) => {
    leaderLinePoints.push(point.toJSON())
  });
  leaderLinePoints.push(endPoint.toJSON())

  const termY = firstLeaderSegmentDirection?.unitCrossProduct(Vector3d.unitZ());
  if (!termY || !firstLeaderSegmentDirection) return;
  const basePoint = startPoint.plusScaled(firstLeaderSegmentDirection, 1);
  const point1 = basePoint.plusScaled(termY, 0.5);
  const point2 = basePoint.plusScaled(termY.negate(), 0.5);
  context.entries.push({
    leader: {
      terminators:
        [{ startPoint: startPoint.toJSON(), endPoint: point1.toJSON() },
        { startPoint: startPoint.toJSON(), endPoint: point2.toJSON() }],
      leaderLine: leaderLinePoints
    }
  })
}

function produceTextBlockGeometry(layout: TextBlockLayout, documentTransform: Transform, debugAnchorPt?: Point3d, textStyleSettings?: TextStyleSettings): TextBlockGeometryProps {
  const context: GeometryContext = { entries: [] };

  for (const line of layout.lines) {
    const lineTrans = Transform.createTranslationXYZ(line.offsetFromDocument.x, line.offsetFromDocument.y, 0);
    for (const run of line.runs) {
      if ("linebreak" === run.source.type) {
        continue;
      }

      const runTrans = Transform.createTranslationXYZ(run.offsetFromLine.x, run.offsetFromLine.y, 0);
      lineTrans.multiplyTransformTransform(runTrans, runTrans);
      documentTransform.multiplyTransformTransform(runTrans, runTrans);
      if ("text" === run.source.type) {
        processTextRun(run, runTrans, context);
      } else {
        processFractionRun(run, runTrans, context);
      }
    }
  }

  if (debugAnchorPt) {
    context.entries.push({
      color: ColorDef.blue.toJSON()
    });

    // Draw a blue box to show the element's margin
    const marginCorners = layout.range.corners3d(true);
    documentTransform.multiplyPoint3dArrayInPlace(marginCorners);
    marginCorners.forEach((corner, index) => {
      const next = marginCorners[index + 1];
      if (!next) return;

      context.entries.push({
        separator: {
          startPoint: [corner.x, corner.y, 0],
          endPoint: [next.x, next.y, 0],
        },
      });
    });

    // Draw a blue x to show the anchor point - Rotation occurs around this point. The x will be 1 m by 1 m.
    context.entries.push({
      separator: {
        startPoint: [debugAnchorPt.x - 1, debugAnchorPt.y - 1, 0],
        endPoint: [debugAnchorPt.x + 1, debugAnchorPt.y + 1, 0],
      },
    });

    context.entries.push({
      separator: {
        startPoint: [debugAnchorPt.x + 1, debugAnchorPt.y - 1, 0],
        endPoint: [debugAnchorPt.x - 1, debugAnchorPt.y + 1, 0],
      },
    });

    // Draw a red box to show the text range
    context.entries.push({
      color: ColorDef.red.toJSON(),
    });

    const rangeCorners = layout.textRange.corners3d(true);
    documentTransform.multiplyPoint3dArrayInPlace(rangeCorners);
    rangeCorners.forEach((corner, index) => {
      const next = rangeCorners[index + 1];
      if (!next) return;

      context.entries.push({
        separator: {
          startPoint: [corner.x, corner.y, 0],
          endPoint: [next.x, next.y, 0],
        },
      });
    });
    const textColor = textStyleSettings?.color ?? ColorDef.black.toJSON();

    setColor(textColor, context);

    // const leaderStartPoint = debugAnchorPt.plusScaled(Vector3d.unitX(), 10)
    // processLeaders(leaderStartPoint, debugAnchorPt, context)
  }

  return { entries: context.entries };
}

<<<<<<< HEAD
function produceLeaderGeometry(layout: TextBlockLayout, documentTransform: Transform, frameProps?: TextFrameStyleProps, leaderProps?: TextAnnotationLeaderProps): TextBlockGeometryProps {
  const context: GeometryContext = { entries: [] };
  if (frameProps?.frame === undefined || leaderProps === undefined) return { entries: [] };
  const leaderStartPoint = FrameGeometry.computeLeaderStartPoint(leaderProps.attachmentPoint, frameProps.frame, layout.range.toJSON(), documentTransform.toJSON(), leaderProps.startPoint)
  processLeaders(leaderProps.startPoint, leaderStartPoint, context);

  return { entries: context.entries };

}

function produceFrameGeometry(layout: TextBlockLayout, documentTransform: Transform, frameProps?: TextFrameStyleProps): TextBlockGeometryProps {
  const context: GeometryContext = { entries: [] };
=======
function produceFrameGeometry(layout: TextBlockLayout, documentTransform: Transform, frameProps?: TextFrameStyleProps): FrameGeometryProps {
  const context: FrameGeometryProps = { entries: [] };
>>>>>>> 5203706d

  if (frameProps?.frame && frameProps?.frame !== "none") {
    context.entries.push({
      frame: {
        shape: frameProps.frame,
        lineWidth: frameProps.borderWeight ?? 1,
        lineColor: frameProps.border,
        fillColor: frameProps.fill,
        transform: documentTransform.toJSON(),
        range: layout.range.toJSON(),
      }
    });

    if (frameProps?.debugSnap) {
      context.entries.push({
        debugSnap: {
          shape: frameProps.frame,
          transform: documentTransform.toJSON(),
          range: layout.range.toJSON(),
        }
      });
    }
  }



  return { entries: context.entries };
}

/** Arguments supplied to [[produceTextAnnotationGeometry]].
 * @beta
 */
export interface ProduceTextAnnotationGeometryArgs {
  /** The annotation from which to produce the geometry. */
  annotation: TextAnnotation;
  /** The iModel from which to obtain fonts and text styles. */
  iModel: IModelDb;
  /** For debugging purposes only, whether to include geometry representing the bounding box and anchor point of the annotation.
   * If true, two red lines indicating the horizontal and vertical extents of the bounding box will be included, intersecting at the anchor point.
   */
  debugAnchorPointAndRange?: boolean;
  /** @internal chiefly for tests */
  computeTextRange?: ComputeRangesForTextLayout;
  /** @internal chiefly for tests */
  findTextStyle?: FindTextStyle;
  /** @internal chiefly for tests */
  findFontId?: FindFontId;
}

/** Produce a geometric representation of a text annotation, with the annotation's anchor point at the origin.
 * The result can be supplied to [GeometryStreamBuilder.appendTextBlock]($common).
 * @see [[TextAnnotation2d.setAnnotation]] and [[TextAnnotation3d.setAnnotation]] to update the annotation, geometry, and placement of an annotation element.
 * @beta
 */
export function produceTextAnnotationGeometry(args: ProduceTextAnnotationGeometryArgs): TextAnnotationGeometryProps {
  const layout = layoutTextBlock({
    ...args,
    textBlock: args.annotation.textBlock,
  });
  const textStyle = args.findTextStyle ? args.findTextStyle(args.annotation.textBlock.styleName) : undefined;
  const dimensions = layout.range;
  const transform = args.annotation.computeTransform(dimensions);

  const anchorPoint = args.debugAnchorPointAndRange ? transform.multiplyPoint3d(args.annotation.computeAnchorPoint(dimensions)) : undefined;

  const textBlockGeometry = produceTextBlockGeometry(layout, transform, anchorPoint, textStyle);
  const frameGeometry = produceFrameGeometry(layout, transform, args.annotation.frame);
<<<<<<< HEAD
  const leaderGeometry = produceLeaderGeometry(layout, transform, args.annotation.frame, args.annotation.leader);
  const entries = [...textBlockGeometry.entries, ...frameGeometry.entries, ...leaderGeometry.entries];
  return { entries };
=======
  return { textBlockGeometry, frameGeometry };
>>>>>>> 5203706d
}<|MERGE_RESOLUTION|>--- conflicted
+++ resolved
@@ -11,14 +11,11 @@
 import { LineSegment3d, Point3d, Range2d, Transform, Vector2d, Vector3d, XYZProps } from "@itwin/core-geometry";
 import { assert } from "@itwin/core-bentley";
 import { IModelDb } from "./IModelDb";
-<<<<<<< HEAD
 // eslint-disable-next-line @itwin/import-within-package
 import { FrameGeometry } from "../../common/src/geometry/TextFrameGeometry";
 
-=======
 import { FrameGeometryProps } from "@itwin/core-common/lib/cjs/annotation/FrameGeometryProps";
 import { TextAnnotationGeometryProps } from "@itwin/core-common/lib/cjs/annotation/TextAnnotationGeometryProps";
->>>>>>> 5203706d
 
 interface GeometryContext {
   curColor?: TextStyleColor;
@@ -254,23 +251,8 @@
   return { entries: context.entries };
 }
 
-<<<<<<< HEAD
-function produceLeaderGeometry(layout: TextBlockLayout, documentTransform: Transform, frameProps?: TextFrameStyleProps, leaderProps?: TextAnnotationLeaderProps): TextBlockGeometryProps {
-  const context: GeometryContext = { entries: [] };
-  if (frameProps?.frame === undefined || leaderProps === undefined) return { entries: [] };
-  const leaderStartPoint = FrameGeometry.computeLeaderStartPoint(leaderProps.attachmentPoint, frameProps.frame, layout.range.toJSON(), documentTransform.toJSON(), leaderProps.startPoint)
-  processLeaders(leaderProps.startPoint, leaderStartPoint, context);
-
-  return { entries: context.entries };
-
-}
-
-function produceFrameGeometry(layout: TextBlockLayout, documentTransform: Transform, frameProps?: TextFrameStyleProps): TextBlockGeometryProps {
-  const context: GeometryContext = { entries: [] };
-=======
 function produceFrameGeometry(layout: TextBlockLayout, documentTransform: Transform, frameProps?: TextFrameStyleProps): FrameGeometryProps {
   const context: FrameGeometryProps = { entries: [] };
->>>>>>> 5203706d
 
   if (frameProps?.frame && frameProps?.frame !== "none") {
     context.entries.push({
@@ -338,11 +320,5 @@
 
   const textBlockGeometry = produceTextBlockGeometry(layout, transform, anchorPoint, textStyle);
   const frameGeometry = produceFrameGeometry(layout, transform, args.annotation.frame);
-<<<<<<< HEAD
-  const leaderGeometry = produceLeaderGeometry(layout, transform, args.annotation.frame, args.annotation.leader);
-  const entries = [...textBlockGeometry.entries, ...frameGeometry.entries, ...leaderGeometry.entries];
-  return { entries };
-=======
   return { textBlockGeometry, frameGeometry };
->>>>>>> 5203706d
 }