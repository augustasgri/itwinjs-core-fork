--- conflicted
+++ resolved
@@ -14,7 +14,6 @@
 import {
   BriefcaseIdValue, ChangesetId, ChangesetIdWithIndex, ChangesetIndexAndId, IModelError, IModelVersion, LocalDirName, LocalFileName, OpenCheckpointArgs,
 } from "@itwin/core-common";
-<<<<<<< HEAD
 import { V2CheckpointAccessProps } from "./BackendHubAccess.js";
 import { BackendLoggerCategory } from "./BackendLoggerCategory.js";
 import { BriefcaseManager } from "./BriefcaseManager.js";
@@ -23,18 +22,7 @@
 import { IModelJsFs } from "./IModelJsFs.js";
 import { SnapshotDb, TokenArg } from "./IModelDb.js";
 import { IModelNative } from "./internal/NativePlatform.js";
-import { _hubAccess, _nativeDb } from "./internal/Symbols.js";
-=======
-import { V2CheckpointAccessProps } from "./BackendHubAccess";
-import { BackendLoggerCategory } from "./BackendLoggerCategory";
-import { BriefcaseManager } from "./BriefcaseManager";
-import { CloudSqlite } from "./CloudSqlite";
-import { IModelHost } from "./IModelHost";
-import { IModelJsFs } from "./IModelJsFs";
-import { SnapshotDb, TokenArg } from "./IModelDb";
-import { IModelNative } from "./internal/NativePlatform";
-import { _getCheckpointDb, _hubAccess, _nativeDb, _openCheckpoint } from "./internal/Symbols";
->>>>>>> 4ba891b8
+import { _getCheckpointDb, _hubAccess, _nativeDb, _openCheckpoint } from "./internal/Symbols.js";
 
 const loggerCategory = BackendLoggerCategory.IModelDb;
 
