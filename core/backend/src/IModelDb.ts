--- conflicted
+++ resolved
@@ -2757,154 +2757,6 @@
     return briefcaseDb;
   }
 
-<<<<<<< HEAD
-=======
-  /* This is called by native code when applying a changeset */
-  private onChangesetConflict(args: ChangesetConflictArgs): DbConflictResolution | undefined {
-    // returning undefined will result in native handler to resolve conflict
-
-    const category = "DgnCore";
-    const interpretConflictCause = (cause: DbConflictCause) => {
-      switch (cause) {
-        case DbConflictCause.Data:
-          return "data";
-        case DbConflictCause.NotFound:
-          return "not found";
-        case DbConflictCause.Conflict:
-          return "conflict";
-        case DbConflictCause.Constraint:
-          return "constraint";
-        case DbConflictCause.ForeignKey:
-          return "foreign key";
-      }
-    };
-
-    if (args.cause === DbConflictCause.Data && !args.indirect) {
-      /*
-      * From SQLite Docs CHANGESET_DATA as the second argument
-      * when processing a DELETE or UPDATE change if a row with the required
-      * PRIMARY KEY fields is present in the database, but one or more other
-      * (non primary-key) fields modified by the update do not contain the
-      * expected "before" values.
-      *
-      * The conflicting row, in this case, is the database row with the matching
-      * primary key.
-      *
-      * Another reason this will be invoked is when SQLITE_CHANGESETAPPLY_FKNOACTION
-      * is passed ApplyChangeset(). The flag will disable CASCADE action and treat
-      * them as CASCADE NONE resulting in conflict handler been called.
-      */
-      if (!this.txns.hasPendingTxns) {
-        // This changeset is bad. However, it is already in the timeline. We must allow services such as
-        // checkpoint-creation, change history, and other apps to apply any changeset that is in the timeline.
-        Logger.logWarning(category, "UPDATE/DELETE before value do not match with one in db or CASCADE action was triggered.");
-        args.dump();
-      } else {
-        if (args.tableName === "be_Prop") {
-          if (args.getValueText(0, DbChangeStage.Old) === "ec_Db" && args.getValueText(1, DbChangeStage.Old) === "localDbInfo") {
-            return DbConflictResolution.Replace;
-          }
-        }
-        if (args.tableName.startsWith("ec_")) {
-          return DbConflictResolution.Skip;
-        }
-        const msg = "UPDATE/DELETE before value do not match with one in db or CASCADE action was triggered.";
-        args.setLastError(msg);
-        Logger.logError(category, msg);
-        args.dump();
-        return DbConflictResolution.Abort;
-      }
-    }
-
-    // Handle some special cases
-    if (args.cause === DbConflictCause.Conflict) {
-      // From the SQLite docs: "CHANGESET_CONFLICT is passed as the second argument to the conflict handler while processing an INSERT change if the operation would result in duplicate primary key values."
-      // This is always a fatal error - it can happen only if the app started with a briefcase that is behind the tip and then uses the same primary key values (e.g., ElementIds)
-      // that have already been used by some other app using the SAME briefcase ID that recently pushed changes. That can happen only if the app makes changes without first pulling and acquiring locks.
-      if (!this.txns.hasPendingTxns) {
-        // This changeset is bad. However, it is already in the timeline. We must allow services such as
-        // checkpoint-creation, change history, and other apps to apply any changeset that is in the timeline.
-        Logger.logWarning(category, "PRIMARY KEY INSERT CONFLICT - resolved by replacing the existing row with the incoming row");
-        args.dump();
-      } else {
-        if (args.tableName.startsWith("ec_")) {
-          return DbConflictResolution.Skip;
-        }
-        const msg = "PRIMARY KEY INSERT CONFLICT - rejecting this changeset";
-        args.setLastError(msg);
-        Logger.logError(category, msg);
-        args.dump();
-        return DbConflictResolution.Abort;
-      }
-    }
-
-    if (args.cause === DbConflictCause.ForeignKey) {
-      // Note: No current or conflicting row information is provided if it's a FKey conflict
-      // Since we abort on FKey conflicts, always try and provide details about the error
-      const nConflicts = args.getForeignKeyConflicts();
-
-      // Note: There is no performance implication of follow code as it happen toward end of
-      // apply_changeset only once so we be querying value for 'DebugAllowFkViolations' only once.
-      if (this.nativeDb.queryLocalValue("DebugAllowFkViolations")) {
-        Logger.logError(category, `Detected ${nConflicts} foreign key conflicts in changeset. Continuing merge as 'DebugAllowFkViolations' flag is set. Run 'PRAGMA foreign_key_check' to get list of violations.`);
-        return DbConflictResolution.Skip;
-      } else {
-        const msg = `Detected ${nConflicts} foreign key conflicts in ChangeSet. Aborting merge.`;
-        args.setLastError(msg);
-        return DbConflictResolution.Abort;
-      }
-    }
-
-    if (args.cause === DbConflictCause.NotFound) {
-      /*
-       * Note: If DbConflictCause = NotFound, the primary key was not found, and returning DbConflictResolution::Replace is
-       * not an option at all - this will cause a BE_SQLITE_MISUSE error.
-       */
-      return DbConflictResolution.Skip;
-    }
-
-    if (args.cause === DbConflictCause.Constraint) {
-      if (Logger.isEnabled(category, LogLevel.Info)) {
-        Logger.logInfo(category, "------------------------------------------------------------------");
-        Logger.logInfo(category, `Conflict detected - Cause: ${interpretConflictCause(args.cause)}`);
-        args.dump();
-      }
-
-      Logger.logWarning(category, "Constraint conflict handled by rejecting incoming change. Constraint conflicts are NOT expected. These happen most often when two clients both insert elements with the same code. That indicates a bug in the client or the code server.");
-      return DbConflictResolution.Skip;
-    }
-
-    /*
-     * If we don't have a control, we always accept the incoming revision in cases of conflicts:
-     *
-     * + In a briefcase with no local changes, the state of a row in the Db (i.e., the final state of a previous revision)
-     *   may not exactly match the initial state of the incoming revision. This will cause a conflict.
-     *      - The final state of the incoming (later) revision will always be setup exactly right to accommodate
-     *        cases where dependency handlers won't be available (for instance on the server), and we have to rely on
-     *        the revision to correctly set the final state of the row in the Db. Therefore it's best to resolve the
-     *        conflict in favor of the incoming change.
-     * + In a briefcase with local changes, the state of relevant dependent properties (due to propagated indirect changes)
-     *   may not correspond with the initial state of these properties in an incoming revision. This will cause a conflict.
-     *      - Resolving the conflict in favor of the incoming revision may cause some dependent properties to be set
-     *        incorrectly, but the dependency handlers will run anyway and set this right. The new changes will be part of
-     *        a subsequent revision generated from that briefcase.
-     *
-     * + Note that conflicts can NEVER happen between direct changes made locally and direct changes in the incoming revision.
-     *      - Only one user can make a direct change at one time, and the next user has to pull those changes before getting a
-     *        lock to the same element
-     *
-     * + Also see comments in TxnManager::MergeDataChanges()
-     */
-    if (Logger.isEnabled(category, LogLevel.Info)) {
-      Logger.logInfo(category, "------------------------------------------------------------------");
-      Logger.logInfo(category, `Conflict detected - Cause: ${interpretConflictCause(args.cause)}`);
-      args.dump();
-      Logger.logInfo(category, "Conflicting resolved by replacing the existing entry with the change");
-    }
-    return DbConflictResolution.Replace;
-  }
-
->>>>>>> ebbd1dac
   /** If the briefcase is read-only, reopen the native briefcase for writing.
    * Execute the supplied function.
    * If the briefcase was read-only, reopen the native briefcase as read-only.
