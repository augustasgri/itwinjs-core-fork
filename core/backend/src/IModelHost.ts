/*---------------------------------------------------------------------------------------------
* Copyright (c) Bentley Systems, Incorporated. All rights reserved.
* See LICENSE.md in the project root for license terms and full copyright notice.
*--------------------------------------------------------------------------------------------*/
/** @packageDocumentation
 * @module IModelHost
 */

// To avoid circular load errors, the "Element" classes must be loaded before IModelHost.
import "./IModelDb"; // DO NOT REMOVE OR MOVE THIS LINE!

import * as os from "os";
import { IModelJsNative, NativeLibrary } from "@bentley/imodeljs-native";
import { DependenciesConfig, Types as ExtensionTypes } from "@itwin/cloud-agnostic-core";
import { AccessToken, assert, BeEvent, DbResult, Guid, GuidString, IModelStatus, Logger, Mutable, ProcessDetector } from "@itwin/core-bentley";
import { AuthorizationClient, BentleyStatus, IModelError, LocalDirName, SessionProps } from "@itwin/core-common";
import { TelemetryManager } from "@itwin/core-telemetry";
import { AzureServerStorageBindings } from "@itwin/object-storage-azure";
import { ServerStorage } from "@itwin/object-storage-core";
import { BackendHubAccess } from "./BackendHubAccess";
import { BackendLoggerCategory } from "./BackendLoggerCategory";
import { BisCoreSchema } from "./BisCoreSchema";
import { BriefcaseManager } from "./BriefcaseManager";
<<<<<<< HEAD
=======
import { CloudSqlite } from "./CloudSqlite";
import { AzureBlobStorage, AzureBlobStorageCredentials, CloudStorageService, CloudStorageTileUploader } from "./CloudStorageBackend";
>>>>>>> 94e633db
import { FunctionalSchema } from "./domains/FunctionalSchema";
import { GenericSchema } from "./domains/GenericSchema";
import { GeoCoordConfig } from "./GeoCoordConfig";
import { IModelJsFs } from "./IModelJsFs";
import { DevToolsRpcImpl } from "./rpc-impl/DevToolsRpcImpl";
import { IModelReadRpcImpl } from "./rpc-impl/IModelReadRpcImpl";
import { IModelTileRpcImpl } from "./rpc-impl/IModelTileRpcImpl";
import { SnapshotIModelRpcImpl } from "./rpc-impl/SnapshotIModelRpcImpl";
import { WipRpcImpl } from "./rpc-impl/WipRpcImpl";
import { initializeRpcBackend } from "./RpcBackend";
import { TileStorage } from "./TileStorage";
import { BaseSettings, SettingDictionary, SettingsPriority } from "./workspace/Settings";
import { SettingsSchemas } from "./workspace/SettingsSchemas";
import { ITwinWorkspace, Workspace, WorkspaceOpts } from "./workspace/Workspace";
import { Container } from "inversify";
import { join, normalize as normalizeDir } from "path";

const loggerCategory = BackendLoggerCategory.IModelHost;

// cspell:ignore nodereport fatalerror apicall alicloud rpcs inversify

/** @internal */
export interface CrashReportingConfigNameValuePair {
  name: string;
  value: string;
}

/** Configuration of the crash-reporting system.
 * @internal
 */
export interface CrashReportingConfig {
  /** The directory to which *.dmp and/or iModelJsNativeCrash*.properties.txt files are written. This directory will be created if it does not already exist. */
  crashDir: string;
  /** max # .dmp files that may exist in crashDir. The default is 50. */
  maxDumpsInDir?: number;
  /** Enable crash-dumps? If so, .dmp and .properties.txt files will be generated and written to crashDir in the event of an unhandled native-code exception. If not, only .properties.txt files will be written. The default is false. */
  enableCrashDumps?: boolean;
  /** If enableCrashDumps is true, do you want a full-memory dump? Defaults to false. */
  wantFullMemoryDumps?: boolean;
  /** Enable Node.js crash reporting? If so, report files will be generated in the event of an unhandled exception or fatal error and written to crashDir. The default is false. */
  enableNodeReport?: boolean;
  /** Additional name, value pairs to write to iModelJsNativeCrash*.properties.txt file in the event of a crash. */
  params?: CrashReportingConfigNameValuePair[];
  /** Run this .js file to process .dmp and Node.js crash reporting .json files in the event of a crash.
   * This script will be executed with a single command-line parameter: the name of the dump or Node.js report file.
   * In the case of a dump file, there will be a second file with the same basename and the extension ".properties.txt".
   * Since it runs in a separate process, this script will have no access to the Javascript
   * context of the exiting backend. No default.
   */
  dumpProcessorScriptFileName?: string;
  /** Upload crash dump and node-reports to Bentley's crash-reporting service? Defaults to false */
  uploadToBentley?: boolean;
}

/** @beta */
export interface AzureBlobStorageCredentials {
  account: string;
  accessKey: string;
  baseUrl?: string;
}

/**
 * Options for [[IModelHost.startup]]
 * @public
 */
export interface IModelHostOptions {
  /**
   * The name of the *Profile* subdirectory of [[cacheDir]] for this process. If not present, "default" is used.
   * @see [[IModelHost.profileName]]
   * @beta
   */
  profileName?: string;

  /**
   * Root of the directory holding all the files that iTwin.js caches
   * - If not specified at startup a platform specific default is used -
   *   - Windows: $(HOMEDIR)/AppData/Local/iModelJs/
   *   - Mac/iOS: $(HOMEDIR)/Library/Caches/iModelJs/
   *   - Linux:   $(HOMEDIR)/.cache/iModelJs/
   *   where $(HOMEDIR) is documented [here](https://nodejs.org/api/os.html#os_os_homedir)
   * - if specified, ensure it is set to a folder with read/write access.
   * @see [[IModelHost.cacheDir]] for the value it's set to after startup
   */
  cacheDir?: LocalDirName;

  /** The directory where application assets are found. */
  appAssetsDir?: LocalDirName;

  /**
   * Options for creating the [[Workspace]]
   * @beta
   */
  workspace?: WorkspaceOpts;

  /**
   * The kind of iModel hub server to use.
   * @beta
   */
  hubAccess?: BackendHubAccess;

  /** The Azure blob storage credentials to use for the tile cache service. If omitted and no external service implementation is provided, a local cache will be used.
   * @beta
   */
  tileCacheAzureCredentials?: AzureBlobStorageCredentials;

  /**
   * @beta
   * @note A reference implementation is set for AzureServerStorage from @itwin/object-storage-azure if [[tileCacheAzureCredentials]] property is set. To supply a different implementation for any service provider (such as AWS),
   *       set this property with a custom ServerStorage.
   */
  tileCacheStorage?: ServerStorage;

  /** The maximum size in bytes to which a local sqlite database used for caching tiles can grow before it is purged of least-recently-used tiles.
   * The local cache is used only if an external cache has not been configured via [[tileCacheStorage]], and [[tileCacheAzureCredentials]].
   * Defaults to 1 GB. Must be an unsigned integer. A value of zero disables the local cache entirely.
   * @beta
   */
  maxTileCacheDbSize?: number;

  /** Whether to restrict tile cache URLs by client IP address (if available).
   * @beta
   */
  restrictTileUrlsByClientIp?: boolean;

  /** Whether to enable OpenTelemetry tracing.
   * Defaults to `false`.
   */
  enableOpenTelemetry?: boolean;

  /** Whether to compress cached tiles.
   * Defaults to `true`.
   */
  compressCachedTiles?: boolean;

  /** The time, in milliseconds, for which [IModelTileRpcInterface.requestTileTreeProps]($common) should wait before returning a "pending" status.
   * @internal
   */
  tileTreeRequestTimeout?: number;

  /** The time, in milliseconds, for which [IModelTileRpcInterface.requestTileContent]($common) should wait before returning a "pending" status.
   * @internal
   */
  tileContentRequestTimeout?: number;

  /** The backend will log when a tile took longer to load than this threshold in seconds.
   * @internal
   */
  logTileLoadTimeThreshold?: number;

  /** The backend will log when a tile is loaded with a size in bytes above this threshold.
   * @internal
   */
  logTileSizeThreshold?: number;

  /** Crash-reporting configuration
   * @internal
   */
  crashReportingConfig?: CrashReportingConfig;

  /** The AuthorizationClient used to obtain [AccessToken]($bentley)s. */
  authorizationClient?: AuthorizationClient;
}

/** Configuration of core-backend.
 * @public
 */
export class IModelHostConfiguration implements IModelHostOptions {
  public static defaultTileRequestTimeout = 20 * 1000;
  public static defaultLogTileLoadTimeThreshold = 40;
  public static defaultLogTileSizeThreshold = 20 * 1000000;
  /** @internal */
  public static defaultMaxTileCacheDbSize = 1024 * 1024 * 1024;

  public appAssetsDir?: LocalDirName;
  public cacheDir?: LocalDirName;

  /** @beta */
  public workspace?: WorkspaceOpts;
  /** @beta */
  public hubAccess?: BackendHubAccess;
  /** The AuthorizationClient used to obtain [AccessToken]($bentley)s. */
  public authorizationClient?: AuthorizationClient;
  /** @beta */
  public restrictTileUrlsByClientIp?: boolean;
  public compressCachedTiles?: boolean;
  /** @beta */
  public tileCacheAzureCredentials?: AzureBlobStorageCredentials;
  /** @internal */
  public tileTreeRequestTimeout = IModelHostConfiguration.defaultTileRequestTimeout;
  /** @internal */
  public tileContentRequestTimeout = IModelHostConfiguration.defaultTileRequestTimeout;
  /** @internal */
  public logTileLoadTimeThreshold = IModelHostConfiguration.defaultLogTileLoadTimeThreshold;
  /** @internal */
  public logTileSizeThreshold = IModelHostConfiguration.defaultLogTileSizeThreshold;
  /** @internal */
  public crashReportingConfig?: CrashReportingConfig;
}

/**
 * Settings for `IModelHost.appWorkspace`.
 * @note this includes the default dictionary from the SettingsSpecRegistry
 */
class ApplicationSettings extends BaseSettings {
  private _remove?: VoidFunction;
  protected override verifyPriority(priority: SettingsPriority) {
    if (priority >= SettingsPriority.iModel) // iModel settings may not appear in ApplicationSettings
      throw new Error("Use IModelSettings");
  }
  private updateDefaults() {
    const defaults: SettingDictionary = {};
    for (const [schemaName, val] of SettingsSchemas.allSchemas) {
      if (val.default)
        defaults[schemaName] = val.default;
    }
    this.addDictionary("_default_", 0 as SettingsPriority, defaults);
  }

  public constructor() {
    super();
    this._remove = SettingsSchemas.onSchemaChanged.addListener(() => this.updateDefaults());
    this.updateDefaults();
  }

  public override close() {
    if (this._remove) {
      this._remove();
      this._remove = undefined;
    }
  }
}

/** IModelHost initializes ($backend) and captures its configuration. A backend must call [[IModelHost.startup]] before using any backend classes.
 * See [the learning article]($docs/learning/backend/IModelHost.md)
 * @public
 */
export class IModelHost {
  private constructor() { }

  /** The AuthorizationClient used to obtain [AccessToken]($bentley)s. */
  public static authorizationClient?: AuthorizationClient;

  /** @alpha */
  public static readonly telemetry = new TelemetryManager();

  public static backendVersion = "";
  private static _profileName: string;
  private static _cacheDir = "";
  private static _appWorkspace?: Workspace;

  private static _platform?: typeof IModelJsNative;
  /** @internal */
  public static get platform(): typeof IModelJsNative {
    if (this._platform === undefined)
      throw new Error("IModelHost.startup must be called first");
    return this._platform;
  }

  public static configuration?: IModelHostOptions;

  /**
   * The name of the *Profile* directory (a subdirectory of "[[cacheDir]]/profiles/") for this process.
   *
   * The *Profile* directory is used to cache data that is specific to a type-of-usage of the iTwin.js library.
   * It is important that information in the profile cache be consistent but isolated across sessions (i.e.
   * data for a profile is maintained between runs, but each profile is completely independent and
   * unaffected by the presence ot use of others.)
   * @note **Only one process at a time may be using a given profile**, and an exception will be thrown by [[startup]]
   * if a second process attempts to use the same profile.
   * @beta
   */
  public static get profileName(): string {
    return this._profileName;
  }

  /** The full path of the Profile directory.
   * @see [[profileName]]
   * @beta
   */
  public static get profileDir(): LocalDirName {
    return join(this._cacheDir, "profiles", this._profileName);
  }

  /** Event raised during startup to allow loading settings data */
  public static readonly onWorkspaceStartup = new BeEvent<() => void>();

  /** Event raised just after the backend IModelHost was started */
  public static readonly onAfterStartup = new BeEvent<() => void>();

  /** Event raised just before the backend IModelHost is to be shut down */
  public static readonly onBeforeShutdown = new BeEvent<() => void>();

  /** @internal */
  public static readonly session: Mutable<SessionProps> = { applicationId: "2686", applicationVersion: "1.0.0", sessionId: "" };

  /** A uniqueId for this session */
  public static get sessionId() { return this.session.sessionId; }
  public static set sessionId(id: GuidString) { this.session.sessionId = id; }

  /** The Id of this application - needs to be set only if it is an agent application. The applicationId will otherwise originate at the frontend. */
  public static get applicationId() { return this.session.applicationId; }
  public static set applicationId(id: string) { this.session.applicationId = id; }

  /** The version of this application - needs to be set if is an agent application. The applicationVersion will otherwise originate at the frontend. */
  public static get applicationVersion() { return this.session.applicationVersion; }
  public static set applicationVersion(version: string) { this.session.applicationVersion = version; }

  /** Root directory holding files that iTwin.js caches */
  public static get cacheDir(): LocalDirName { return this._cacheDir; }

  /** The application [[Workspace]] for this `IModelHost`
   * @note this `Workspace` only holds [[WorkspaceContainer]]s and [[Settings]] scoped to the currently loaded application(s).
   * All organization, iTwin, and iModel based containers or settings must be accessed through [[IModelDb.workspace]] and
   * attempting to add them to this Workspace will fail.
   * @beta
   */
  public static get appWorkspace(): Workspace { return this._appWorkspace!; } // eslint-disable-line @typescript-eslint/no-non-null-assertion

  /** The optional [[FileNameResolver]] that resolves keys and partial file names for snapshot iModels. */
  public static snapshotFileNameResolver?: FileNameResolver;

  /** Get the current access token for this IModelHost, or a blank string if none is available.
   * @note for web backends, this will *always* return a blank string because the backend itself has no token (but never needs one either.)
   * For all IpcHosts, where this backend is servicing a single frontend, this will be the user's token. For ElectronHost, the backend
   * obtains the token and forwards it to the frontend.
   * @note accessTokens expire periodically and are automatically refreshed, if possible. Therefore tokens should not be saved, and the value
   * returned by this method may change over time throughout the course of a session.
   */
  public static async getAccessToken(): Promise<AccessToken> {
    try {
      return (await IModelHost.authorizationClient?.getAccessToken()) ?? "";
    } catch (e) {
      return "";
    }
  }

  /** @internal */
  public static flushLog() {
    return IModelHost.platform.flushLog();
  }

  private static syncNativeLogLevels() {
    this.platform.clearLogLevelCache();
  }
  private static loadNative(options: IModelHostOptions) {
    if (undefined !== this._platform)
      return;

    this._platform = ProcessDetector.isMobileAppBackend ? (process as any)._linkedBinding("iModelJsNative") as typeof IModelJsNative : NativeLibrary.load();
    this._platform.logger = Logger;
    Logger.logLevelChangedFn = () => IModelHost.syncNativeLogLevels(); // the arrow function exists only so that it can be spied in tests

    if (options.crashReportingConfig && options.crashReportingConfig.crashDir && !ProcessDetector.isElectronAppBackend && !ProcessDetector.isMobileAppBackend) {
      this.platform.setCrashReporting(options.crashReportingConfig);

      Logger.logTrace(loggerCategory, "Configured crash reporting", {
        enableCrashDumps: options.crashReportingConfig?.enableCrashDumps,
        wantFullMemoryDumps: options.crashReportingConfig?.wantFullMemoryDumps,
        enableNodeReport: options.crashReportingConfig?.enableNodeReport,
        uploadToBentley: options.crashReportingConfig?.uploadToBentley,
      });

      if (options.crashReportingConfig.enableNodeReport) {
        if (process.report !== undefined) {
          process.report.reportOnFatalError = true;
          process.report.reportOnUncaughtException = true;
          process.report.directory = options.crashReportingConfig.crashDir;
          Logger.logTrace(loggerCategory, "Configured Node.js crash reporting");
        } else {
          Logger.logWarning(loggerCategory, "Unable to configure Node.js crash reporting");
        }
      }
    }
  }

  /** @internal */
  public static tileStorage?: TileStorage;

  private static _hubAccess?: BackendHubAccess;
  /** @internal */
  public static setHubAccess(hubAccess: BackendHubAccess | undefined) { this._hubAccess = hubAccess; }

  /** get the current hubAccess, if present.
   * @beta
   */
  public static getHubAccess(): BackendHubAccess | undefined { return this._hubAccess; }

  /** Provides access to the IModelHub for this IModelHost
   * @beta
   * @note If [[IModelHostOptions.hubAccess]] was undefined when initializing this class, accessing this property will throw an error.
   * To determine whether one is present, use [[getHubAccess]].
   */
  public static get hubAccess(): BackendHubAccess {
    if (IModelHost._hubAccess === undefined)
      throw new IModelError(IModelStatus.BadRequest, "No BackendHubAccess supplied in IModelHostOptions");
    return IModelHost._hubAccess;
  }

  private static initializeWorkspace(configuration: IModelHostOptions) {
    const settingAssets = join(KnownLocations.packageAssetsDir, "Settings");
    SettingsSchemas.addDirectory(join(settingAssets, "Schemas"));
    this._appWorkspace = new ITwinWorkspace(new ApplicationSettings(), configuration.workspace);

    // Create the CloudCache for Workspaces. This will fail if another process is already using the same profile.
    try {
      this.appWorkspace.getCloudCache();
    } catch (e: any) {
      throw (e.errorNumber === DbResult.BE_SQLITE_BUSY) ? new IModelError(DbResult.BE_SQLITE_BUSY, `Profile [${this.profileDir}] is already in use by another process`) : e;
    }

    this.appWorkspace.settings.addDirectory(settingAssets, SettingsPriority.defaults);

    GeoCoordConfig.onStartup();
    // allow applications to load their default settings
    this.onWorkspaceStartup.raiseEvent();
  }

  private static _isValid = false;

  /** true between a successful call to [[startup]] and before [[shutdown]] */
  public static get isValid() {
    return IModelHost._isValid;
  }

  /** This method must be called before any iTwin.js services are used.
   * @param options Host configuration data.
   * Raises [[onAfterStartup]].
   * @see [[shutdown]].
   */
  public static async startup(options?: IModelHostOptions): Promise<void> {
    if (this._isValid)
      return; // we're already initialized
    this._isValid = true;

    options = options ?? {};
    if (this.sessionId === "")
      this.sessionId = Guid.createValue();

    this.authorizationClient = options.authorizationClient;

    this.backendVersion = require("../../package.json").version; // eslint-disable-line @typescript-eslint/no-var-requires
    initializeRpcBackend(options.enableOpenTelemetry);

    this.loadNative(options);
    this.setupCacheDir(options);
    this.initializeWorkspace(options);

    BriefcaseManager.initialize(join(this._cacheDir, "imodels"));

    [
      IModelReadRpcImpl,
      IModelTileRpcImpl,
      SnapshotIModelRpcImpl,
      WipRpcImpl,
      DevToolsRpcImpl,
    ].forEach((rpc) => rpc.register()); // register all of the RPC implementations

    [
      BisCoreSchema,
      GenericSchema,
      FunctionalSchema,
    ].forEach((schema) => schema.registerSchema()); // register all of the schemas

    if (undefined !== options.hubAccess)
      this._hubAccess = options.hubAccess;

    this.configuration = options;
    this.setupTileCache();

    process.once("beforeExit", IModelHost.shutdown);
    this.onAfterStartup.raiseEvent();
  }

  private static setupCacheDir(configuration: IModelHostOptions) {
    this._cacheDir = normalizeDir(configuration.cacheDir ?? NativeLibrary.defaultCacheDir);
    IModelJsFs.recursiveMkDirSync(this._cacheDir);

    this._profileName = configuration.profileName ?? "default";
    Logger.logInfo(loggerCategory, `cacheDir: [${this.cacheDir}], profileDir: [${this.profileDir}]`);
  }

  /** This method must be called when an iTwin.js host is shut down. Raises [[onBeforeShutdown]] */
  public static async shutdown(): Promise<void> {
    // Note: This method is set as a node listener where `this` is unbound. Call private method to
    // ensure `this` is correct. Don't combine these methods.
    return IModelHost.doShutdown();
  }

  private static async doShutdown() {
    if (!this._isValid)
      return;

<<<<<<< HEAD
    IModelHost._isValid = false;
    IModelHost.onBeforeShutdown.raiseEvent();
    IModelHost.configuration = undefined;
    IModelHost.tileStorage = undefined;
    IModelHost._appWorkspace?.close();
    IModelHost._appWorkspace = undefined;
    ITwinWorkspace.finalize();
=======
    this._isValid = false;
    this.onBeforeShutdown.raiseEvent();
    this.configuration = undefined;
    this.tileCacheService = undefined; // eslint-disable-line deprecation/deprecation
    this.tileUploader = undefined; // eslint-disable-line deprecation/deprecation
    this.tileStorage = undefined;
    this._appWorkspace?.close();
    this._appWorkspace = undefined;

    CloudSqlite.CloudCaches.destroy();
>>>>>>> 94e633db
    process.removeListener("beforeExit", IModelHost.shutdown);
  }

  /**
   * Add or update a property that should be included in a crash report.
   * @internal
   */
  public static setCrashReportProperty(name: string, value: string): void {
    this.platform.setCrashReportProperty(name, value);
  }

  /**
   * Remove a previously defined property so that will not be included in a crash report.
   * @internal
   */
  public static removeCrashReportProperty(name: string): void {
    this.platform.setCrashReportProperty(name, undefined);
  }

  /**
   * Get all properties that will be included in a crash report.
   * @internal
   */
  public static getCrashReportProperties(): CrashReportingConfigNameValuePair[] {
    return this.platform.getCrashReportProperties();
  }

  /** The directory where application assets may be found */
  public static get appAssetsDir(): string | undefined {
    return undefined !== IModelHost.configuration ? IModelHost.configuration.appAssetsDir : undefined;
  }

  /** The time, in milliseconds, for which IModelTileRpcInterface.requestTileTreeProps should wait before returning a "pending" status.
   * @internal
   */
  public static get tileTreeRequestTimeout(): number {
    return IModelHost.configuration?.tileTreeRequestTimeout ?? IModelHostConfiguration.defaultTileRequestTimeout;
  }
  /** The time, in milliseconds, for which IModelTileRpcInterface.requestTileContent should wait before returning a "pending" status.
   * @internal
   */
  public static get tileContentRequestTimeout(): number {
    return IModelHost.configuration?.tileContentRequestTimeout ?? IModelHostConfiguration.defaultTileRequestTimeout;
  }

  /** The backend will log when a tile took longer to load than this threshold in seconds. */
  public static get logTileLoadTimeThreshold(): number {
    return IModelHost.configuration?.logTileLoadTimeThreshold ?? IModelHostConfiguration.defaultLogTileLoadTimeThreshold;
  }
  /** The backend will log when a tile is loaded with a size in bytes above this threshold. */
  public static get logTileSizeThreshold(): number {
    return IModelHost.configuration?.logTileSizeThreshold ?? IModelHostConfiguration.defaultLogTileSizeThreshold;
  }

  /** Whether external tile caching is active.
   * @internal
   */
  public static get usingExternalTileCache(): boolean {
    return undefined !== IModelHost.tileStorage;
  }

  /** Whether to restrict tile cache URLs by client IP address.
   * @internal
   */
  public static get restrictTileUrlsByClientIp(): boolean {
    return undefined !== IModelHost.configuration && (IModelHost.configuration.restrictTileUrlsByClientIp ? true : false);
  }

  /** Whether to compress cached tiles.
   * @internal
   */
  public static get compressCachedTiles(): boolean {
    return false !== IModelHost.configuration?.compressCachedTiles;
  }

  private static setupTileCache() {
    assert(undefined !== IModelHost.configuration);
    const config = IModelHost.configuration;
    const storage = config.tileCacheStorage;
    const credentials = config.tileCacheAzureCredentials;

    if (!storage && !credentials) {
      this.platform.setMaxTileCacheSize(config.maxTileCacheDbSize ?? IModelHostConfiguration.defaultMaxTileCacheDbSize);
      return;
    }

    this.platform.setMaxTileCacheSize(0);
    if (credentials) {
      if (storage)
        throw new IModelError(BentleyStatus.ERROR, "Cannot use both Azure and custom cloud storage providers for tile cache.");
      this.setupAzureTileCache(credentials);
    }
    if (storage)
      IModelHost.tileStorage = new TileStorage(storage);
  }

  private static setupAzureTileCache(credentials: AzureBlobStorageCredentials) {
    const config = {
      // eslint-disable-next-line @typescript-eslint/naming-convention
      ServerSideStorage: {
        dependencyName: "azure",
        accountName: credentials.account,
        accountKey: credentials.accessKey,
        baseUrl: credentials.baseUrl ?? `https://${credentials.account}.blob.core.windows.net`,
      },
    };
    const ioc: Container = new Container();
    ioc.bind<DependenciesConfig>(ExtensionTypes.dependenciesConfig).toConstantValue(config);
    new AzureServerStorageBindings().register(ioc, config.ServerSideStorage);
    IModelHost.tileStorage = new TileStorage(ioc.get(ServerStorage));
  }

  /** @internal */
  public static computeSchemaChecksum(arg: { schemaXmlPath: string, referencePaths: string[], exactMatch?: boolean }): string {
    return this.platform.computeSchemaChecksum(arg);
  }
}

/** Information about the platform on which the app is running.
 * @public
 */
export class Platform {
  /** Get the name of the platform. */
  public static get platformName(): "win32" | "linux" | "darwin" | "ios" | "android" | "uwp" {
    return process.platform as any;
  }
}

/** Well known directories that may be used by the application.
 * @public
 */
export class KnownLocations {

  /** The directory where the imodeljs-native assets are stored. */
  public static get nativeAssetsDir(): LocalDirName {
    return IModelHost.platform.DgnDb.getAssetsDir();
  }

  /** The directory where the core-backend assets are stored. */
  public static get packageAssetsDir(): LocalDirName {
    return join(__dirname, "assets");
  }

  /** The temporary directory. */
  public static get tmpdir(): LocalDirName {
    return os.tmpdir();
  }
}

/** Extend this class to provide custom file name resolution behavior.
 * @note Only `tryResolveKey` and/or `tryResolveFileName` need to be overridden as the implementations of `resolveKey` and `resolveFileName` work for most purposes.
 * @see [[IModelHost.snapshotFileNameResolver]]
 * @public
 */
export abstract class FileNameResolver {
  /** Resolve a file name from the specified key.
   * @param _fileKey The key that identifies the file name in a `Map` or other similar data structure.
   * @returns The resolved file name or `undefined` if not found.
   */
  public tryResolveKey(_fileKey: string): string | undefined { return undefined; }
  /** Resolve a file name from the specified key.
   * @param fileKey The key that identifies the file name in a `Map` or other similar data structure.
   * @returns The resolved file name.
   * @throws [[IModelError]] if not found.
   */
  public resolveKey(fileKey: string): string {
    const resolvedFileName: string | undefined = this.tryResolveKey(fileKey);
    if (undefined === resolvedFileName) {
      throw new IModelError(IModelStatus.NotFound, `${fileKey} not resolved`);
    }
    return resolvedFileName;
  }
  /** Resolve the input file name, which may be a partial name, into a full path file name.
   * @param inFileName The partial file name.
   * @returns The resolved full path file name or `undefined` if not found.
   */
  public tryResolveFileName(inFileName: string): string | undefined { return inFileName; }
  /** Resolve the input file name, which may be a partial name, into a full path file name.
   * @param inFileName The partial file name.
   * @returns The resolved full path file name.
   * @throws [[IModelError]] if not found.
   */
  public resolveFileName(inFileName: string): string {
    const resolvedFileName: string | undefined = this.tryResolveFileName(inFileName);
    if (undefined === resolvedFileName) {
      throw new IModelError(IModelStatus.NotFound, `${inFileName} not resolved`);
    }
    return resolvedFileName;
  }
}<|MERGE_RESOLUTION|>--- conflicted
+++ resolved
@@ -21,11 +21,7 @@
 import { BackendLoggerCategory } from "./BackendLoggerCategory";
 import { BisCoreSchema } from "./BisCoreSchema";
 import { BriefcaseManager } from "./BriefcaseManager";
-<<<<<<< HEAD
-=======
 import { CloudSqlite } from "./CloudSqlite";
-import { AzureBlobStorage, AzureBlobStorageCredentials, CloudStorageService, CloudStorageTileUploader } from "./CloudStorageBackend";
->>>>>>> 94e633db
 import { FunctionalSchema } from "./domains/FunctionalSchema";
 import { GenericSchema } from "./domains/GenericSchema";
 import { GeoCoordConfig } from "./GeoCoordConfig";
@@ -518,26 +514,14 @@
     if (!this._isValid)
       return;
 
-<<<<<<< HEAD
-    IModelHost._isValid = false;
-    IModelHost.onBeforeShutdown.raiseEvent();
-    IModelHost.configuration = undefined;
-    IModelHost.tileStorage = undefined;
-    IModelHost._appWorkspace?.close();
-    IModelHost._appWorkspace = undefined;
-    ITwinWorkspace.finalize();
-=======
     this._isValid = false;
     this.onBeforeShutdown.raiseEvent();
     this.configuration = undefined;
-    this.tileCacheService = undefined; // eslint-disable-line deprecation/deprecation
-    this.tileUploader = undefined; // eslint-disable-line deprecation/deprecation
     this.tileStorage = undefined;
     this._appWorkspace?.close();
     this._appWorkspace = undefined;
 
     CloudSqlite.CloudCaches.destroy();
->>>>>>> 94e633db
     process.removeListener("beforeExit", IModelHost.shutdown);
   }
 
