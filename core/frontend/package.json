{
  "name": "@itwin/core-frontend",
<<<<<<< HEAD
  "version": "4.1.0-dev.62",
=======
  "version": "4.1.0-dev.57",
>>>>>>> 3c9808a6
  "description": "iTwin.js frontend components",
  "main": "lib/cjs/core-frontend.js",
  "module": "lib/esm/core-frontend.js",
  "typings": "lib/cjs/core-frontend",
  "license": "MIT",
  "scripts": {
    "build": "npm run -s copy:public && npm run -s build:cjs && npm run -s build:esm && npm run -s webpackWorkers && npm run -s copy:workers",
    "build:cjs": "npm run -s copy:js:cjs && tsc 1>&2 --outDir lib/cjs",
    "build:esm": "npm run -s copy:js:esm && tsc 1>&2 --module ES2020 --outDir lib/esm",
    "clean": "rimraf lib .rush/temp/package-deps*.json",
    "copy:public": "cpx \"./src/public/**/*\" ./lib/public",
    "copy:js:cjs": "cpx \"./src/**/*.js\" ./lib/cjs",
    "copy:js:esm": "cpx \"./src/**/*.js\" ./lib/esm",
    "copy:workers": "cpx \"./lib/workers/webpack/parse-imdl-worker.js\" ./lib/public/scripts",
    "docs": "betools docs --includes=../../generated-docs/extract --json=../../generated-docs/core/core-frontend/file.json --tsIndexFile=./core-frontend.ts --onlyJson --excludes=webgl/**/*,**/map/*.d.ts,**/tile/*.d.ts,**/*-css.ts",
    "extract-api": "betools extract-api --entry=core-frontend && npm run extract-extension-api",
    "extract-extension-api": "eslint --no-eslintrc -c \"./node_modules/@itwin/eslint-plugin/dist/configs/extension-exports-config.js\" \"./src/**/*.ts\" 1>&2",
    "lint": "eslint -f visualstudio \"./src/**/*.ts\" 1>&2",
    "pseudolocalize": "betools pseudolocalize --englishDir ./src/public/locales/en --out ./public/locales/en-PSEUDO",
    "test": "npm run -s webpackTests && certa -r chrome",
    "cover": "npm -s test",
    "test:debug": "certa -r chrome --debug",
    "webpackTests": "webpack --config ./src/test/utils/webpack.config.js 1>&2 && npm run -s webpackTestWorker",
    "webpackTestWorker": "webpack --config ./src/test/worker/webpack.config.js 1>&2 && cpx \"./lib/test/test-worker.js\" ./lib/test",
    "webpackWorkers": "webpack --config ./src/workers/ImdlParser/webpack.config.js 1>&2"
  },
  "repository": {
    "type": "git",
    "url": "https://github.com/iTwin/itwinjs-core.git",
    "directory": "core/frontend"
  },
  "keywords": [
    "Bentley",
    "BIM",
    "iModel",
    "digital-twin",
    "iTwin"
  ],
  "author": {
    "name": "Bentley Systems, Inc.",
    "url": "http://www.bentley.com"
  },
  "peerDependencies": {
<<<<<<< HEAD
    "@itwin/appui-abstract": "workspace:^4.1.0-dev.62",
    "@itwin/core-bentley": "workspace:^4.1.0-dev.62",
    "@itwin/core-common": "workspace:^4.1.0-dev.62",
    "@itwin/core-geometry": "workspace:^4.1.0-dev.62",
    "@itwin/core-orbitgt": "workspace:^4.1.0-dev.62",
    "@itwin/core-quantity": "workspace:^4.1.0-dev.62"
=======
    "@itwin/appui-abstract": "workspace:^4.1.0-dev.57",
    "@itwin/core-bentley": "workspace:^4.1.0-dev.57",
    "@itwin/core-common": "workspace:^4.1.0-dev.57",
    "@itwin/core-geometry": "workspace:^4.1.0-dev.57",
    "@itwin/core-orbitgt": "workspace:^4.1.0-dev.57",
    "@itwin/core-quantity": "workspace:^4.1.0-dev.57"
>>>>>>> 3c9808a6
  },
  "//devDependencies": [
    "NOTE: All peerDependencies should also be listed as devDependencies since peerDependencies are not considered by npm install",
    "NOTE: All tools used by scripts in this package must be listed as devDependencies"
  ],
  "devDependencies": {
    "@itwin/appui-abstract": "workspace:*",
    "@itwin/build-tools": "workspace:*",
    "@itwin/core-bentley": "workspace:*",
    "@itwin/core-common": "workspace:*",
    "@itwin/core-geometry": "workspace:*",
    "@itwin/core-orbitgt": "workspace:*",
    "@itwin/core-quantity": "workspace:*",
    "@itwin/certa": "workspace:*",
    "@itwin/eslint-plugin": "4.0.0-dev.36",
    "@types/chai": "4.3.1",
    "@types/chai-as-promised": "^7",
    "@types/mocha": "^8.2.2",
    "@types/node": "18.16.1",
    "@types/sinon": "^10.0.15",
    "babel-loader": "~8.2.5",
    "babel-plugin-istanbul": "~6.1.1",
    "chai": "^4.1.2",
    "chai-as-promised": "^7",
    "cpx2": "^3.0.0",
    "eslint": "^8.36.0",
    "glob": "^7.1.2",
    "mocha": "^10.0.0",
    "nyc": "^15.1.0",
    "rimraf": "^3.0.2",
    "sinon": "^15.0.4",
    "source-map-loader": "^4.0.0",
    "typescript": "~5.0.2",
    "webpack": "^5.76.0"
  },
  "//dependencies": [
    "NOTE: these dependencies should be only for things that DO NOT APPEAR IN THE API",
    "NOTE: core-frontend should remain UI technology agnostic, so no react/angular dependencies are allowed"
  ],
  "dependencies": {
<<<<<<< HEAD
=======
    "@itwin/object-storage-azure": "^2.0.0",
>>>>>>> 3c9808a6
    "@itwin/cloud-agnostic-core": "^2.0.0",
    "@itwin/object-storage-core": "^2.0.0",
    "@itwin/core-i18n": "workspace:*",
    "@itwin/core-telemetry": "workspace:*",
    "@itwin/webgl-compatibility": "workspace:*",
    "@loaders.gl/core": "^3.1.6",
    "@loaders.gl/draco": "^3.1.6",
    "fuse.js": "^3.3.0",
<<<<<<< HEAD
=======
    "inversify": "~6.0.1",
    "reflect-metadata": "^0.1.13",
>>>>>>> 3c9808a6
    "wms-capabilities": "0.4.0"
  },
  "nyc": {
    "extends": "./node_modules/@itwin/build-tools/.nycrc"
  },
  "eslintConfig": {
    "plugins": [
      "@itwin"
    ],
    "extends": "plugin:@itwin/itwinjs-recommended",
    "rules": {
      "@itwin/no-internal-barrel-imports": [
        "error",
        {
          "required-barrel-modules": [
            "./src/tile/internal.ts"
          ]
        }
      ],
      "@itwin/public-extension-exports": [
        "error",
        {
          "releaseTags": [
            "public",
            "preview"
          ],
          "outputApiFile": false
        }
      ]
    },
    "overrides": [
      {
        "files": [
          "*.test.ts",
          "*.test.tsx",
          "**/test/**/*.ts"
        ],
        "rules": {
          "@itwin/no-internal-barrel-imports": "off"
        }
      }
    ]
  }
}<|MERGE_RESOLUTION|>--- conflicted
+++ resolved
@@ -1,10 +1,6 @@
 {
   "name": "@itwin/core-frontend",
-<<<<<<< HEAD
   "version": "4.1.0-dev.62",
-=======
-  "version": "4.1.0-dev.57",
->>>>>>> 3c9808a6
   "description": "iTwin.js frontend components",
   "main": "lib/cjs/core-frontend.js",
   "module": "lib/esm/core-frontend.js",
@@ -48,21 +44,12 @@
     "url": "http://www.bentley.com"
   },
   "peerDependencies": {
-<<<<<<< HEAD
     "@itwin/appui-abstract": "workspace:^4.1.0-dev.62",
     "@itwin/core-bentley": "workspace:^4.1.0-dev.62",
     "@itwin/core-common": "workspace:^4.1.0-dev.62",
     "@itwin/core-geometry": "workspace:^4.1.0-dev.62",
     "@itwin/core-orbitgt": "workspace:^4.1.0-dev.62",
     "@itwin/core-quantity": "workspace:^4.1.0-dev.62"
-=======
-    "@itwin/appui-abstract": "workspace:^4.1.0-dev.57",
-    "@itwin/core-bentley": "workspace:^4.1.0-dev.57",
-    "@itwin/core-common": "workspace:^4.1.0-dev.57",
-    "@itwin/core-geometry": "workspace:^4.1.0-dev.57",
-    "@itwin/core-orbitgt": "workspace:^4.1.0-dev.57",
-    "@itwin/core-quantity": "workspace:^4.1.0-dev.57"
->>>>>>> 3c9808a6
   },
   "//devDependencies": [
     "NOTE: All peerDependencies should also be listed as devDependencies since peerDependencies are not considered by npm install",
@@ -103,10 +90,6 @@
     "NOTE: core-frontend should remain UI technology agnostic, so no react/angular dependencies are allowed"
   ],
   "dependencies": {
-<<<<<<< HEAD
-=======
-    "@itwin/object-storage-azure": "^2.0.0",
->>>>>>> 3c9808a6
     "@itwin/cloud-agnostic-core": "^2.0.0",
     "@itwin/object-storage-core": "^2.0.0",
     "@itwin/core-i18n": "workspace:*",
@@ -115,11 +98,6 @@
     "@loaders.gl/core": "^3.1.6",
     "@loaders.gl/draco": "^3.1.6",
     "fuse.js": "^3.3.0",
-<<<<<<< HEAD
-=======
-    "inversify": "~6.0.1",
-    "reflect-metadata": "^0.1.13",
->>>>>>> 3c9808a6
     "wms-capabilities": "0.4.0"
   },
   "nyc": {
