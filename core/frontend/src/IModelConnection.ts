--- conflicted
+++ resolved
@@ -219,17 +219,7 @@
   /** @internal */
   protected constructor(iModelProps: IModelConnectionProps, iModelReadApi: IModelReadAPI) {
     super(iModelProps);
-<<<<<<< HEAD
     this._iModelReadApi = iModelReadApi;
-=======
-    this._iModelReadApi = IpcApp.isValid
-      ? new IpcIModelRead(iModelProps.key, IpcApp.makeIpcProxy<IModelReadIpcAPI>("iModelRead"))
-      : new IModelReadHTTPClient(
-        `http://localhost:3001/itwins/${iModelProps.iTwinId}/imodels/${iModelProps.iModelId}/changesets/${iModelProps.changeset?.id || "latest"}/`,
-        `http://localhost:3002/itwins/${iModelProps.iTwinId}/imodels/${iModelProps.iModelId}/changesets/${iModelProps.changeset?.id || "latest"}/`,
-        IModelApp,
-      );
->>>>>>> e65fb382
     super.initialize(iModelProps.name!, iModelProps);
     this.models = new IModelConnection.Models(this);
     this.elements = new IModelConnection.Elements(this);
@@ -818,14 +808,8 @@
 
     const openResponse = await SnapshotIModelRpcInterface.getClientForRouting(routingContext.token).openFile(filePath);
     Logger.logTrace(loggerCategory, "SnapshotConnection.openFile", () => ({ filePath }));
-<<<<<<< HEAD
-
-    const connectionProps = await IpcApp.appFunctionIpc.openSnapshot(filePath);
-    const connection = new SnapshotConnection(connectionProps, new IpcIModelRead(connectionProps.key, IpcApp.makeIpcProxy<IModelReadIpcAPI>("iModelRead")));
-=======
     const connection = new SnapshotConnection(openResponse);
     connection.routingContext = routingContext;
->>>>>>> e65fb382
     IModelConnection.onOpen.raiseEvent(connection);
     return connection;
   }
