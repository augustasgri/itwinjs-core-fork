/*---------------------------------------------------------------------------------------------
* Copyright (c) Bentley Systems, Incorporated. All rights reserved.
* See LICENSE.md in the project root for license terms and full copyright notice.
*--------------------------------------------------------------------------------------------*/
/** @packageDocumentation
 * @module Rendering
 */

import { assert, Uint16ArrayBuilder, UintArray, UintArrayBuilder } from "@itwin/core-bentley";
import {
  IndexedPolyface, Point2d, Point3d, Range2d, Range3d, Transform, Vector3d, XAndY, XYAndZ,
} from "@itwin/core-geometry";
import {
  OctEncodedNormal, QPoint2d, QPoint2dBuffer, QPoint2dBufferBuilder, QPoint3d, QPoint3dBuffer, QPoint3dBufferBuilder, RenderTexture,
} from "@itwin/core-common";
import { GltfMeshData, RealityTile } from "../tile/internal";
import { MeshPrimitiveType } from "../common/internal/render/MeshPrimitive";
import { LayerTileData } from "../internal/render/webgl/MapLayerParams";

function precondition(condition: boolean, message: string | (() => string)): asserts condition {
  if (condition)
    return;

  if ("string" !== typeof message)
    message = message();

  throw new Error(`Logic Error: ${message}`);
}

/** Geometry for a reality mesh to be submitted to the [[RenderSystem]] for conversion to a [[RenderGraphic]].
 * A reality mesh is a simple triangle mesh to which a [RenderTexture]($common) image can be mapped. Sources of reality meshes
 * include [[TerrainMeshProvider]]s to which background map imagery is applied, and [ContextRealityModel]($common)s captured using
 * [photogrammetry](https://en.wikipedia.org/wiki/Photogrammetry).
 * @see [[RealityMeshParamsBuilder]] to incrementally construct a `RealityMeshParams`.
 * @public
 */
export interface RealityMeshParams {
  /** The 3d position of each vertex in the mesh, indexed by [[indices]]. */
  positions: QPoint3dBuffer;
  /** The 2d texture coordinates of each vertex in the mesh, indexed by [[indices]]. */
  uvs: QPoint2dBuffer;
  /** The optional normal vector for each vertex in the mesh, indexed by [[indices]], stored as [OctEncodedNormal]($common)s. */
  normals?: Uint16Array;
  /** The integer indices of each triangle in the mesh. The array's length must be a multiple of 3. */
  indices: UintArray;
  /** @alpha unused by terrain meshes */
  featureID?: number; // default 0
  /** @alpha unused by terrain meshes */
  texture?: RenderTexture;
  /** @internal */
<<<<<<< HEAD
  tile?: RealityTile;
=======
  tileData?: LayerTileData;
>>>>>>> 3fa8be8a
}

/** @public */
export namespace RealityMeshParams {
  /** @internal */
  export function fromGltfMesh(mesh: GltfMeshData): RealityMeshParams | undefined {
    // The specialized reality mesh shaders expect a mesh with uvs and no edges.
    if (mesh.primitive.type !== MeshPrimitiveType.Mesh || mesh.primitive.edges || !mesh.pointQParams || !mesh.uvQParams || !mesh.points || !mesh.uvs || !mesh.indices)
      return undefined;

    return {
      indices: mesh.indices,
      positions: {
        params: mesh.pointQParams,
        points: mesh.points,
      },
      uvs: {
        params: mesh.uvQParams,
        points: mesh.uvs,
      },
      normals: mesh.normals,
      // featureID: 0,
      texture: mesh.primitive.displayParams.textureMapping?.texture,
    };
  }

  /** @alpha */
  export function toPolyface(params: RealityMeshParams, options?: { transform?: Transform, wantNormals?: boolean, wantParams?: boolean }): IndexedPolyface | undefined {
    const { positions, normals, uvs, indices } = params;
    const includeNormals = options?.wantNormals && undefined !== normals;
    const includeParams = options?.wantParams;

    const polyface = IndexedPolyface.create(includeNormals, includeParams);
    const points = positions.points;
    const point = new Point3d();
    const transform = options?.transform;
    for (let i = 0; i < positions.points.length; i += 3) {
      positions.params.unquantize(points[i], points[i + 1], points[i + 2], point);
      transform?.multiplyPoint3d(point, point);
      polyface.addPoint(point);
    }

    if (includeNormals) {
      const normal = new Vector3d();
      for (const oen of normals)
        polyface.addNormal(OctEncodedNormal.decodeValue(oen, normal));
    }

    if (includeParams) {
      const uv = new Point2d();
      for (let i = 0; i < uvs.points.length; i += 2)
        polyface.addParam(uvs.params.unquantize(uvs.points[i], uvs.points[i + 1], uv));
    }

    let j = 0;
    indices.forEach((index: number) => {
      polyface.addPointIndex(index);
      if (includeNormals)
        polyface.addNormalIndex(index);

      if (includeParams)
        polyface.addParamIndex(index);

      if (0 === (++j % 3))
        polyface.terminateFacet();
    });

    return polyface;
  }
}

/** Options used to construct a [[RealityMeshParamsBuilder]].
 * @beta
 */
export interface RealityMeshParamsBuilderOptions {
  /** A bounding box fully containing the positions of all vertices to be included in the mesh.
   * This range is used to quantize [[RealityMeshParams.positions]].
   */
  positionRange: Range3d;
  /** A range fully containing the texture coordinates of all vertices to be included in the mesh.
   * This range is used to quantize [[RealityMeshParams.uvs]].
   * Default: [0.0, 1.0].
   */
  uvRange?: Range2d;
  /** If true, [[RealityMeshParams.normals]] will be populated.
   * If you set this to true, you must supply a normal for every vertex when calling [[RealityMeshParamsBuilder.addQuantizedVertex]] or [[RealityMeshParamsBuilder.addUnquantizedVertex]].
   */
  wantNormals?: boolean;
  /** If defined, memory for this number of vertices will be allocated up-front. Set this if you know the minimum number of vertices in the mesh, to
   * avoid unnecessary reallocations when adding vertices.
   */
  initialVertexCapacity?: number;
  /** If defined, memory for this number of indices will be allocated up-front. Set this if you know the minimum number of triangles in the mesh, to avoid
   * unnecessary reallocations when adding triangles. The number of indices is equal to three times the number of triangles.
   */
  initialIndexCapacity?: number;
}

/** Incrementally constructs a [[RealityMeshParams]].
 * The following simple example produces a rectangular mesh containing two triangles.
 * ```ts
 * [[include:Build_Reality_Mesh_Params]]
 * ```
 * @beta
 */
export class RealityMeshParamsBuilder {
  /** The indices of the vertices in each triangle of the mesh.
   * @see [[addTriangle]] to add 3 indices describing a single triangle.
   * @see [[addQuad]] to add 4 indices describing two triangles sharing an edge.
   * @see [[addIndices]] to add any number of indices.
   */
  public readonly indices: UintArrayBuilder;
  /** The 3d position of each vertex in the mesh.
   * @see [[addQuantizedVertex]] and [[addUnquantizedVertex]] to add a vertex.
   */
  public readonly positions: QPoint3dBufferBuilder;
  /** The 2d texture coordinates of each vertex in the mesh.
   * @see [[addQuantizedVertex]] and [[addUnquantizedVertex]] to add a vertex.
   */
  public readonly uvs: QPoint2dBufferBuilder;
  /** The normal vector of each vertex in the mesh, or `undefined` if [[RealityMeshParamsBuilderOptions.wantNormals]] was not `true` when constructing the builder.
   * A normal vector must be supplied to [[addQuantizedVertex]] and [[addUnquantizedVertex]] if and only if [[RealityMeshParamsBuilderOptions.wantNormals]] was
   * specified as `true`.
   * The vectors are stored as [OctEncodedNormal]($common)s.
   */
  public normals?: Uint16ArrayBuilder;

  // Scratch variables
  private readonly _q3d = new QPoint3d();
  private readonly _q2d = new QPoint2d();

  /** Construct a builder from the specified options. */
  public constructor(options: RealityMeshParamsBuilderOptions) {
    let initialType;
    if (undefined !== options.initialVertexCapacity && options.initialVertexCapacity > 0xff)
      initialType = options.initialVertexCapacity > 0xffff ? Uint32Array : Uint16Array;

    this.indices = new UintArrayBuilder({
      initialCapacity: options.initialIndexCapacity,
      initialType,
    });

    if (options.wantNormals)
      this.normals = new Uint16ArrayBuilder({ initialCapacity: options.initialVertexCapacity });

    this.positions = new QPoint3dBufferBuilder({
      range: options.positionRange,
      initialCapacity: options.initialVertexCapacity,
    });

    this.uvs = new QPoint2dBufferBuilder({
      range: options.uvRange ?? new Range2d(0, 0, 1, 1),
      initialCapacity: options.initialVertexCapacity,
    });
  }

  /** Add a vertex to the mesh and return its index in [[positions]].
   * @param position The 3d position, which will be quantized to the [[RealityMeshParamsBuilderOptions.positionRange]] supplied to the builder's constructor.
   * @param uv The texture coordinates, which will be quantized to the [[RealityMeshParamsBuilderOptions.uvRange]] supplied to the builder's constructor.
   * @param the normal vector, to be supplied if and only if [[RealityMeshParamsBuilderOptions.wantNormals]] was `true` when the builder was constructed.
   * @see [[addQuantizedVertex]] if your vertex data is already quantized.
   * @returns the index of the new vertex in [[positions]].
   */
  public addUnquantizedVertex(position: XYAndZ, uv: XAndY, normal?: XYAndZ): number {
    this._q3d.init(position, this.positions.params);
    this._q2d.init(uv, this.uvs.params);
    const oen = normal ? OctEncodedNormal.encode(normal) : undefined;
    return this.addQuantizedVertex(this._q3d, this._q2d, oen);
  }

  /** Original API had weird mix of quantized and unquantized, used by CesiumTerrainProvider.
   * @internal
   */
  public addVertex(position: XYAndZ, uv: XAndY, normal?: number): void {
    this._q3d.init(position, this.positions.params);
    this.addQuantizedVertex(this._q3d, uv, normal);
  }

  /** Add a vertex to the mesh and return its index in [[positions]].
   * @param position The 3d position, quantized to the [[RealityMeshParamsBuilderOptions.positionRange]] supplied to the builder's constructor.
   * @param uv The texture coordinates, quantized to the [[RealityMeshParamsBuilderOptions.uvRange]] supplied to the builder's constructor.
   * @param normal The unsigned 16-bit [OctEncodedNormal]($common) integer representation of the normal vector, to be supplied if and only if
   * [[RealityMeshParamsBuilderOptions.wantNormals]] was `true` when the builder was constructed.
   * @see [[addUnquantizedVertex]] if your vertex data is not already quantized.
   * @returns the index of the new vertex in [[positions]].
   * @throws Error if `normal` is `undefined` but `wantNormals` was specified at construction of the builder, or vice-versa.
   */
  public addQuantizedVertex(position: XYAndZ, uv: XAndY, normal?: number): number {
    precondition((undefined === normal) === (undefined === this.normals), "RealityMeshParams requires all vertices to have normals, or none.");

    this.positions.push(position);
    this.uvs.push(uv);
    if (undefined !== normal) {
      assert(undefined !== this.normals);
      this.normals.push(normal);
    }

    return this.positions.length - 1;
  }

  /** Add a triangle corresponding to the three specified vertices. */
  public addTriangle(i0: number, i1: number, i2: number): void {
    this.addIndex(i0);
    this.addIndex(i1);
    this.addIndex(i2);
  }

  /** Add two triangles sharing an edge. This is equivalent to calling `addTriangle(i0, i1, i2); addTriangle(i1, i3, i2);`. */
  public addQuad(i0: number, i1: number, i2: number, i3: number): void {
    this.addTriangle(i0, i1, i2);
    this.addTriangle(i1, i3, i2);
  }

  /** Add all of the indices in `indices` to the index buffer. */
  public addIndices(indices: Iterable<number>): void {
    for (const index of indices)
      this.addIndex(index);
  }

  private addIndex(index: number): void {
    this.indices.push(index);
  }

  /** Extract the finished [[RealityMeshParams]].
   * @throws Error if the mesh contains no triangles.
   */
  public finish(): RealityMeshParams {
    precondition(this.positions.length >= 3 && this.indices.length >= 3, "RealityMeshParams requires at least one triangle");
    return {
      positions: this.positions.finish(),
      uvs: this.uvs.finish(),
      normals: this.normals?.toTypedArray(),
      indices: this.indices.toTypedArray(),
    };
  }
}<|MERGE_RESOLUTION|>--- conflicted
+++ resolved
@@ -13,7 +13,7 @@
 import {
   OctEncodedNormal, QPoint2d, QPoint2dBuffer, QPoint2dBufferBuilder, QPoint3d, QPoint3dBuffer, QPoint3dBufferBuilder, RenderTexture,
 } from "@itwin/core-common";
-import { GltfMeshData, RealityTile } from "../tile/internal";
+import { GltfMeshData } from "../tile/internal";
 import { MeshPrimitiveType } from "../common/internal/render/MeshPrimitive";
 import { LayerTileData } from "../internal/render/webgl/MapLayerParams";
 
@@ -48,11 +48,7 @@
   /** @alpha unused by terrain meshes */
   texture?: RenderTexture;
   /** @internal */
-<<<<<<< HEAD
-  tile?: RealityTile;
-=======
   tileData?: LayerTileData;
->>>>>>> 3fa8be8a
 }
 
 /** @public */
