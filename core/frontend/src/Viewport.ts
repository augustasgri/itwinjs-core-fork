--- conflicted
+++ resolved
@@ -49,11 +49,7 @@
 import { StandardView, StandardViewId } from "./StandardView";
 import { SubCategoriesCache } from "./SubCategoriesCache";
 import {
-<<<<<<< HEAD
-  DisclosedTileTreeSet, IModelTileTree, MapCartoRectangle, MapFeatureInfo, MapFeatureInfoOptions, MapLayerFeatureInfo, MapLayerImageryProvider, MapLayerIndex, MapLayerInfoFromTileTree, MapTiledGraphicsProvider,
-=======
   DisclosedTileTreeSet, MapCartoRectangle, MapFeatureInfo, MapFeatureInfoOptions, MapLayerFeatureInfo, MapLayerImageryProvider, MapLayerIndex, MapLayerInfoFromTileTree, MapTiledGraphicsProvider,
->>>>>>> 6cbef41a
   MapTileTreeReference, MapTileTreeScaleRangeVisibility, RealityModelTileTree, TileBoundingBoxes, TiledGraphicsProvider, TileTreeLoadStatus, TileTreeReference, TileUser,
 } from "./tile/internal";
 import { EventController } from "./tools/EventController";
@@ -936,7 +932,7 @@
   /** Refresh the Reality Tile Tree to reflect changes in the map layer. */
   private refreshRealityTile(): void {
     for (const { supplier, id, owner } of this.iModel.tiles) {
-      if (owner.tileTree instanceof RealityModelTileTree || owner.tileTree instanceof IModelTileTree) {
+      if (owner.tileTree instanceof RealityModelTileTree) {
         this.iModel.tiles.resetTileTreeOwner(id, supplier);
       }
     }
