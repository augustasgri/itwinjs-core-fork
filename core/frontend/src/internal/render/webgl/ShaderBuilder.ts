--- conflicted
+++ resolved
@@ -905,13 +905,8 @@
   // (Optional) Apply planar classifier.
   // vec4 applyPlanarClassification(vec4)
   ApplyPlanarClassifier,
-<<<<<<< HEAD
-  // (Optional) Apply planar classifier.
-  // vec4 applyPlanarClassification(vec4)
-=======
   // (Optional) Apply Draping.
   // vec4 ApplyDraping(vec4)
->>>>>>> 3fa8be8a
   ApplyDraping,
   // (Optional) Apply solar shadow map.
   // vec4 applySolarShadowMap(vec4)
