{
  "name": "@itwin/ecsql-common",
<<<<<<< HEAD
  "version": "5.0.0-dev.80",
=======
  "version": "5.0.0-dev.81",
>>>>>>> 6cbef41a
  "description": "ECSql component that can be reference on backend and frontend",
  "main": "lib/cjs/ecsql-common.js",
  "module": "lib/esm/ecsql-common.js",
  "typings": "lib/cjs/ecsql-common",
  "license": "MIT",
  "scripts": {
    "build": "npm run -s build:cjs && npm run -s build:esm",
    "build:cjs": "tsc 1>&2 --outDir lib/cjs",
    "build:esm": "tsc 1>&2 --module ES2022 --outDir lib/esm",
    "clean": "rimraf lib .rush/temp/package-deps*.json",
    "docs": "betools docs --json=../../../generated-docs/core/ecsql-common/file.json --tsIndexFile=./ecsql-common.ts --onlyJson",
    "extract-api": "betools extract-api --entry=ecsql-common",
    "lint": "eslint \"./src/**/*.ts\" 1>&2",
    "test": "mocha",
    "cover": "nyc npm -s test"
  },
  "repository": {
    "type": "git",
    "url": "https://github.com/iTwin/itwinjs-core.git",
    "directory": "core/ecsql/common"
  },
  "keywords": [
    "Bentley",
    "BIM",
    "iModel",
    "digital-twin",
    "iTwin",
    "ecsql"
  ],
  "author": {
    "name": "Bentley Systems, Inc.",
    "url": "http://www.bentley.com"
  },
  "dependencies": {
    "@itwin/core-bentley": "workspace:*"
  },
  "devDependencies": {
    "@itwin/build-tools": "workspace:*",
    "@itwin/core-bentley": "workspace:*",
    "@itwin/eslint-plugin": "5.0.0-dev.1",
    "@types/chai": "4.3.1",
    "@types/mocha": "^10.0.6",
    "chai": "^4.3.10",
    "eslint": "^9.13.0",
    "mocha": "^10.2.0",
    "nyc": "^15.1.0",
    "rimraf": "^3.0.2",
    "typescript": "~5.6.2"
  },
  "nyc": {
    "extends": "./node_modules/@itwin/build-tools/.nycrc",
    "all": true
  }
}<|MERGE_RESOLUTION|>--- conflicted
+++ resolved
@@ -1,10 +1,6 @@
 {
   "name": "@itwin/ecsql-common",
-<<<<<<< HEAD
-  "version": "5.0.0-dev.80",
-=======
   "version": "5.0.0-dev.81",
->>>>>>> 6cbef41a
   "description": "ECSql component that can be reference on backend and frontend",
   "main": "lib/cjs/ecsql-common.js",
   "module": "lib/esm/ecsql-common.js",
