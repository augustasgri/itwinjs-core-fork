--- conflicted
+++ resolved
@@ -1,10 +1,6 @@
 {
   "name": "@bentley/bentleyjs-core",
-<<<<<<< HEAD
-  "version": "0.192.0-dev.11",
-=======
   "version": "0.192.0-dev.14",
->>>>>>> eccf6d71
   "description": "Bentley JavaScript core components",
   "main": "lib/bentleyjs-core.js",
   "typings": "lib/bentleyjs-core",
@@ -43,13 +39,8 @@
   },
   "dependencies": {},
   "devDependencies": {
-<<<<<<< HEAD
-    "@bentley/build-tools": "0.192.0-dev.11",
-    "@bentley/webpack-tools": "0.192.0-dev.11",
-=======
     "@bentley/build-tools": "0.192.0-dev.14",
     "@bentley/webpack-tools": "0.192.0-dev.14",
->>>>>>> eccf6d71
     "@types/chai": "^4.1.4",
     "@types/mocha": "^5.2.5",
     "@types/node": "10.14.1",
