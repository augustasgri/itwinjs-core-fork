--- conflicted
+++ resolved
@@ -1,10 +1,6 @@
 {
   "name": "@bentley/ecschema-metadata",
-<<<<<<< HEAD
-  "version": "0.192.0-dev.11",
-=======
   "version": "0.192.0-dev.14",
->>>>>>> eccf6d71
   "description": "ECObjects core concepts in typescript",
   "license": "MIT",
   "main": "lib/ecschema-metadata.js",
@@ -35,15 +31,9 @@
     "url": "http://www.bentley.com"
   },
   "devDependencies": {
-<<<<<<< HEAD
-    "@bentley/bentleyjs-core": "0.192.0-dev.11",
-    "@bentley/build-tools": "0.192.0-dev.11",
-    "@bentley/imodeljs-i18n": "0.192.0-dev.11",
-=======
     "@bentley/bentleyjs-core": "0.192.0-dev.14",
     "@bentley/build-tools": "0.192.0-dev.14",
     "@bentley/imodeljs-i18n": "0.192.0-dev.14",
->>>>>>> eccf6d71
     "@types/chai": "^4.1.4",
     "@types/chai-as-promised": "^7",
     "@types/glob": "^5.0.35",
@@ -70,13 +60,8 @@
     "bunyan-seq": "^0.2.0"
   },
   "peerDependencies": {
-<<<<<<< HEAD
-    "@bentley/bentleyjs-core": "^0.192.0-dev.11",
-    "@bentley/imodeljs-i18n": "^0.192.0-dev.11"
-=======
     "@bentley/bentleyjs-core": "^0.192.0-dev.14",
     "@bentley/imodeljs-i18n": "^0.192.0-dev.14"
->>>>>>> eccf6d71
   },
   "nyc": {
     "nycrc-path": "./node_modules/@bentley/build-tools/.nycrc",
