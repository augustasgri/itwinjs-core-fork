--- conflicted
+++ resolved
@@ -94,13 +94,8 @@
     try {
       const parentFormat = await this.getSchemaItem<Format>(parent, SchemaItemType.Format);
       return new OverrideFormat(parentFormat, precision, unitLabelOverrides);
-<<<<<<< HEAD
-    } catch (e: any) {
-      throw new SchemaEditingError(SchemaEditType.AddPresentationOverride, new SchemaItemId(this.schemaItemType, koqKey), e);
-=======
     } catch(e: any) {
-      throw new SchemaEditingError(ECEditingStatus.CreateFormatOverride, new SchemaItemId(this.schemaItemType, parent), e);
->>>>>>> 09de5a73
+      throw new SchemaEditingError(SchemaEditType.CreateFormatOverride, new SchemaItemId(this.schemaItemType, parent), e);
     }
   }
 }