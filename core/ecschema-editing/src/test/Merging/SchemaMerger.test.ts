/*---------------------------------------------------------------------------------------------
* Copyright (c) Bentley Systems, Incorporated. All rights reserved.
* See LICENSE.md in the project root for license terms and full copyright notice.
*--------------------------------------------------------------------------------------------*/
import { Schema, SchemaContext, SchemaItemType } from "@itwin/ecschema-metadata";
import { SchemaConflictsError } from "../../Differencing/Errors";
import { SchemaMerger } from "../../Merging/SchemaMerger";
import { SchemaOtherTypes } from "../../Differencing/SchemaDifference";
import { ConflictCode, SchemaDifferenceConflict } from "../../Differencing/SchemaConflicts";
<<<<<<< HEAD
import { describe, expect, it } from "vitest";
import { SchemaConflictsError } from "../../Differencing/Errors";
=======
import { BisTestHelper } from "../TestUtils/BisTestHelper";
import { expect } from "chai";
import "chai-as-promised";
>>>>>>> 4e220227

/* eslint-disable @typescript-eslint/naming-convention */

describe("Schema merge tests", () => {
  it("should throw an error if the differences has conflicts.", async () => {
    const conflict: SchemaDifferenceConflict = {
      code: ConflictCode.ConflictingPropertyName,
      schemaType: SchemaItemType.EntityClass,
      itemName: "ConflictingPropertyEntity",
      path: "MyProperty",
      source: "boolean",
      target: "string",
      description: "Target class already contains a property with a different type.",
    };

    const merger = new SchemaMerger(new SchemaContext());
    const merge = merger.merge({
      sourceSchemaName: "SourceSchema.01.02.03",
      targetSchemaName: "TargetSchema.01.00.00",
      conflicts: [conflict],
      differences: [],
    });

<<<<<<< HEAD
    await expect(merge).rejects.toThrow(SchemaConflictsError);
    await merge.catch((error: SchemaConflictsError) => {
      expect(error.message).toBe("Schema's can't be merged if there are unresolved conflicts.");
      expect(error.sourceSchema.name).toBe("SourceSchema");
      expect(error.targetSchema.name).toBe("TargetSchema");
      expect(error.conflicts).toContain(conflict);
    });
=======
    await expect(merge).to.be.rejectedWith(SchemaConflictsError, "Schema's can't be merged if there are unresolved conflicts.")
      .then((error: SchemaConflictsError) => {
        expect(error).to.have.a.nested.property("sourceSchema.name", "SourceSchema", "Unexpected source schema name");
        expect(error).to.have.a.nested.property("targetSchema.name", "TargetSchema", "Unexpected target schema name");
        expect(error.conflicts).includes(conflict);
      });
>>>>>>> 4e220227
  });

  it("should throw an error if the target schema cannot be located", async () => {
    const merger = new SchemaMerger(new SchemaContext());
    const merge = merger.merge({
      sourceSchemaName: "SourceSchema.01.02.03",
      targetSchemaName: "TargetSchema.01.00.00",
      conflicts: [],
      differences: [],
    });

    await expect(merge).to.be.rejectedWith("The target schema 'TargetSchema' could not be found in the editing context.");
  });

  it("should throw an error if the target schema cannot be located", async () => {
    const targetSchema = await Schema.fromJson({
      $schema: "https://dev.bentley.com/json_schemas/ec/32/ecschema",
      name: "TargetSchema",
      version: "1.0.0",
      alias: "target",
    }, new SchemaContext());
    const merger = new SchemaMerger(targetSchema.context);
    const merge = merger.merge({
      sourceSchemaName: "SourceSchema.01.02.03",
      targetSchemaName: "TargetSchema.01.00.00",
      conflicts: [],
      differences: [],
    });

    await expect(merge).to.be.rejectedWith("The target schema 'TargetSchema' is not dynamic. Only dynamic schemas are supported for merging.");
  });

  it("should merge label and description from schema", async () => {
    const targetContext = await BisTestHelper.getNewContext();
    await Schema.fromJson({
      $schema: "https://dev.bentley.com/json_schemas/ec/32/ecschema",
      name: "TargetSchema",
      version: "1.0.0",
      alias: "target",
      references: [
        { name: "CoreCustomAttributes", version: "01.00.01" },
      ],
      customAttributes: [
        { className: "CoreCustomAttributes.DynamicSchema" },
      ],
    }, targetContext);

    const newDescription = "This is the new description";
    const newLabel = "This is the new Label";

    const merger = new SchemaMerger(targetContext);
    const mergedSchema = await merger.merge({
      sourceSchemaName: "SourceSchema.01.02.03",
      targetSchemaName: "TargetSchema.01.00.00",
      differences: [{
        changeType: "modify",
        schemaType: SchemaOtherTypes.Schema,
        difference: {
          description: newDescription,
          label: newLabel,
        },
      }],
    });
    expect(mergedSchema).to.have.a.property("label", newLabel, "unexpected source label");
    expect(mergedSchema).to.have.a.property("description", newDescription, "unexpected source description");
  });

  it("should merge Schema Items case insensitive", async () => {
    const targetContext = await BisTestHelper.getNewContext();
    await Schema.fromJson({
      $schema: "https://dev.bentley.com/json_schemas/ec/32/ecschema",
      name: "TargetSchema",
      version: "1.0.0",
      alias: "target",
      references: [
        { name: "CoreCustomAttributes", version: "01.00.01" },
      ],
      customAttributes: [
        { className: "CoreCustomAttributes.DynamicSchema" },
      ],
      items: {
        TestCustomAttribute: {
          schemaItemType: "CustomAttributeClass",
          appliesTo: "Schema",
        },
      },
    }, targetContext);

    const merger = new SchemaMerger(targetContext);
    const mergedSchema = await merger.merge({
      sourceSchemaName: "SourceSchema.01.02.03",
      targetSchemaName: "TargetSchema.01.00.00",
      differences: [{
        changeType: "add",
        schemaType: SchemaOtherTypes.CustomAttributeInstance,
        appliedTo: "Schema",
        difference: {
          className: "sOuRcEscHeMA.TESTCustomaTTriBute",
        },
      }],
    });

    expect(mergedSchema).to.have.a.property("customAttributes").is.not.undefined;
    expect(mergedSchema).to.have.a.property("customAttributes").satisfies((customAttributes: any) => {
      return customAttributes.has("TargetSchema.TestCustomAttribute");
    });
  });
});<|MERGE_RESOLUTION|>--- conflicted
+++ resolved
@@ -3,18 +3,12 @@
 * See LICENSE.md in the project root for license terms and full copyright notice.
 *--------------------------------------------------------------------------------------------*/
 import { Schema, SchemaContext, SchemaItemType } from "@itwin/ecschema-metadata";
-import { SchemaConflictsError } from "../../Differencing/Errors";
 import { SchemaMerger } from "../../Merging/SchemaMerger";
 import { SchemaOtherTypes } from "../../Differencing/SchemaDifference";
 import { ConflictCode, SchemaDifferenceConflict } from "../../Differencing/SchemaConflicts";
-<<<<<<< HEAD
 import { describe, expect, it } from "vitest";
 import { SchemaConflictsError } from "../../Differencing/Errors";
-=======
 import { BisTestHelper } from "../TestUtils/BisTestHelper";
-import { expect } from "chai";
-import "chai-as-promised";
->>>>>>> 4e220227
 
 /* eslint-disable @typescript-eslint/naming-convention */
 
@@ -38,7 +32,6 @@
       differences: [],
     });
 
-<<<<<<< HEAD
     await expect(merge).rejects.toThrow(SchemaConflictsError);
     await merge.catch((error: SchemaConflictsError) => {
       expect(error.message).toBe("Schema's can't be merged if there are unresolved conflicts.");
@@ -46,14 +39,6 @@
       expect(error.targetSchema.name).toBe("TargetSchema");
       expect(error.conflicts).toContain(conflict);
     });
-=======
-    await expect(merge).to.be.rejectedWith(SchemaConflictsError, "Schema's can't be merged if there are unresolved conflicts.")
-      .then((error: SchemaConflictsError) => {
-        expect(error).to.have.a.nested.property("sourceSchema.name", "SourceSchema", "Unexpected source schema name");
-        expect(error).to.have.a.nested.property("targetSchema.name", "TargetSchema", "Unexpected target schema name");
-        expect(error.conflicts).includes(conflict);
-      });
->>>>>>> 4e220227
   });
 
   it("should throw an error if the target schema cannot be located", async () => {
@@ -65,7 +50,7 @@
       differences: [],
     });
 
-    await expect(merge).to.be.rejectedWith("The target schema 'TargetSchema' could not be found in the editing context.");
+    await expect(merge).rejects.toThrow("The target schema 'TargetSchema' could not be found in the editing context.");
   });
 
   it("should throw an error if the target schema cannot be located", async () => {
@@ -83,7 +68,7 @@
       differences: [],
     });
 
-    await expect(merge).to.be.rejectedWith("The target schema 'TargetSchema' is not dynamic. Only dynamic schemas are supported for merging.");
+    await expect(merge).rejects.toThrow("The target schema 'TargetSchema' is not dynamic. Only dynamic schemas are supported for merging.");
   });
 
   it("should merge label and description from schema", async () => {
@@ -117,8 +102,8 @@
         },
       }],
     });
-    expect(mergedSchema).to.have.a.property("label", newLabel, "unexpected source label");
-    expect(mergedSchema).to.have.a.property("description", newDescription, "unexpected source description");
+    expect(mergedSchema).toHaveProperty("label", newLabel);
+    expect(mergedSchema).toHaveProperty("description", newDescription);
   });
 
   it("should merge Schema Items case insensitive", async () => {
