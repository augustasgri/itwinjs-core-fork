--- conflicted
+++ resolved
@@ -1,10 +1,6 @@
 {
   "name": "@itwin/core-i18n",
-<<<<<<< HEAD
-  "version": "5.0.0-dev.80",
-=======
   "version": "5.0.0-dev.81",
->>>>>>> 6cbef41a
   "description": "iTwin.js localization code",
   "main": "lib/cjs/core-i18n.js",
   "module": "lib/esm/core-i18n.js",
