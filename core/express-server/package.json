--- conflicted
+++ resolved
@@ -1,10 +1,6 @@
 {
   "name": "@itwin/express-server",
-<<<<<<< HEAD
-  "version": "4.9.3",
-=======
   "version": "5.0.0-dev.0",
->>>>>>> 62721a0e
   "description": "iTwin.js express utilities",
   "main": "lib/cjs/ExpressServer.js",
   "typings": "lib/cjs/ExpressServer",
