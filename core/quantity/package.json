--- conflicted
+++ resolved
@@ -1,10 +1,6 @@
 {
   "name": "@itwin/core-quantity",
-<<<<<<< HEAD
-  "version": "4.9.3",
-=======
   "version": "5.0.0-dev.0",
->>>>>>> 62721a0e
   "description": "Quantity parsing, formatting and conversions for iModel.js",
   "main": "lib/cjs/core-quantity.js",
   "module": "lib/esm/core-quantity.js",
@@ -55,11 +51,7 @@
     "typescript": "~5.6.2"
   },
   "peerDependencies": {
-<<<<<<< HEAD
-    "@itwin/core-bentley": "workspace:^4.9.3"
-=======
     "@itwin/core-bentley": "workspace:^5.0.0-dev.0"
->>>>>>> 62721a0e
   },
   "nyc": {
     "extends": "./node_modules/@itwin/build-tools/.nycrc"
