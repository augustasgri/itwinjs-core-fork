{
  "name": "@itwin/ecschema-locaters",
<<<<<<< HEAD
  "version": "4.1.0-dev.62",
=======
  "version": "4.1.0-dev.57",
>>>>>>> 3c9808a6
  "description": "EC Schema file locaters",
  "license": "MIT",
  "main": "lib/cjs/ecschema-locaters.js",
  "typings": "lib/cjs/ecschema-locaters",
  "repository": {
    "type": "git",
    "url": "https://github.com/iTwin/itwinjs-core.git",
    "directory": "core/ecschema-locaters"
  },
  "scripts": {
    "build": "npm run -s build:cjs && npm run -s copy:test-assets",
    "build:cjs": "tsc 1>&2 --outDir lib/cjs",
    "clean": "rimraf lib .rush/temp/package-deps*.json",
    "copy:test-assets": "cpx \"./src/test/assets/**/*\" ./lib/cjs/test/assets",
    "extract-api": "betools extract-api --entry=ecschema-locaters",
    "lint": "eslint -f visualstudio \"./src/**/*.ts\" 1>&2",
    "test": "mocha",
    "docs": "betools docs --includes=../../generated-docs/extract --json=../../generated-docs/core/ecschema-locaters/file.json --tsIndexFile=./ecschema-locaters.ts --onlyJson",
    "cover": "nyc npm -s test",
    "start": "npm run -s lint && npm run -s clean && npm run -s build && npm run -s test & npm run -s cover & npm run -s docs"
  },
  "keywords": [
    "Bentley",
    "iModel",
    "iTwin.js",
    "EC"
  ],
  "author": {
    "name": "Bentley Systems, Inc.",
    "url": "http://www.bentley.com"
  },
  "devDependencies": {
    "@bentley/aec-units-schema": "^1.0.3",
    "@bentley/architectural-physical-schema": "^1.0.3",
    "@bentley/bis-core-schema": "^1.0.15",
    "@bentley/bis-custom-attributes-schema": "^1.0.0",
    "@bentley/construction-schema": "^1.0.4",
    "@bentley/core-custom-attributes-schema": "^1.0.3",
    "@bentley/ecdb-map-schema": "^2.0.1",
    "@bentley/ecdb-schema-policies-schema": "^1.0.1",
    "@bentley/formats-schema": "^1.0.0",
    "@bentley/linear-referencing-schema": "^2.0.3",
    "@bentley/physical-material-schema": "^1.0.2",
    "@bentley/plant-custom-attributes-schema": "^1.0.1",
    "@bentley/quantity-takeoffs-aspects-schema": "^1.0.1",
    "@bentley/spatial-composition-schema": "^1.0.1",
    "@bentley/structural-physical-schema": "^1.0.1",
    "@bentley/units-schema": "^1.0.5",
    "@itwin/build-tools": "workspace:*",
    "@itwin/ecschema-metadata": "workspace:*",
    "@itwin/eslint-plugin": "4.0.0-dev.36",
    "@types/chai": "4.3.1",
    "@types/chai-as-promised": "^7",
    "@types/fs-extra": "^4.0.7",
    "@types/glob": "^5.0.35",
    "@types/mocha": "^8.2.2",
    "@types/node": "18.16.1",
    "@types/sinon": "^10.0.15",
    "chai": "^4.1.2",
    "chai-as-promised": "^7",
    "cpx2": "^3.0.0",
    "eslint": "^8.36.0",
    "mocha": "^10.0.0",
    "nyc": "^15.1.0",
    "rimraf": "^3.0.2",
    "sinon": "^15.0.4",
    "typescript": "~5.0.2"
  },
  "dependencies": {
    "glob": "^7.1.2",
    "fs-extra": "^8.1.0",
    "@xmldom/xmldom": "~0.8.5"
  },
  "peerDependencies": {
<<<<<<< HEAD
    "@itwin/ecschema-metadata": "workspace:^4.1.0-dev.62"
=======
    "@itwin/ecschema-metadata": "workspace:^4.1.0-dev.57"
>>>>>>> 3c9808a6
  },
  "nyc": {
    "extends": "./node_modules/@itwin/build-tools/.nycrc",
    "sourceMap": false
  },
  "eslintConfig": {
    "plugins": [
      "@itwin"
    ],
    "extends": "plugin:@itwin/itwinjs-recommended",
    "rules": {
      "radix": "warn"
    }
  }
}<|MERGE_RESOLUTION|>--- conflicted
+++ resolved
@@ -1,10 +1,6 @@
 {
   "name": "@itwin/ecschema-locaters",
-<<<<<<< HEAD
   "version": "4.1.0-dev.62",
-=======
-  "version": "4.1.0-dev.57",
->>>>>>> 3c9808a6
   "description": "EC Schema file locaters",
   "license": "MIT",
   "main": "lib/cjs/ecschema-locaters.js",
@@ -79,11 +75,7 @@
     "@xmldom/xmldom": "~0.8.5"
   },
   "peerDependencies": {
-<<<<<<< HEAD
     "@itwin/ecschema-metadata": "workspace:^4.1.0-dev.62"
-=======
-    "@itwin/ecschema-metadata": "workspace:^4.1.0-dev.57"
->>>>>>> 3c9808a6
   },
   "nyc": {
     "extends": "./node_modules/@itwin/build-tools/.nycrc",
