--- conflicted
+++ resolved
@@ -1,10 +1,6 @@
 {
   "name": "@itwin/core-mobile",
-<<<<<<< HEAD
-  "version": "4.9.3",
-=======
   "version": "5.0.0-dev.0",
->>>>>>> 62721a0e
   "description": "iTwin.js MobileHost and MobileApp",
   "license": "MIT",
   "engines": {
@@ -36,17 +32,10 @@
     "url": "http://www.bentley.com"
   },
   "peerDependencies": {
-<<<<<<< HEAD
-    "@itwin/core-backend": "workspace:^4.9.3",
-    "@itwin/core-bentley": "workspace:^4.9.3",
-    "@itwin/core-common": "workspace:^4.9.3",
-    "@itwin/core-frontend": "workspace:^4.9.3"
-=======
     "@itwin/core-backend": "workspace:^5.0.0-dev.0",
     "@itwin/core-bentley": "workspace:^5.0.0-dev.0",
     "@itwin/core-common": "workspace:^5.0.0-dev.0",
     "@itwin/core-frontend": "workspace:^5.0.0-dev.0"
->>>>>>> 62721a0e
   },
   "dependencies": {
     "lodash": "^4.17.21",
