--- conflicted
+++ resolved
@@ -1,10 +1,6 @@
 {
   "name": "@itwin/core-markup",
-<<<<<<< HEAD
-  "version": "5.0.0-dev.80",
-=======
   "version": "5.0.0-dev.81",
->>>>>>> 6cbef41a
   "description": "iTwin.js markup package",
   "main": "lib/cjs/core-markup.js",
   "module": "lib/esm/core-markup.js",
