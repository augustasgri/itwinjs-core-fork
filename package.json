{
  "name": "imodeljs-core",
  "//private": "NOTE: This 'root' package is private. It is never published",
  "private": true,
  "description": "iModelJs core components",
  "license": "UNLICENSED",
  "repository": {
    "type": "git",
    "url": "https://tfs.bentley.com/tfs/ProductLine/Platform%20Technology/_git/imodeljs-core"
  },
  "scripts": {
    "build": "concurrently \"npm run build:backend\" \"npm run build:frontend\" \"npm run build:test\" && npm run build:testbed",
    "build:backend": "cd source/backend && npm run build",
    "build:frontend": "cd source/frontend && npm run build",
    "build:test": "cd source/test && npm run build",
    "build:testbed": "cd source/testbed && npm run build",
    "clean": "concurrently \"npm run clean:backend\" \"npm run clean:frontend\" \"npm run clean:test\" \"npm run clean:legacy\" \"npm run clean:testbed\"",
    "clean:backend": "cd source/backend && npm run clean",
    "clean:dependencies": "concurrently \"rimraf source/backend/node_modules\" \"rimraf source/frontend/node_modules\" \"rimraf source/test/node_modules\" \"rimraf source/testbed/node_modules\"",
    "clean:frontend": "cd source/frontend && npm run clean",
    "clean:legacy": "concurrently \"rimraf lib\" \"rimraf source/common/lib\" \"rimraf source/common/node_modules\"",
    "clean:test": "cd source/test && npm run clean",
    "clean:testbed": "cd source/testbed && npm run clean",
    "findstr:bentley-dependencies": "findstr /c:\"\\\"@bentley\" package.json source\\backend\\package.json source\\frontend\\package.json source\\test\\package.json source\\testbed\\package.json",
    "lint": "node node_modules/@bentley/bentleyjs-tools/scripts/tslint.js",
    "postinstall": "concurrently \"npm run install:backend\" \"npm run install:frontend\" \"npm run install:test\" \"npm run install:testbed\" ",
    "install:backend": "cd source/backend && npm install",
    "install:frontend": "cd source/frontend && npm install",
    "install:test": "cd source/test && npm install",
    "install:testbed": "cd source/testbed && npm install",
    "outdated:dependencies": "concurrently \"npm run outdated:backend\" \"npm run outdated:frontend\" \"npm run outdated:test\" \"npm run outdated:testbed\"",
    "outdated:backend": "cd source/backend && npm outdated",
    "outdated:frontend": "cd source/frontend && npm outdated",
    "outdated:test": "cd source/test && npm outdated",
    "outdated:testbed": "cd source/testbed && npm outdated",
    "publish:backend": "cd source/backend && npm publish",
    "publish:frontend": "cd source/frontend && npm publish",
    "predocs": "npm run extract",
    "docs": "node node_modules/@bentley/bentleyjs-tools/scripts/docs.js --baseUrl=source/test/node_modules --includes=source/test/lib/extract --excludes=testbed,assets --out=source/test/lib/docs --json=source/test/lib/docs/json/file.json",
    "extract": "node node_modules/@bentley/bentleyjs-tools/scripts/extract.js --extractFrom=source/test --out=source/test/lib/extract",
    "test": "npm run test:backend && npm run test:frontend",
    "test:backend": "cd source/test && npm run test",
    "test:frontend": "npm run build && cd source/testbed && npm run test",
    "test:tsnode": "node node_modules/@bentley/bentleyjs-tools/scripts/test-tsnode --packageRoot \"./\" --testDir=\"./source/test\" --tscPaths",
    "testbed": "cd source/testbed && npm run start",
    "cover": "nyc npm run test:tsnode",
    "module:backend": "cd source/backend && node ../../node_modules/@bentley/bentleyjs-tools/scripts/mastermodule --includes=../common --recursively=true",
    "module:frontend": "cd source/frontend && node ../../node_modules/@bentley/bentleyjs-tools/scripts/mastermodule --includes=../common --recursively=true"
  },
  "keywords": [
    "Bentley",
    "BIM",
    "iModel"
  ],
  "author": {
    "name": "Bentley Systems, Inc.",
    "url": "http://www.bentley.com"
  },
  "//dependencies": "NOTE: dependencies will be empty here and specified in source/frontend, source/backend, and source/test.",
  "dependencies": {},
  "//devDependencies": "NOTE: These are the union of all devDependencies for source/frontend, source/backend, and source/test",
  "devDependencies": {
<<<<<<< HEAD
    "@bentley/bentleyjs-tools": "^1.1.4",
=======
    "@bentley/bentleyjs-tools": "^1.1.5",
>>>>>>> dc8ec3c8
    "@types/chai": "^4.0.8",
    "@types/flatbuffers": "^1.6.5",
    "@types/fs-extra": "^4.0.7",
    "@types/js-base64": "^2.3.1",
    "@types/mocha": "^2.2.45",
    "chai": "^4.1.2",
    "commander": "^2.12.2",
    "concurrently": "^3.5.1",
    "cpx": "^1.5.0",
    "debug-fabulous": "^0.1.2",
    "diff": "^3.3.1",
    "duplexify": "^3.5.1",
    "floss": "^2.1.3",
    "fs-extra": "^5.0.0",
    "inherits": "^2.0.3",
    "mocha": "^3.5.3",
    "node-replace": "^0.3.3",
    "nyc": "^11.4.1",
    "object-assign": "^4.1.1",
    "once": "^1.4.0",
    "os-locale": "^2.1.0",
    "resolve": "^1.5.0",
    "rimraf": "^2.6.2",
    "semver": "^5.4.1",
    "source-map-support": "^0.5.0",
    "string-width": "^2.1.1",
    "ts-node": "^3.3.0",
    "tsconfig-paths": "^2.7.2",
    "tslint": "^5.8.0",
    "typescript": "^2.6.2"
  },
  "nyc": {
    "include": [
      "source/frontend/**/*.ts",
      "source/backend/**/*.ts",
      "source/common/**/*.ts"
    ],
    "exclude": [
      "source/test/*"
    ],
    "extension": [
      ".ts"
    ],
    "require": [
      "ts-node/register"
    ],
    "reporter": [
      "text-summary",
      "lcov"
    ],
    "report-dir": "./source/test/lib/coverage"
  }
}<|MERGE_RESOLUTION|>--- conflicted
+++ resolved
@@ -60,11 +60,7 @@
   "dependencies": {},
   "//devDependencies": "NOTE: These are the union of all devDependencies for source/frontend, source/backend, and source/test",
   "devDependencies": {
-<<<<<<< HEAD
-    "@bentley/bentleyjs-tools": "^1.1.4",
-=======
     "@bentley/bentleyjs-tools": "^1.1.5",
->>>>>>> dc8ec3c8
     "@types/chai": "^4.0.8",
     "@types/flatbuffers": "^1.6.5",
     "@types/fs-extra": "^4.0.7",
