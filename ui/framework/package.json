--- conflicted
+++ resolved
@@ -1,10 +1,6 @@
 {
   "name": "@bentley/ui-framework",
-<<<<<<< HEAD
-  "version": "2.16.0-dev.9",
-=======
   "version": "2.16.0-dev.12",
->>>>>>> 8aaff637
   "description": "UI framework",
   "main": "lib/ui-framework.js",
   "typings": "lib/ui-framework",
@@ -38,26 +34,6 @@
     "url": "http://www.bentley.com"
   },
   "peerDependencies": {
-<<<<<<< HEAD
-    "@bentley/bentleyjs-core": "^2.16.0-dev.9",
-    "@bentley/frontend-authorization-client": "^2.16.0-dev.9",
-    "@bentley/geometry-core": "^2.16.0-dev.9",
-    "@bentley/imodelhub-client": "^2.16.0-dev.9",
-    "@bentley/imodeljs-common": "^2.16.0-dev.9",
-    "@bentley/imodeljs-frontend": "^2.16.0-dev.9",
-    "@bentley/imodeljs-quantity": "^2.16.0-dev.9",
-    "@bentley/imodeljs-i18n": "^2.16.0-dev.9",
-    "@bentley/imodeljs-markup": "^2.16.0-dev.9",
-    "@bentley/itwin-client": "^2.16.0-dev.9",
-    "@bentley/presentation-common": "^2.16.0-dev.9",
-    "@bentley/presentation-frontend": "^2.16.0-dev.9",
-    "@bentley/product-settings-client": "^2.16.0-dev.9",
-    "@bentley/rbac-client": "^2.16.0-dev.9",
-    "@bentley/ui-abstract": "^2.16.0-dev.9",
-    "@bentley/ui-components": "^2.16.0-dev.9",
-    "@bentley/ui-core": "^2.16.0-dev.9",
-    "@bentley/ui-ninezone": "^2.16.0-dev.9",
-=======
     "@bentley/bentleyjs-core": "^2.16.0-dev.12",
     "@bentley/frontend-authorization-client": "^2.16.0-dev.12",
     "@bentley/geometry-core": "^2.16.0-dev.12",
@@ -76,7 +52,6 @@
     "@bentley/ui-components": "^2.16.0-dev.12",
     "@bentley/ui-core": "^2.16.0-dev.12",
     "@bentley/ui-ninezone": "^2.16.0-dev.12",
->>>>>>> 8aaff637
     "react": "^16.8.0",
     "react-dom": "^16.8.0",
     "react-redux": "^7.2.0",
@@ -87,32 +62,6 @@
     "NOTE: All tools used by scripts in this package must be listed as devDependencies"
   ],
   "devDependencies": {
-<<<<<<< HEAD
-    "@bentley/bentleyjs-core": "2.16.0-dev.9",
-    "@bentley/build-tools": "2.16.0-dev.9",
-    "@bentley/config-loader": "2.16.0-dev.9",
-    "@bentley/eslint-plugin": "2.16.0-dev.9",
-    "@bentley/frontend-authorization-client": "2.16.0-dev.9",
-    "@bentley/geometry-core": "2.16.0-dev.9",
-    "@bentley/imodelhub-client": "2.16.0-dev.9",
-    "@bentley/imodeljs-common": "2.16.0-dev.9",
-    "@bentley/imodeljs-frontend": "2.16.0-dev.9",
-    "@bentley/imodeljs-quantity": "2.16.0-dev.9",
-    "@bentley/imodeljs-i18n": "2.16.0-dev.9",
-    "@bentley/imodeljs-markup": "2.16.0-dev.9",
-    "@bentley/itwin-client": "2.16.0-dev.9",
-    "@bentley/presentation-common": "2.16.0-dev.9",
-    "@bentley/presentation-frontend": "2.16.0-dev.9",
-    "@bentley/presentation-testing": "2.16.0-dev.9",
-    "@bentley/product-settings-client": "2.16.0-dev.9",
-    "@bentley/rbac-client": "2.16.0-dev.9",
-    "@bentley/react-scripts": "3.4.9",
-    "@bentley/telemetry-client": "2.16.0-dev.9",
-    "@bentley/ui-abstract": "2.16.0-dev.9",
-    "@bentley/ui-components": "2.16.0-dev.9",
-    "@bentley/ui-core": "2.16.0-dev.9",
-    "@bentley/ui-ninezone": "2.16.0-dev.9",
-=======
     "@bentley/bentleyjs-core": "2.16.0-dev.12",
     "@bentley/build-tools": "2.16.0-dev.12",
     "@bentley/config-loader": "2.16.0-dev.12",
@@ -137,7 +86,6 @@
     "@bentley/ui-components": "2.16.0-dev.12",
     "@bentley/ui-core": "2.16.0-dev.12",
     "@bentley/ui-ninezone": "2.16.0-dev.12",
->>>>>>> 8aaff637
     "@testing-library/react": "^8.0.1",
     "@testing-library/react-hooks": "^3.2.1",
     "@types/chai": "^4.1.4",
@@ -189,17 +137,10 @@
     "NOTE: imodeljs-frontend should remain UI technology agnostic, so no react/angular dependencies are allowed"
   ],
   "dependencies": {
-<<<<<<< HEAD
-    "@bentley/context-registry-client": "2.16.0-dev.9",
-    "@bentley/icons-generic": "^1.0.15",
-    "@bentley/icons-generic-webfont": "^1.0.15",
-    "@bentley/presentation-components": "2.16.0-dev.9",
-=======
     "@bentley/context-registry-client": "2.16.0-dev.12",
     "@bentley/icons-generic": "^1.0.15",
     "@bentley/icons-generic-webfont": "^1.0.15",
     "@bentley/presentation-components": "2.16.0-dev.12",
->>>>>>> 8aaff637
     "classnames": "2.2.6",
     "immer": "^9.0.1",
     "lodash": "^4.17.10",
