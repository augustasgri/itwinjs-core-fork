--- conflicted
+++ resolved
@@ -1,8 +1,5 @@
 # Change Log - @bentley/ui-core
 
-<<<<<<< HEAD
-This log was last generated on Mon, 01 Jul 2019 19:04:29 GMT and should not be manually modified.
-=======
 This log was last generated on Wed, 24 Jul 2019 11:47:26 GMT and should not be manually modified.
 
 ## 1.2.0
@@ -21,7 +18,6 @@
 - Checkbox: Fix `onClick` event so that it can be used to stop event propagation
 - Remove excessive z-index CSS rule.
 - Update light and dark theme colors.
->>>>>>> 3035845d
 
 ## 1.1.0
 Mon, 01 Jul 2019 19:04:29 GMT
