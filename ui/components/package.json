{
  "name": "@bentley/ui-components",
<<<<<<< HEAD
  "version": "2.16.0-dev.9",
=======
  "version": "2.16.0-dev.12",
>>>>>>> 8aaff637
  "description": "iModel.js UI complex components",
  "main": "lib/ui-components.js",
  "typings": "lib/ui-components",
  "imodeljsSharedLibrary": true,
  "license": "MIT",
  "repository": {
    "type": "git",
    "url": "https://github.com/imodeljs/imodeljs/tree/master/ui/components"
  },
  "scripts": {
    "compile": "npm run build",
    "copy:assets": "cpx \"./src/**/*.*css\" ./lib && cpx \"./public/**/*\" ./lib/public",
    "pseudolocalize": "betools pseudolocalize --englishDir ./public/locales/en --out ./lib/public/locales/en-PSEUDO",
    "build": "npm run copy:assets && npm run pseudolocalize && tsc 1>&2",
    "clean": "rimraf lib .rush/temp/package-deps*.json",
    "cover": "nyc npm test",
    "docs": "betools docs --includes=../../generated-docs/extract --json=../../generated-docs/ui/ui-components/file.json --tsIndexFile=./ui-components.ts --onlyJson",
    "lint": "eslint -f visualstudio \"./src/**/*.{ts,tsx}\" 1>&2",
    "extract-api": "betools extract-api --entry=ui-components",
    "test": "mocha --opts ../mocha.opts \"./lib/test/**/*.test.js\"",
    "test:watch": "npm test -- --reporter min --watch-extensions ts,tsx --watch"
  },
  "keywords": [
    "Bentley",
    "BIM",
    "iModel"
  ],
  "author": {
    "name": "Bentley Systems, Inc.",
    "url": "http://www.bentley.com"
  },
  "peerDependencies": {
<<<<<<< HEAD
    "@bentley/bentleyjs-core": "^2.16.0-dev.9",
    "@bentley/geometry-core": "^2.16.0-dev.9",
    "@bentley/imodeljs-common": "^2.16.0-dev.9",
    "@bentley/imodeljs-frontend": "^2.16.0-dev.9",
    "@bentley/imodeljs-i18n": "^2.16.0-dev.9",
    "@bentley/imodeljs-quantity": "^2.16.0-dev.9",
    "@bentley/ui-abstract": "2.16.0-dev.9",
    "@bentley/ui-core": "^2.16.0-dev.9",
=======
    "@bentley/bentleyjs-core": "^2.16.0-dev.12",
    "@bentley/geometry-core": "^2.16.0-dev.12",
    "@bentley/imodeljs-common": "^2.16.0-dev.12",
    "@bentley/imodeljs-frontend": "^2.16.0-dev.12",
    "@bentley/imodeljs-i18n": "^2.16.0-dev.12",
    "@bentley/imodeljs-quantity": "^2.16.0-dev.12",
    "@bentley/ui-abstract": "2.16.0-dev.12",
    "@bentley/ui-core": "^2.16.0-dev.12",
>>>>>>> 8aaff637
    "react": "^16.8.0",
    "react-dom": "^16.8.0"
  },
  "//devDependencies": [
    "NOTE: All peerDependencies should also be listed as devDependencies since peerDependencies are not considered by npm install",
    "NOTE: All tools used by scripts in this package must be listed as devDependencies"
  ],
  "devDependencies": {
<<<<<<< HEAD
    "@bentley/bentleyjs-core": "2.16.0-dev.9",
    "@bentley/build-tools": "2.16.0-dev.9",
    "@bentley/eslint-plugin": "2.16.0-dev.9",
    "@bentley/geometry-core": "2.16.0-dev.9",
    "@bentley/imodeljs-common": "2.16.0-dev.9",
    "@bentley/imodeljs-frontend": "2.16.0-dev.9",
    "@bentley/imodeljs-i18n": "2.16.0-dev.9",
    "@bentley/imodeljs-quantity": "2.16.0-dev.9",
    "@bentley/ui-abstract": "2.16.0-dev.9",
    "@bentley/ui-core": "2.16.0-dev.9",
=======
    "@bentley/bentleyjs-core": "2.16.0-dev.12",
    "@bentley/build-tools": "2.16.0-dev.12",
    "@bentley/eslint-plugin": "2.16.0-dev.12",
    "@bentley/geometry-core": "2.16.0-dev.12",
    "@bentley/imodeljs-common": "2.16.0-dev.12",
    "@bentley/imodeljs-frontend": "2.16.0-dev.12",
    "@bentley/imodeljs-i18n": "2.16.0-dev.12",
    "@bentley/imodeljs-quantity": "2.16.0-dev.12",
    "@bentley/ui-abstract": "2.16.0-dev.12",
    "@bentley/ui-core": "2.16.0-dev.12",
>>>>>>> 8aaff637
    "@testing-library/react": "^8.0.1",
    "@testing-library/react-hooks": "^3.2.1",
    "@types/chai": "^4.1.4",
    "@types/chai-as-promised": "^7",
    "@types/chai-jest-snapshot": "^1.3.0",
    "@types/chai-spies": "^1.0.0",
    "@types/chai-string": "^1.4.1",
    "@types/classnames": "^2.2.3",
    "@types/enzyme": "3.9.3",
    "@types/faker": "^4.1.0",
    "@types/linkify-it": "~2.1.0",
    "@types/lodash": "^4.14.0",
    "@types/mocha": "^5.2.5",
    "@types/react": "16.9.43",
    "@types/react-data-grid": "4.0.2",
    "@types/react-dom": "^16.8.0",
    "@types/react-highlight-words": "^0.11.1",
    "@types/react-resize-detector": "^5.0.0",
    "@types/react-select": "3.0.26",
    "@types/react-virtualized": "^9.18.7",
    "@types/react-virtualized-auto-sizer": "^1.0.0",
    "@types/react-window": "^1.8.0",
    "@types/sinon": "^9.0.0",
    "@types/sinon-chai": "^3.2.0",
    "@types/testing-library__react-hooks": "^3.1.0",
    "chai": "^4.1.2",
    "chai-as-promised": "^7",
    "chai-jest-snapshot": "^2.0.0",
    "chai-spies": "1.0.0",
    "chai-string": "^1.5.0",
    "cpx": "^1.5.0",
    "enzyme": "^3.4.0",
    "enzyme-adapter-react-16": "^1.15.5",
    "enzyme-to-json": "^3.3.4",
    "eslint": "^6.8.0",
    "faker": "^4.1.0",
    "ignore-styles": "^5.0.1",
    "jsdom": "^11.12.0",
    "jsdom-global": "3.0.2",
    "mocha": "^5.2.0",
    "nyc": "^14.0.0",
    "raf": "^3.4.0",
    "react-dnd-test-backend": "^11.1.3",
    "react-dnd-test-utils": "^11.1.3",
    "react-select-event": "5.0.0",
    "react-test-renderer": "^16.13.1",
    "rimraf": "^3.0.2",
    "sinon": "^9.0.2",
    "sinon-chai": "^3.2.0",
    "ts-node": "^7.0.1",
    "tsconfig-paths": "^3.3.2",
    "typemoq": "^2.1.0",
    "typescript": "~4.1.0",
    "xmlhttprequest": "^1.8.0"
  },
  "//dependencies": [
    "NOTE: these dependencies should be only for things that DO NOT APPEAR IN THE API",
    "NOTE: imodeljs-frontend should remain UI technology agnostic, so no react/angular dependencies are allowed"
  ],
  "dependencies": {
    "@bentley/icons-generic-webfont": "^1.0.15",
    "@types/shortid": "~0.0.29",
    "callable-instance2": "1.0.0",
    "classnames": "2.2.6",
    "eventemitter2": "^5.0.1",
    "immer": "^9.0.1",
    "immutable": "^3.8.2",
    "inspire-tree": "^5.0.1",
    "linkify-it": "~2.2.0",
    "lodash": "^4.17.10",
    "react-compound-slider": "^2.5.0",
    "react-data-grid": "6.0.1",
    "react-dnd": "^11.1.3",
    "react-dnd-html5-backend": "^11.1.3",
    "react-highlight-words": "^0.14.0",
    "react-resize-detector": "^5.1.0",
    "react-select": "3.1.0",
    "react-virtualized": "^9.21.0",
    "react-virtualized-auto-sizer": "^1.0.2",
    "react-window": "^1.8.5",
    "rxjs": "^6.6.2",
    "shortid": "~2.2.15",
    "ts-key-enum": "^2.0.0"
  },
  "nyc": {
    "extends": "./node_modules/@bentley/build-tools/.nycrc",
    "require": [
      "ignore-styles",
      "jsdom-global/register",
      "source-map-support/register",
      "ts-node/register"
    ],
    "check-coverage": true,
    "statements": 99.9,
    "branches": 99.9,
    "functions": 100,
    "lines": 99.9
  },
  "eslintConfig": {
    "plugins": [
      "@bentley"
    ],
    "extends": [
      "plugin:@bentley/ui",
      "plugin:@bentley/jsdoc"
    ]
  }
}<|MERGE_RESOLUTION|>--- conflicted
+++ resolved
@@ -1,10 +1,6 @@
 {
   "name": "@bentley/ui-components",
-<<<<<<< HEAD
-  "version": "2.16.0-dev.9",
-=======
   "version": "2.16.0-dev.12",
->>>>>>> 8aaff637
   "description": "iModel.js UI complex components",
   "main": "lib/ui-components.js",
   "typings": "lib/ui-components",
@@ -37,16 +33,6 @@
     "url": "http://www.bentley.com"
   },
   "peerDependencies": {
-<<<<<<< HEAD
-    "@bentley/bentleyjs-core": "^2.16.0-dev.9",
-    "@bentley/geometry-core": "^2.16.0-dev.9",
-    "@bentley/imodeljs-common": "^2.16.0-dev.9",
-    "@bentley/imodeljs-frontend": "^2.16.0-dev.9",
-    "@bentley/imodeljs-i18n": "^2.16.0-dev.9",
-    "@bentley/imodeljs-quantity": "^2.16.0-dev.9",
-    "@bentley/ui-abstract": "2.16.0-dev.9",
-    "@bentley/ui-core": "^2.16.0-dev.9",
-=======
     "@bentley/bentleyjs-core": "^2.16.0-dev.12",
     "@bentley/geometry-core": "^2.16.0-dev.12",
     "@bentley/imodeljs-common": "^2.16.0-dev.12",
@@ -55,7 +41,6 @@
     "@bentley/imodeljs-quantity": "^2.16.0-dev.12",
     "@bentley/ui-abstract": "2.16.0-dev.12",
     "@bentley/ui-core": "^2.16.0-dev.12",
->>>>>>> 8aaff637
     "react": "^16.8.0",
     "react-dom": "^16.8.0"
   },
@@ -64,18 +49,6 @@
     "NOTE: All tools used by scripts in this package must be listed as devDependencies"
   ],
   "devDependencies": {
-<<<<<<< HEAD
-    "@bentley/bentleyjs-core": "2.16.0-dev.9",
-    "@bentley/build-tools": "2.16.0-dev.9",
-    "@bentley/eslint-plugin": "2.16.0-dev.9",
-    "@bentley/geometry-core": "2.16.0-dev.9",
-    "@bentley/imodeljs-common": "2.16.0-dev.9",
-    "@bentley/imodeljs-frontend": "2.16.0-dev.9",
-    "@bentley/imodeljs-i18n": "2.16.0-dev.9",
-    "@bentley/imodeljs-quantity": "2.16.0-dev.9",
-    "@bentley/ui-abstract": "2.16.0-dev.9",
-    "@bentley/ui-core": "2.16.0-dev.9",
-=======
     "@bentley/bentleyjs-core": "2.16.0-dev.12",
     "@bentley/build-tools": "2.16.0-dev.12",
     "@bentley/eslint-plugin": "2.16.0-dev.12",
@@ -86,7 +59,6 @@
     "@bentley/imodeljs-quantity": "2.16.0-dev.12",
     "@bentley/ui-abstract": "2.16.0-dev.12",
     "@bentley/ui-core": "2.16.0-dev.12",
->>>>>>> 8aaff637
     "@testing-library/react": "^8.0.1",
     "@testing-library/react-hooks": "^3.2.1",
     "@types/chai": "^4.1.4",
