/*---------------------------------------------------------------------------------------------
* Copyright (c) Bentley Systems, Incorporated. All rights reserved.
* See LICENSE.md in the project root for license terms and full copyright notice.
*--------------------------------------------------------------------------------------------*/
/** @packageDocumentation
 * @module Backstage
 */

import { BeEvent } from "@itwin/core-bentley";
import { ConditionalBooleanValue } from "../items/ConditionalBooleanValue";
import { ConditionalStringValue } from "../items/ConditionalStringValue";
import { BackstageItem } from "./BackstageItem";

/* eslint-disable @typescript-eslint/no-deprecated */

/** Arguments of [[BackstageItemsManager.onChanged]] event.
 * @internal
<<<<<<< HEAD
 * @deprecated in 4.9.x. Used internally by `@itwin/appui-react`.
=======
 * @deprecated in 4.10.x. Used internally by `@itwin/appui-react`.
>>>>>>> 62721a0e
 * Please note: this internal API will be removed in 5.0.0.
 */
export interface BackstageItemsChangedArgs {
  readonly items: ReadonlyArray<BackstageItem>;
}

type InstanceOrArray<T> = T | ReadonlyArray<T>;

const isInstance = <T>(args: InstanceOrArray<T>): args is T => {
  return !Array.isArray(args);
};

/**
 * Controls backstage items.
 * @internal
<<<<<<< HEAD
 * @deprecated in 4.9.x. Use `UiFramework.backstage` from `@itwin/appui-react`.
=======
 * @deprecated in 4.10.x. Use `UiFramework.backstage` from `@itwin/appui-react`.
>>>>>>> 62721a0e
 * Please note: this internal API will be removed in 5.0.0.
 */
export class BackstageItemsManager {
  private _items: ReadonlyArray<BackstageItem> = [];

  constructor(items?: ReadonlyArray<BackstageItem>) {
    // istanbul ignore else
    if (items)
      this.loadItemsInternal(items, true, false);
  }

  private loadItemsInternal(items: ReadonlyArray<BackstageItem>, processConditions: boolean, sendItemChanged: boolean) {
    if (processConditions && items) {
      const eventIds = BackstageItemsManager.getSyncIdsOfInterest(items);
      if (0 !== eventIds.length) {
        const { itemsUpdated, updatedItems } = this.internalRefreshAffectedItems(items, new Set(eventIds));

        // istanbul ignore else
        if (itemsUpdated)
          items = updatedItems;
      }
    }

    this._items = items;
    if (sendItemChanged)
      this.onItemsChanged.raiseEvent({ items });
  }

  /** load items but do not fire onItemsChanged
   * @internal
   */
  public loadItems(items: ReadonlyArray<BackstageItem>) {
    this.loadItemsInternal(items, true, false);
  }

  /** Event raised when backstage items are changed.
   * @internal
   */
  public readonly onItemsChanged = new BeEvent<(args: BackstageItemsChangedArgs) => void>();

  public get items(): ReadonlyArray<BackstageItem> {
    return this._items;
  }

  public set items(items: ReadonlyArray<BackstageItem>) {
    // istanbul ignore else
    if (items !== this._items)
      this.loadItemsInternal(items, true, true);
  }

  /** @internal */
  public add(itemOrItems: BackstageItem | ReadonlyArray<BackstageItem>) {
    let itemsToAdd;
    if (isInstance(itemOrItems))
      itemsToAdd = [itemOrItems];
    else {
      itemsToAdd = itemOrItems.filter((itemToAdd, index) => itemOrItems.findIndex((item) => item.id === itemToAdd.id) === index);
    }
    itemsToAdd = itemsToAdd.filter((itemToAdd) => this._items.find((item) => item.id === itemToAdd.id) === undefined);
    if (itemsToAdd.length === 0)
      return;
    const items = [
      ...this._items,
      ...itemsToAdd,
    ];
    this.items = items;
  }

  /** @internal */
  public remove(itemIdOrItemIds: BackstageItem["id"] | ReadonlyArray<BackstageItem["id"]>) {
    const items = this._items.filter((item) => {
      return isInstance(itemIdOrItemIds) ? item.id !== itemIdOrItemIds : !itemIdOrItemIds.find((itemId) => itemId === item.id);
    });
    this.items = items;
  }

  /** @internal */
  public static getSyncIdsOfInterest(items: readonly BackstageItem[]): string[] {
    const eventIds = new Set<string>();
    items.forEach((item) => {
      for (const [, entry] of Object.entries(item)) {
        if (entry instanceof ConditionalBooleanValue) {
          entry.syncEventIds.forEach((eventId: string) => eventIds.add(eventId.toLowerCase()));
        } else /* istanbul ignore else */ if (entry instanceof ConditionalStringValue) {
          entry.syncEventIds.forEach((eventId: string) => eventIds.add(eventId.toLowerCase()));
        }
      }
    });
    return [...eventIds.values()];
  }

  private internalRefreshAffectedItems(items: readonly BackstageItem[], eventIds: Set<string>): { itemsUpdated: boolean, updatedItems: BackstageItem[] } {
    // istanbul ignore next
    if (0 === eventIds.size)
      return { itemsUpdated: false, updatedItems: [] };

    let updateRequired = false;

    const newItems: BackstageItem[] = [];
    for (const item of items) {
      const updatedItem = { ...item };

      for (const [, entry] of Object.entries(updatedItem)) {
        if (entry instanceof ConditionalBooleanValue) {
          // istanbul ignore else
          if (ConditionalBooleanValue.refreshValue(entry, eventIds))
            updateRequired = true;
        } else /* istanbul ignore else */ if (entry instanceof ConditionalStringValue) {
          // istanbul ignore else
          if (ConditionalStringValue.refreshValue(entry, eventIds))
            updateRequired = true;
        }
      }

      newItems.push(updatedItem);
    }

    return { itemsUpdated: updateRequired, updatedItems: newItems };
  }

  public refreshAffectedItems(eventIds: Set<string>) {
    // istanbul ignore next
    if (0 === eventIds.size)
      return;

    const { itemsUpdated, updatedItems } = this.internalRefreshAffectedItems(this.items, eventIds);

    // istanbul ignore else
    if (itemsUpdated)
      this.loadItemsInternal(updatedItems, false, true);
  }

}<|MERGE_RESOLUTION|>--- conflicted
+++ resolved
@@ -15,11 +15,7 @@
 
 /** Arguments of [[BackstageItemsManager.onChanged]] event.
  * @internal
-<<<<<<< HEAD
- * @deprecated in 4.9.x. Used internally by `@itwin/appui-react`.
-=======
  * @deprecated in 4.10.x. Used internally by `@itwin/appui-react`.
->>>>>>> 62721a0e
  * Please note: this internal API will be removed in 5.0.0.
  */
 export interface BackstageItemsChangedArgs {
@@ -35,11 +31,7 @@
 /**
  * Controls backstage items.
  * @internal
-<<<<<<< HEAD
- * @deprecated in 4.9.x. Use `UiFramework.backstage` from `@itwin/appui-react`.
-=======
  * @deprecated in 4.10.x. Use `UiFramework.backstage` from `@itwin/appui-react`.
->>>>>>> 62721a0e
  * Please note: this internal API will be removed in 5.0.0.
  */
 export class BackstageItemsManager {
