/*---------------------------------------------------------------------------------------------
* Copyright (c) Bentley Systems, Incorporated. All rights reserved.
* See LICENSE.md in the project root for license terms and full copyright notice.
*--------------------------------------------------------------------------------------------*/
/** @packageDocumentation
 * @module ContentView
 */

import { ContentLayoutProps } from "./ContentLayoutProps";

<<<<<<< HEAD
/* eslint-disable deprecation/deprecation */
=======
/* eslint-disable @typescript-eslint/no-deprecated */
>>>>>>> 62721a0e

/**
 * Class that define Standard Content Layouts that can be used to specify how the content is arranged in a frontstage.
 * @public
<<<<<<< HEAD
 * @deprecated in 4.9.x. Use `StandardContentLayouts` from `@itwin/appui-react`.
=======
 * @deprecated in 4.10.x. Use `StandardContentLayouts` from `@itwin/appui-react`.
>>>>>>> 62721a0e
 */
export class StandardContentLayouts {
  public static readonly singleView: ContentLayoutProps = {
    id: "uia:singleView",
    description: "Single Content View",
  };

  public static readonly fourQuadrants: ContentLayoutProps = {
    id: "uia:fourQuadrants",
    description: "Four Views, two stacked on the left, two stacked on the right",
    verticalSplit: {
      id: "uia:fourQuadrantVerticalSplit",
      percentage: 0.50,
      lock: false,
      minSizeLeft: 100,
      minSizeRight: 100,
      left: { horizontalSplit: { id: "uia:fourQuadrantsLeftHorizontal", percentage: 0.50, top: 0, bottom: 1, lock: false, minSizeTop: 50, minSizeBottom: 50 } },
      right: { horizontalSplit: { id: "uia:fourQuadrantsRightHorizontal", percentage: 0.50, top: 2, bottom: 3, lock: false, minSizeTop: 50, minSizeBottom: 50 } },
    },
  };

  public static readonly twoVerticalSplit: ContentLayoutProps = {
    id: "uia:twoVerticalSplit",
    description: "Two Views, side by side",
    verticalSplit: {
      id: "uia:twoViewsVerticalSplit",
      percentage: 0.50,
      left: 0,
      right: 1,
    },
  };
  public static readonly twoHorizontalSplit: ContentLayoutProps = {
    id: "uia:twoHorizontalSplit",
    description: "Two views, stack one on top of the other",
    horizontalSplit: {
      id: "uia:twoViewsHorizontalSplit",
      percentage: 0.50,
      lock: false,
      top: 0,
      bottom: 1,
    },
  };

  public static readonly threeViewsTwoOnLeft: ContentLayoutProps = {
    id: "uia:threeViewsTwoOnLeft",
    description: "Three views, one on the right with the two on the left stacked one of top of the other",
    verticalSplit: {
      id: "uia:twoViewsOnLeftSplit",
      percentage: 0.50,
      left: { horizontalSplit: { id: "uia:twoViewsOnLeftHorizontal", percentage: 0.50, top: 0, bottom: 1, lock: false, minSizeTop: 50, minSizeBottom: 50 } },
      right: 2,
    },
  };

  public static readonly threeViewsTwoOnRight: ContentLayoutProps = {
    id: "uia:threeViewsTwoOnRight",
    description: "Three views, one on the left with the two on the right stacked one of top of the other",
    verticalSplit: {
      id: "uia:twoViewsOnRightSplit",
      percentage: 0.50,
      left: 0,
      right: { horizontalSplit: { id: "uia:twoViewsOnRightHorizontal", percentage: 0.50, top: 1, bottom: 2, lock: false, minSizeTop: 50, minSizeBottom: 50 } },
    },
  };

  public static readonly threeViewsTwoOnBottom: ContentLayoutProps = {
    id: "uia:threeViewsTwoOnBottom",
    description: "Three Views, one on top and two side by side on the bottom",
    horizontalSplit: {
      id: "uia:threeViewsTwoOnBottomHorizontal",
      percentage: 0.50,
      lock: false,
      top: 0,
      bottom: { verticalSplit: { id: "uia:twoViewsOnBottomVertical", percentage: 0.50, left: 1, right: 2, lock: false, minSizeLeft: 50, minSizeRight: 50 } },
    },
  };

  public static readonly threeViewsTwoOnTop: ContentLayoutProps = {
    id: "uia:threeViewsTwoOnTop",
    description: "Three Views, two side by side on top and one on the bottom",
    horizontalSplit: {
      id: "uia:twoViewsOnTopHorizontal",
      percentage: 0.50,
      lock: false,
      top: { verticalSplit: { id: "uia:twoViewsOnTopVertical", percentage: 0.50, left: 0, right: 1, lock: false, minSizeLeft: 50, minSizeRight: 50 } },
      bottom: 2,
    },
  };

  // provides and iterable list of standard content layouts
  public static readonly availableLayouts: ContentLayoutProps[] = [
    StandardContentLayouts.singleView,
    StandardContentLayouts.fourQuadrants,
    StandardContentLayouts.twoVerticalSplit,
    StandardContentLayouts.twoHorizontalSplit,
    StandardContentLayouts.threeViewsTwoOnLeft,
    StandardContentLayouts.threeViewsTwoOnRight,
    StandardContentLayouts.threeViewsTwoOnBottom,
    StandardContentLayouts.threeViewsTwoOnTop,
  ];

}<|MERGE_RESOLUTION|>--- conflicted
+++ resolved
@@ -8,20 +8,12 @@
 
 import { ContentLayoutProps } from "./ContentLayoutProps";
 
-<<<<<<< HEAD
-/* eslint-disable deprecation/deprecation */
-=======
 /* eslint-disable @typescript-eslint/no-deprecated */
->>>>>>> 62721a0e
 
 /**
  * Class that define Standard Content Layouts that can be used to specify how the content is arranged in a frontstage.
  * @public
-<<<<<<< HEAD
- * @deprecated in 4.9.x. Use `StandardContentLayouts` from `@itwin/appui-react`.
-=======
  * @deprecated in 4.10.x. Use `StandardContentLayouts` from `@itwin/appui-react`.
->>>>>>> 62721a0e
  */
 export class StandardContentLayouts {
   public static readonly singleView: ContentLayoutProps = {
