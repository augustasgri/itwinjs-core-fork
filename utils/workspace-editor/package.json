--- conflicted
+++ resolved
@@ -2,11 +2,7 @@
   "name": "@itwin/workspace-editor",
   "license": "MIT",
   "main": "lib/WorkspaceEditor.js",
-<<<<<<< HEAD
   "version": "4.1.0-dev.62",
-=======
-  "version": "4.1.0-dev.57",
->>>>>>> 3c9808a6
   "bin": {
     "WorkspaceEditor": "./lib/WorkspaceEditor.js"
   },
