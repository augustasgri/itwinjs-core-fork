--- conflicted
+++ resolved
@@ -455,11 +455,7 @@
 			repositoryURL = "https://github.com/iTwin/mobile-native-ios";
 			requirement = {
 				kind = exactVersion;
-<<<<<<< HEAD
-				version = 5.0.77;
-=======
 				version = 5.0.78;
->>>>>>> 6cbef41a
 			};
 		};
 /* End XCRemoteSwiftPackageReference section */
