
/*---------------------------------------------------------------------------------------------
* Copyright (c) Bentley Systems, Incorporated. All rights reserved.
* See LICENSE.md in the project root for license terms and full copyright notice.
*--------------------------------------------------------------------------------------------*/
import { Id64String } from "@itwin/core-bentley";
import { ClipPlane, ClipPrimitive, ClipVector, ConvexClipPlaneSet, Vector3d } from "@itwin/core-geometry";
import { BaseMapLayerSettings, ModelClipGroup, ModelClipGroups } from "@itwin/core-common";
import {
  IModelApp, IModelConnection, MarginOptions, MarginPercent, NotifyMessageDetails, openImageDataUrlInNewWindow, OutputMessagePriority,
  PaddingPercent, ScreenViewport, Tool, Viewport, ViewState,
} from "@itwin/core-frontend";
import { parseArgs } from "@itwin/frontend-devtools";
import { MarkupApp, MarkupData } from "@itwin/core-markup";
import { ClassificationsPanel } from "./ClassificationsPanel";
import { DebugWindow } from "./DebugWindow";
import { FeatureOverridesPanel } from "./FeatureOverrides";
import { CategoryPicker, ModelPicker } from "./IdPicker";
import { SavedViewPicker } from "./SavedViews";
import { CameraPathsMenu } from "./CameraPaths";
import { SectionsPanel } from "./SectionTools";
import { StandardRotations } from "./StandardRotations";
import { Surface } from "./Surface";
import { createTimeline } from "./Timeline";
import { setTitle } from "./Title";
import { createImageButton, createToolButton, ToolBar } from "./ToolBar";
import { ViewAttributesPanel } from "./ViewAttributes";
import { ViewList, ViewPicker } from "./ViewPicker";
import { Window } from "./Window";
import { openIModel, OpenIModelProps } from "./openIModel";
import { HubPicker } from "./HubPicker";
import { RealityModelSettingsPanel } from "./RealityModelDisplaySettingsWidget";
import { ContoursPanel } from "./Contours";
<<<<<<< HEAD
import { GoogleMapsPanel } from "./GoogleMaps";
import { DtaConfiguration } from "../common/DtaConfiguration";
import { DtaRpcInterface } from "../common/DtaRpcInterface";
import { LocalFormatsProvider } from "./LocalFormatsProvider";

=======
import { CreateSessionOptions, GoogleMaps } from "@itwin/map-layers-formats";
>>>>>>> e1a716c7

// cspell:ignore savedata topdiv savedview viewtop

async function zoomToSelectedElements(vp: Viewport, options?: MarginOptions) {
  const elems = vp.iModel.selectionSet.elements;
  if (0 < elems.size)
    await vp.zoomToElements(elems, { animateFrustumChange: true, ...options });
}

export class ZoomToSelectedElementsTool extends Tool {
  private _margin?: MarginPercent;
  private _padding?: PaddingPercent | number;

  public static override toolId = "ZoomToSelectedElements";
  public static override get maxArgs() { return 4; }

  public override async run(): Promise<boolean> {
    const vp = IModelApp.viewManager.selectedView;
    if (undefined !== vp) {
      await zoomToSelectedElements(vp, {
        marginPercent: this._margin,
        paddingPercent: this._padding,
      });
    }

    return true;
  }

  public override async parseAndRun(...input: string[]): Promise<boolean> {
    const args = parseArgs(input);
    const padding = args.getFloat("p");
    if (undefined !== padding) {
      if (args.getBoolean("m"))
        this._margin = { left: padding, right: padding, top: padding, bottom: padding };
      else
        this._padding = padding;
    } else {
      const left = args.getFloat("l") ?? 0;
      const right = args.getFloat("r") ?? 0;
      const top = args.getFloat("t") ?? 0;
      const bottom = args.getFloat("b") ?? 0;
      if (undefined !== left || undefined !== right || undefined !== top || undefined !== bottom) {
        if (args.getBoolean("m"))
          this._margin = { left, right, top, bottom };
        else
          this._padding = { left, right, top, bottom };
      }
    }

    return this.run();
  }
}

export class ModelClipTool extends Tool {
  public static override toolId = "ModelClip";
  public override async run(_args: any[]): Promise<boolean> {
    const view = IModelApp.viewManager.selectedView?.view;
    if (!view || !view.isSpatialView() || view.modelSelector.models.size < 2)
      return true;

    const createClip = (vector: Vector3d) => {
      const plane = ClipPlane.createNormalAndPoint(vector, view.iModel.projectExtents.center)!;
      const planes = ConvexClipPlaneSet.createPlanes([plane]);
      const primitive = ClipPrimitive.createCapture(planes);
      return ClipVector.createCapture([primitive]);
    };

    const leftModels: string[] = [];
    const rightModels: string[] = [];
    let left = true;
    view.modelSelector.models.forEach((model) => {
      (left ? leftModels : rightModels).push(model);
      left = !left;
    });

    view.details.modelClipGroups = new ModelClipGroups([
      ModelClipGroup.create(createClip(Vector3d.unitX().negate()), rightModels),
      ModelClipGroup.create(createClip(Vector3d.unitZ().negate()), leftModels),
    ]);

    IModelApp.viewManager.selectedView!.invalidateScene();
    return true;
  }
}

export class MarkupTool extends Tool {
  public static override toolId = "Markup";
  public static savedData?: MarkupData;
  public static override get minArgs() { return 0; }
  public static override get maxArgs() { return 1; }

  public override async run(wantSavedData: boolean): Promise<boolean> {
    const vp = IModelApp.viewManager.selectedView;
    if (undefined === vp)
      return true;

    if (MarkupApp.isActive) {
      // NOTE: Because we don't have separate START and STOP buttons in the test app, exit markup mode only when the Markup Select tool is active, otherwise start the Markup Select tool...
      const startMarkupSelect = IModelApp.toolAdmin.defaultToolId === MarkupApp.markupSelectToolId && (undefined === IModelApp.toolAdmin.activeTool || MarkupApp.markupSelectToolId !== IModelApp.toolAdmin.activeTool.toolId);
      if (startMarkupSelect) {
        await IModelApp.toolAdmin.startDefaultTool();
        return true;
      }
      MarkupApp.props.result.maxWidth = 1500;
      MarkupApp.stop().then((markupData) => {
        if (wantSavedData)
          MarkupTool.savedData = markupData;
        if (undefined !== markupData.image)
          openImageDataUrlInNewWindow(markupData.image, "Markup");
      }).catch((_) => { });
    } else {
      MarkupApp.props.active.element.stroke = "white"; // as an example, set default color for elements
      MarkupApp.markupSelectToolId = "Markup.TestSelect"; // as an example override the default markup select tool to launch redline tools using key events
      await MarkupApp.start(vp, wantSavedData ? MarkupTool.savedData : undefined);
    }

    return true;
  }

  public override async parseAndRun(...args: string[]): Promise<boolean> {
    const wantSavedData = "savedata" === args[0]?.toLowerCase();
    return this.run(wantSavedData);
  }
}

export interface ViewerProps {
  iModel: IModelConnection;
  defaultViewName?: string;
  disableEdges?: boolean;
  configuration: DtaConfiguration;
}

export class Viewer extends Window {
  public readonly views: ViewList;
  public readonly viewport: ScreenViewport;
  public readonly toolBar: ToolBar;
  public readonly disableEdges: boolean;
  private _imodel: IModelConnection;
  private readonly _viewPicker: ViewPicker;
  private readonly _3dOnly: HTMLElement[] = [];
  private _isSavedView = false;
  private _debugWindow?: DebugWindow;
  private _configuration: DtaConfiguration;

  public static async create(surface: Surface, props: ViewerProps): Promise<Viewer> {
    const views = await ViewList.create(props.iModel, props.defaultViewName);
    const view = await views.getDefaultView(props.iModel);
    const viewer = new Viewer(surface, view, views, props);
    return viewer;
  }

  public clone(): Viewer {
    const view = this.viewport.view.clone();
    const viewer = new Viewer(Surface.instance, view, this.views, {
      iModel: view.iModel,
      disableEdges: this.disableEdges,
      configuration: this._configuration
    });

    if (!this.isDocked) {
      // Match dimensions
      viewer.container.style.width = this.container.style.width;
      viewer.container.style.height = this.container.style.height;

      // Offset position from top-left corner
      const style = getComputedStyle(this.container, null);
      const pxToNum = (propName: string) => parseFloat(style.getPropertyValue(propName).replace("px", "")) + 40;
      viewer.container.style.top = `${pxToNum("top")}px`;
      viewer.container.style.left = `${pxToNum("left")}px`;
    }

    return viewer;
  }

  private _maybeDisableEdges() {
    if (this.disableEdges && (this.viewport.viewFlags.visibleEdges || this.viewport.viewFlags.hiddenEdges)) {
      this.viewport.viewFlags = this.viewport.viewFlags.copy({ visibleEdges: false, hiddenEdges: false });
    }
  }

  private constructor(surface: Surface, view: ViewState, views: ViewList, props: ViewerProps) {
    super(surface, { scrollbars: true });

    this._configuration = props.configuration;

    // Allow HTMLElements beneath viewport to be visible if background color has transparency.
    this.contentDiv.style.backgroundColor = "transparent";
    this.container.style.backgroundColor = "transparent";
    surface.element.appendChild(this.container);

    this.disableEdges = true === props.disableEdges;
    this._imodel = props.iModel;
    this.viewport = ScreenViewport.create(this.contentDiv, view);
    this.views = views;

    this._maybeDisableEdges();

    this.toolBar = new ToolBar(IModelApp.makeHTMLElement("div", { className: "topdiv" }));

    this.toolBar.addItem(createToolButton({
      iconUnicode: "\ue90c", // properties
      tooltip: "Debug info",
      click: () => this.toggleDebugWindow(),
    }));

    this.toolBar.addItem(createToolButton({
      iconUnicode: "\ue9cc",
      tooltip: "Open iModel from disk",
      click: async () => {
        await this.selectIModel();
      },
    }));

    this.toolBar.addDropDown({
      iconUnicode: "\ue9e0", // cloud-download
      tooltip: "Open iModel from hub",
      createDropDown: async (container: HTMLElement) => {
        const picker = new HubPicker(container, async (iModelId, iTwinId) => {
          alert(`About to download and open hub iModel. Note that this could take quite some time without any feedback.`);
          await this.openIModel({
            iModelId,
            iTwinId,
            writable: this.surface.openReadWrite,
          });
          picker.close();
        });
        await picker.populate();
        return picker;
      },
    });

    this._viewPicker = new ViewPicker(this.toolBar.element, this.views);
    this._viewPicker.onSelectedViewChanged.addListener(async (id) => this.changeView(id));
    this._viewPicker.element.addEventListener("click", () => this.toolBar.close());


    this.toolBar.addItem(createToolButton({
      iconUnicode: "\ue90e",
      tooltip: "GoogleMaps 3D Tiles",
      click: () => {
        this.viewport.displayStyle.attachRealityModel(
          { tilesetUrl: `https://tile.googleapis.com/v1/3dtiles/root.json?key=${process.env.IMJS_GOOGLE_MAPS_KEY}`,
            name: "googleMap3dTiles" });
      }
    }));

    this.toolBar.addDropDown({
      iconUnicode: "\ue90b", // "model"
      tooltip: "Models",
      only3d: true,
      createDropDown: async (container: HTMLElement) => {
        const picker = new ModelPicker(this.viewport, container);
        await picker.populate();
        return picker;
      },
    });

    this.toolBar.addDropDown({
      iconUnicode: "\ue901", // "categories"
      tooltip: "Categories",
      createDropDown: async (container: HTMLElement) => {
        const picker = new CategoryPicker(this.viewport, container);
        await picker.populate();
        return picker;
      },
    });

    this.toolBar.addDropDown({
      iconUnicode: "\ue90d", // "savedview"
      tooltip: "External saved views",
      createDropDown: async (container: HTMLElement) => {
        const picker = new SavedViewPicker(this.viewport, container, this);
        await picker.populate();
        return picker;
      },
    });

    this.toolBar.addDropDown({
      iconUnicode: "\ue932",
      tooltip: "Saved camera paths",
      createDropDown: async (container: HTMLElement) => {
        const picker = new CameraPathsMenu(this.viewport, container);
        await picker.populate();
        return picker;
      },
    });

    this.toolBar.addItem(createImageButton({
      src: "zoom.svg",
      click: async () => IModelApp.tools.run("SVTSelect"),
      tooltip: "Element selection",
    }));

    this.toolBar.addItem(createToolButton({
      iconUnicode: "\ueb08",
      click: async () => IModelApp.tools.run("Measure.Distance", IModelApp.viewManager.selectedView!),
      tooltip: "Measure distance",
    }));

    this.toolBar.addDropDown({
      iconUnicode: "\ue90e",
      tooltip: "View settings",
      createDropDown: async (container: HTMLElement) => {
        const panel = new ViewAttributesPanel(this.viewport, container, this.disableEdges);
        await panel.populate();
        return panel;
      },
    });

    this.toolBar.addItem(createImageButton({
      src: "fit-to-view.svg",
      click: async () => IModelApp.tools.run("View.Fit", this.viewport, true),
      tooltip: "Fit view",
    }));

    this.toolBar.addItem(createImageButton({
      src: "window-area.svg",
      click: async () => IModelApp.tools.run("View.WindowArea", this.viewport),
      tooltip: "Window area",
    }));

    this.toolBar.addItem(createImageButton({
      src: "rotate-left.svg",
      click: async () => IModelApp.tools.run("View.Rotate", this.viewport),
      tooltip: "Rotate",
    }));

    this.toolBar.addDropDown({
      iconUnicode: "\ue909", // "gyroscope"
      createDropDown: async (container: HTMLElement) => new StandardRotations(container, this.viewport),
      tooltip: "Standard rotations",
      only3d: true,
    });

    const walk = createImageButton({
      src: "walk.svg",
      click: async () => IModelApp.tools.run("View.LookAndMove", this.viewport),
      tooltip: "Walk",
    });
    this._3dOnly.push(walk);
    this.toolBar.addItem(walk);

    this.toolBar.addItem(createToolButton({
      iconUnicode: "\ue982", // "undo"
      click: async () => IModelApp.tools.run("View.Undo", this.viewport),
      tooltip: "View undo",
    }));

    this.toolBar.addItem(createToolButton({
      iconUnicode: "\ue983", // "redo"
      click: async () => IModelApp.tools.run("View.Redo", this.viewport),
      tooltip: "View redo",
    }));

    this.toolBar.addDropDown({
      iconUnicode: "\ue931", // "animation"
      createDropDown: async (container: HTMLElement) => createTimeline(this.viewport, container, 10),
      tooltip: "Animation / solar time",
    });

    this.toolBar.addDropDown({
      iconUnicode: "\ue916", // "viewtop"
      tooltip: "Sectioning tools",
      createDropDown: async (container: HTMLElement) => new SectionsPanel(this.viewport, container),
    });

    this.toolBar.addDropDown({
      iconUnicode: "\ue9d8", // "property-data"
      tooltip: "Spatial Classification",
      only3d: true,
      createDropDown: async (container: HTMLElement) => {
        const panel = new ClassificationsPanel(this.viewport, container);
        await panel.populate();
        return panel;
      },
    });

    this.toolBar.addDropDown({
      iconUnicode: "\ue90a", // "isolate"
      createDropDown: async (container: HTMLElement) => new FeatureOverridesPanel(this.viewport, container),
      tooltip: "Override feature symbology",
    });

    this.toolBar.addDropDown({
      iconUnicode: "\ue923", // "pencil"  ###TODO where to get real icon?
      createDropDown: async (container: HTMLElement) => {
        const panel = new RealityModelSettingsPanel(this.viewport, container);
        await panel.populate();
        return panel;
      },
      tooltip: "Point cloud settings",
    });

    this.toolBar.addDropDown({
      iconUnicode: "\ue94b",
      createDropDown: async (container: HTMLElement) => {
        const panel = new ContoursPanel(this.viewport, container);
        return panel;
      },
      tooltip: "Contour display",
    });

    this.toolBar.addItem(createToolButton({
      iconUnicode: "\ue9cc",
      tooltip: "Load Format Set from JSON file",
      click: async () => {
        await this.loadFormatSetFromFile();
      },
    }));

    if(this._configuration.googleMapsUi) {
      this.toolBar.addDropDown({
        iconUnicode: "\ue9e8",
        createDropDown: async (container: HTMLElement) => {
          const panel = new GoogleMapsPanel(this.viewport, container);
          return panel;
        },
        tooltip: "Google Maps",
      });
    }

    this.updateTitle();
    this.updateActiveSettings();
  }

  private updateTitle(): void {
    let viewName = this.viewport.view.code.value;
    if (undefined === viewName || 0 === viewName.length)
      viewName = "UNNAMED";

    const id = !this._isSavedView ? this.viewport.view.id : "Saved View";
    const dim = this.viewport.view.is2d() ? "2d" : "3d";
    this.title = `[ ${this.viewport.viewportId} ] ${viewName} <${id}> (${dim})`;
  }

  private updateActiveSettings(): void {
    // NOTE: First category/model is fine for testing purposes...
    const view = this.viewport.view;
    if (!view.iModel.isBriefcaseConnection())
      return;

    const settings = view.iModel.editorToolSettings;
    if (undefined === settings.category || !view.viewsCategory(settings.category)) {
      settings.category = undefined;
      for (const catId of view.categorySelector.categories) {
        settings.category = catId;
        break;
      }
    }

    if (undefined === settings.model || !view.viewsModel(settings.model)) {
      settings.model = undefined;
      if (view.is2d()) {
        settings.model = view.baseModelId;
      } else if (view.isSpatialView()) {
        settings.model = undefined;
        for (const modId of view.modelSelector.models) {
          settings.model = modId;
          break;
        }
      }
    }
  }

  private async changeView(id: Id64String): Promise<void> {
    const view = await this.views.getView(id, this._imodel);
    await this.setView(view.clone());
    for (const control of this._3dOnly)
      control.style.display = this.viewport.view.is3d() ? "block" : "none";
  }

  public async setView(view: ViewState, isSavedView = false): Promise<void> {
    this._isSavedView = isSavedView;
    this.viewport.changeView(view);
    this._maybeDisableEdges();
    this.updateTitle();
    this.updateActiveSettings();
    await this.toolBar.onViewChanged(this.viewport);
  }

  public async applySavedView(view: ViewState): Promise<void> {
    return this.setView(view, true);
  }

  private async openView(view: ViewState): Promise<void> {
    await this.setView(view);
    IModelApp.viewManager.addViewport(this.viewport);
  }

  private async clearViews(): Promise<void> {
    await this.closeIModel();
    this.views.clear();
  }

  private async buildViewList(): Promise<void> {
    await this.views.populate(this._imodel);
    this._viewPicker.populate(this.views);
  }

  private async resetIModel(props: OpenIModelProps): Promise<void> {
    const { fileName, iModelId } = props;
    let newIModel: IModelConnection;
    const sameFile = (fileName !== undefined && fileName === this._imodel.key) || (iModelId !== undefined && iModelId === this._imodel.iModelId);
    if (!sameFile) {
      try {
        newIModel = await openIModel({ ...props, writable: this.surface.openReadWrite });
      } catch (err: any) {
        alert(err.toString());
        return;
      }
    }

    Surface.instance.onResetIModel(this);
    IModelApp.viewManager.dropViewport(this.viewport, false);

    await this.clearViews();

    if (sameFile)
      newIModel = await openIModel({ ...props, writable: this.surface.openReadWrite });

    this._imodel = newIModel!;
    await this.buildViewList();
    const view = await this.views.getDefaultView(this._imodel);
    await this.openView(view);
  }

  public async openFile(fileName?: string): Promise<void> {
    return undefined !== fileName ? this.openIModel({ fileName, writable: this.surface.openReadWrite }) : this.selectIModel();
  }

  private async selectIModel(): Promise<void> {
    const fileName = await this.surface.selectFileName();
    return undefined !== fileName ? this.openIModel({ fileName, writable: this.surface.openReadWrite }) : Promise.resolve();
  }

  private async loadFormatSetFromFile(): Promise<void> {
    const filename = await this.surface.selectJsonConfigFilename();

    if (!filename) {
      return;
    }
    const formatSet = await DtaRpcInterface.getClient().getFormatSetFromFile(filename)

    const localFormatsProvider = new LocalFormatsProvider({
      fallbackFormatsProvider: IModelApp.formatsProvider,
      formatSet
    });
    IModelApp.formatsProvider = localFormatsProvider;
  }

  private async openIModel(props: OpenIModelProps): Promise<void> {
    try {
      await this.resetIModel(props);
      setTitle(this._imodel);
    } catch {
      alert("Error - could not open file.");
    }
  }

  private async closeIModel(): Promise<void> {
    return this._imodel.close();
  }

  public override onFocus(): void {
    this._header.element.classList.add("viewport-header-focused");
    void IModelApp.viewManager.setSelectedView(this.viewport);
  }

  public override onLoseFocus(): void {
    this._header.element.classList.remove("viewport-header-focused");
  }

  public onSelected(): void {
    this._header.element.classList.add("viewport-header-selected");
    this.container.classList.add("viewport-selected");
  }

  public onDeselected(): void {
    this._header.element.classList.remove("viewport-header-selected");
    this.container.classList.remove("viewport-selected");
  }

  public get windowId(): string { return this.viewport.viewportId.toString(); }

  public override onClosing(): void {
    this.toolBar[Symbol.dispose]();
    if (this._debugWindow) {
      this._debugWindow[Symbol.dispose]();
      this._debugWindow = undefined;
    }

    IModelApp.viewManager.dropViewport(this.viewport, true);
  }

  public override onClosed(): void {
    if (undefined === IModelApp.viewManager.selectedView) {
      IModelApp.notifications.outputMessage(new NotifyMessageDetails(OutputMessagePriority.Info, "Closing iModel..."));

      // eslint-disable-next-line @typescript-eslint/no-floating-promises
      this.closeIModel().then(() => IModelApp.notifications.outputMessage(new NotifyMessageDetails(OutputMessagePriority.Info, "iModel closed.")));
    }
  }

  public toggleDebugWindow(): void {
    if (!this._debugWindow)
      this._debugWindow = new DebugWindow(this.viewport);

    this._debugWindow.toggle();
  }
}<|MERGE_RESOLUTION|>--- conflicted
+++ resolved
@@ -31,15 +31,11 @@
 import { HubPicker } from "./HubPicker";
 import { RealityModelSettingsPanel } from "./RealityModelDisplaySettingsWidget";
 import { ContoursPanel } from "./Contours";
-<<<<<<< HEAD
 import { GoogleMapsPanel } from "./GoogleMaps";
 import { DtaConfiguration } from "../common/DtaConfiguration";
 import { DtaRpcInterface } from "../common/DtaRpcInterface";
 import { LocalFormatsProvider } from "./LocalFormatsProvider";
 
-=======
-import { CreateSessionOptions, GoogleMaps } from "@itwin/map-layers-formats";
->>>>>>> e1a716c7
 
 // cspell:ignore savedata topdiv savedview viewtop
 
