--- conflicted
+++ resolved
@@ -33,11 +33,6 @@
 import { openIModel, OpenIModelProps } from "./openIModel";
 import { HubPicker } from "./HubPicker";
 import { RealityModelSettingsPanel } from "./RealityModelDisplaySettingsWidget";
-<<<<<<< HEAD
-import { Calculator, CreateCirclesArgs, GraphicCreator, GraphicCreatorResult } from "./workers/ExampleWorker";
-=======
-import { ContoursPanel } from "./Contours";
->>>>>>> fc40f33e
 
 // cspell:ignore savedata topdiv savedview viewtop
 
