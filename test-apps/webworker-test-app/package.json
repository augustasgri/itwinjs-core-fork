{
  "name": "webworker-test-app",
  "description": "iModel.js Webworker Test Application",
  "private": true,
  "license": "MIT",
  "version": "0.0.0",
  "scripts": {
    "build": "node ./node_modules/@bentley/webpack-tools/bin/buildIModelJsModule",
    "lint": "tslint -p . 1>&2",
    "clean": "rimraf lib dist package-deps.json",
    "test": "",
    "cover": "",
    "docs": ""
  },
  "iModelJs": {
    "buildModule": {
      "type": "webworker",
      "tscOptions": "-build",
      "webpack": {
        "dest": "./lib/webresources",
        "entry": "./lib/webworker/webWorkerMain.js",
        "bundleName": "testWebWorker"
      },
      "subModules": [
        {
          "dest": "./lib/webresources",
          "entry": "./lib/plugin/startWebWorker.js",
          "bundleName": "startWebWorkerPlugin",
          "type": "plugin"
        }
      ]
    }
  },
  "repository": {},
  "keywords": [
    "Bentley",
    "BIM",
    "iModel"
  ],
  "author": {
    "name": "Bentley Systems, Inc.",
    "url": "http://www.bentley.com"
  },
  "//devDependencies": [
    "NOTE: All peerDependencies should also be listed as devDependencies since peerDependencies are not considered by npm install",
    "NOTE: All tools used by scripts in this package must be listed as devDependencies"
  ],
  "devDependencies": {
<<<<<<< HEAD
    "@bentley/webpack-tools": "0.189.0-dev.37",
    "@bentley/build-tools": "0.189.0-dev.37",
=======
    "@bentley/webpack-tools": "0.189.0-dev.41",
    "@bentley/build-tools": "0.189.0-dev.41",
>>>>>>> adc2a852
    "rimraf": "^2.6.2",
    "tsconfig-paths": "^3.3.2",
    "tslint": "^5.11.0",
    "typescript": "~3.2.2"
  },
  "dependencies": {
<<<<<<< HEAD
    "@bentley/bentleyjs-core": "0.189.0-dev.37",
    "@bentley/geometry-core": "0.189.0-dev.37",
    "@bentley/imodeljs-frontend": "0.189.0-dev.37"
=======
    "@bentley/bentleyjs-core": "0.189.0-dev.41",
    "@bentley/geometry-core": "0.189.0-dev.41",
    "@bentley/imodeljs-frontend": "0.189.0-dev.41"
>>>>>>> adc2a852
  }
}<|MERGE_RESOLUTION|>--- conflicted
+++ resolved
@@ -46,27 +46,16 @@
     "NOTE: All tools used by scripts in this package must be listed as devDependencies"
   ],
   "devDependencies": {
-<<<<<<< HEAD
-    "@bentley/webpack-tools": "0.189.0-dev.37",
-    "@bentley/build-tools": "0.189.0-dev.37",
-=======
     "@bentley/webpack-tools": "0.189.0-dev.41",
     "@bentley/build-tools": "0.189.0-dev.41",
->>>>>>> adc2a852
     "rimraf": "^2.6.2",
     "tsconfig-paths": "^3.3.2",
     "tslint": "^5.11.0",
     "typescript": "~3.2.2"
   },
   "dependencies": {
-<<<<<<< HEAD
-    "@bentley/bentleyjs-core": "0.189.0-dev.37",
-    "@bentley/geometry-core": "0.189.0-dev.37",
-    "@bentley/imodeljs-frontend": "0.189.0-dev.37"
-=======
     "@bentley/bentleyjs-core": "0.189.0-dev.41",
     "@bentley/geometry-core": "0.189.0-dev.41",
     "@bentley/imodeljs-frontend": "0.189.0-dev.41"
->>>>>>> adc2a852
   }
 }