{
  "name": "@bentley/imodeljs-editor-common",
<<<<<<< HEAD
  "version": "2.16.0-dev.9",
=======
  "version": "2.16.0-dev.12",
>>>>>>> 8aaff637
  "description": "iModel.js editing properties common to frontend and backend",
  "main": "lib/imodeljs-editor-common.js",
  "typings": "lib/imodeljs-editor-common",
  "imodeljsSharedLibrary": false,
  "license": "MIT",
  "scripts": {
    "compile": "npm run build",
    "build": "tsc 1>&2",
    "clean": "rimraf lib .rush/temp/package-deps*.json",
    "docs": "betools docs --includes=../../generated-docs/extract --json=../../generated-docs/editor/imodeljs-editor-common/file.json --tsIndexFile=./imodeljs-editor-common.ts --onlyJson",
    "extract-api": "betools extract-api --entry=imodeljs-editor-common",
    "lint": "eslint -f visualstudio --max-warnings 0 ./src/**/*.ts 1>&2",
    "test": "",
    "cover": ""
  },
  "repository": {
    "type": "git",
    "url": "https://github.com/imodeljs/imodeljs/tree/master/editor/common"
  },
  "keywords": [
    "Bentley",
    "BIM",
    "iModel",
    "digital-twin",
    "iTwin"
  ],
  "author": {
    "name": "Bentley Systems, Inc.",
    "url": "http://www.bentley.com"
  },
  "dependencies": {},
  "peerDependencies": {
<<<<<<< HEAD
    "@bentley/bentleyjs-core": "^2.16.0-dev.9",
    "@bentley/geometry-core": "^2.16.0-dev.9",
    "@bentley/imodeljs-common": "^2.16.0-dev.9"
  },
  "devDependencies": {
    "@bentley/bentleyjs-core": "2.16.0-dev.9",
    "@bentley/build-tools": "2.16.0-dev.9",
    "@bentley/eslint-plugin": "2.16.0-dev.9",
    "@bentley/geometry-core": "2.16.0-dev.9",
    "@bentley/imodeljs-common": "2.16.0-dev.9",
=======
    "@bentley/bentleyjs-core": "^2.16.0-dev.12",
    "@bentley/geometry-core": "^2.16.0-dev.12",
    "@bentley/imodeljs-common": "^2.16.0-dev.12"
  },
  "devDependencies": {
    "@bentley/bentleyjs-core": "2.16.0-dev.12",
    "@bentley/build-tools": "2.16.0-dev.12",
    "@bentley/eslint-plugin": "2.16.0-dev.12",
    "@bentley/geometry-core": "2.16.0-dev.12",
    "@bentley/imodeljs-common": "2.16.0-dev.12",
>>>>>>> 8aaff637
    "@types/chai": "^4.1.4",
    "@types/mocha": "^5.2.5",
    "@types/node": "10.14.1",
    "@types/semver": "^5.5.0",
    "chai": "^4.1.2",
    "eslint": "^6.8.0",
    "mocha": "^5.2.0",
    "rimraf": "^3.0.2",
    "typescript": "~4.1.0"
  },
  "nyc": {
    "nycrc-path": "./node_modules/@bentley/build-tools/.nycrc",
    "all": true
  },
  "eslintConfig": {
    "plugins": [
      "@bentley"
    ],
    "extends": "plugin:@bentley/imodeljs-recommended"
  }
}<|MERGE_RESOLUTION|>--- conflicted
+++ resolved
@@ -1,10 +1,6 @@
 {
   "name": "@bentley/imodeljs-editor-common",
-<<<<<<< HEAD
-  "version": "2.16.0-dev.9",
-=======
   "version": "2.16.0-dev.12",
->>>>>>> 8aaff637
   "description": "iModel.js editing properties common to frontend and backend",
   "main": "lib/imodeljs-editor-common.js",
   "typings": "lib/imodeljs-editor-common",
@@ -37,18 +33,6 @@
   },
   "dependencies": {},
   "peerDependencies": {
-<<<<<<< HEAD
-    "@bentley/bentleyjs-core": "^2.16.0-dev.9",
-    "@bentley/geometry-core": "^2.16.0-dev.9",
-    "@bentley/imodeljs-common": "^2.16.0-dev.9"
-  },
-  "devDependencies": {
-    "@bentley/bentleyjs-core": "2.16.0-dev.9",
-    "@bentley/build-tools": "2.16.0-dev.9",
-    "@bentley/eslint-plugin": "2.16.0-dev.9",
-    "@bentley/geometry-core": "2.16.0-dev.9",
-    "@bentley/imodeljs-common": "2.16.0-dev.9",
-=======
     "@bentley/bentleyjs-core": "^2.16.0-dev.12",
     "@bentley/geometry-core": "^2.16.0-dev.12",
     "@bentley/imodeljs-common": "^2.16.0-dev.12"
@@ -59,7 +43,6 @@
     "@bentley/eslint-plugin": "2.16.0-dev.12",
     "@bentley/geometry-core": "2.16.0-dev.12",
     "@bentley/imodeljs-common": "2.16.0-dev.12",
->>>>>>> 8aaff637
     "@types/chai": "^4.1.4",
     "@types/mocha": "^5.2.5",
     "@types/node": "10.14.1",
