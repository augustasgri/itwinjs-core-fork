--- conflicted
+++ resolved
@@ -7,11 +7,7 @@
  */
 
 import { assert, Id64String } from "@itwin/core-bentley";
-<<<<<<< HEAD
-import { InstanceKey, InstanceKeyJSON } from "../EC";
-=======
 import { InstanceKey } from "../EC";
->>>>>>> 70f4e5e5
 
 /**
  * Standard node types
@@ -355,55 +351,4 @@
  * One of the presentation query binding types
  * @alpha
  */
-<<<<<<< HEAD
-export type NodeKeyJSON = BaseNodeKeyJSON | ECInstancesNodeKeyJSON | ECClassGroupingNodeKeyJSON | ECPropertyGroupingNodeKeyJSON | LabelGroupingNodeKeyJSON;
-
-/**
- * Data structure that describes a presentation query
- * @alpha
- */
-export interface PresentationQuery {
-  /** ECSQL query */
-  query: string;
-  /** The query bindings */
-  bindings?: PresentationQueryBinding[];
-}
-
-/** @alpha */
-export interface BasePresentationQueryBinding {
-  type: "Id" | "IdSet" | "ECValue" | "ValueSet";
-}
-
-/** @alpha */
-export interface IdBinding extends BasePresentationQueryBinding {
-  type: "Id";
-  value: Id64String;
-}
-
-/** @alpha */
-export interface IdSetBinding extends BasePresentationQueryBinding {
-  type: "IdSet";
-  value: Id64String[];
-}
-
-/** @alpha */
-export interface ECValueBinding extends BasePresentationQueryBinding {
-  type: "ECValue";
-  valueType: string;
-  value: any;
-}
-
-/** @alpha */
-export interface ECValueSetBinding extends BasePresentationQueryBinding {
-  type: "ValueSet";
-  valueType: string;
-  value: any[];
-}
-
-/**
- * One of the presentation query binding types
- * @alpha
- */
-=======
->>>>>>> 70f4e5e5
 export type PresentationQueryBinding = IdBinding | IdSetBinding | ECValueBinding | ECValueSetBinding;