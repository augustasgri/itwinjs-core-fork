--- conflicted
+++ resolved
@@ -1,10 +1,6 @@
 {
   "name": "@itwin/presentation-common",
-<<<<<<< HEAD
-  "version": "4.9.3",
-=======
   "version": "5.0.0-dev.0",
->>>>>>> 62721a0e
   "description": "Common pieces for iModel.js presentation packages",
   "license": "MIT",
   "repository": {
@@ -51,17 +47,10 @@
     "prettier:fix": "prettier --write ."
   },
   "peerDependencies": {
-<<<<<<< HEAD
-    "@itwin/core-bentley": "workspace:^4.9.3",
-    "@itwin/core-common": "workspace:^4.9.3",
-    "@itwin/core-quantity": "workspace:^4.9.3",
-    "@itwin/ecschema-metadata": "workspace:^4.9.3"
-=======
     "@itwin/core-bentley": "workspace:^5.0.0-dev.0",
     "@itwin/core-common": "workspace:^5.0.0-dev.0",
     "@itwin/core-quantity": "workspace:^5.0.0-dev.0",
     "@itwin/ecschema-metadata": "workspace:^5.0.0-dev.0"
->>>>>>> 62721a0e
   },
   "devDependencies": {
     "@itwin/build-tools": "workspace:*",
