--- conflicted
+++ resolved
@@ -1,10 +1,6 @@
 {
   "name": "@bentley/presentation-frontend",
-<<<<<<< HEAD
-  "version": "0.189.0-dev.37",
-=======
   "version": "0.189.0-dev.41",
->>>>>>> adc2a852
   "description": "Frontend of iModel.js Presentation library",
   "license": "MIT",
   "repository": {
@@ -51,22 +47,6 @@
     }
   },
   "peerDependencies": {
-<<<<<<< HEAD
-    "@bentley/bentleyjs-core": "0.189.0-dev.37",
-    "@bentley/imodeljs-i18n": "0.189.0-dev.37",
-    "@bentley/imodeljs-common": "0.189.0-dev.37",
-    "@bentley/imodeljs-frontend": "0.189.0-dev.37",
-    "@bentley/presentation-common": "0.189.0-dev.37"
-  },
-  "devDependencies": {
-    "@bentley/bentleyjs-core": "0.189.0-dev.37",
-    "@bentley/build-tools": "0.189.0-dev.37",
-    "@bentley/imodeljs-i18n": "0.189.0-dev.37",
-    "@bentley/imodeljs-common": "0.189.0-dev.37",
-    "@bentley/imodeljs-frontend": "0.189.0-dev.37",
-    "@bentley/presentation-common": "0.189.0-dev.37",
-    "@bentley/webpack-tools": "0.189.0-dev.37",
-=======
     "@bentley/bentleyjs-core": "0.189.0-dev.41",
     "@bentley/imodeljs-i18n": "0.189.0-dev.41",
     "@bentley/imodeljs-common": "0.189.0-dev.41",
@@ -81,7 +61,6 @@
     "@bentley/imodeljs-frontend": "0.189.0-dev.41",
     "@bentley/presentation-common": "0.189.0-dev.41",
     "@bentley/webpack-tools": "0.189.0-dev.41",
->>>>>>> adc2a852
     "@types/chai": "^4.1.4",
     "@types/chai-as-promised": "^7",
     "@types/chai-jest-snapshot": "^1.3.0",
