--- conflicted
+++ resolved
@@ -1,10 +1,6 @@
 {
   "name": "@itwin/frontend-tiles",
-<<<<<<< HEAD
-  "version": "5.0.0-dev.80",
-=======
   "version": "5.0.0-dev.81",
->>>>>>> 6cbef41a
   "description": "Experimental alternative technique for visualizing the contents of iModels",
   "main": "lib/cjs/frontend-tiles.js",
   "module": "lib/esm/frontend-tiles.js",
