{
  "name": "@itwin/frontend-tiles",
  "version": "4.10.0-dev.34",
  "description": "Experimental alternative technique for visualizing the contents of iModels",
  "main": "lib/cjs/frontend-tiles.js",
  "module": "lib/esm/frontend-tiles.js",
  "typings": "lib/cjs/frontend-tiles",
  "license": "MIT",
  "scripts": {
    "build": "npm run -s build:cjs && npm run -s build:esm",
    "build:cjs": "tsc 1>&2 --outDir lib/cjs",
    "build:esm": "tsc 1>&2 --module ES2020 --outDir lib/esm",
    "clean": "rimraf lib .rush/temp/package-deps*.json",
    "cover": "npm -s test",
    "docs": "",
    "extract-api": "betools extract-api --entry=frontend-tiles",
    "lint": "eslint \"./src/**/*.ts\" 1>&2",
    "lint-fix": "eslint --fix -f visualstudio \"./src/**/*.ts\" 1>&2",
    "test": "npm run -s webpackTests && certa -r chrome",
    "webpackTests": "webpack --config ./src/test/utils/webpack-config.js 1>&2",
    "webpackIntegrationTests": "webpack --config ./src/integration-test/utils/webpack-config.js 1>&2",
    "test:integration": "npm run -s webpackIntegrationTests && certa --config ./src/integration-test/utils/certa.json -r chrome"
  },
  "repository": {
    "type": "git",
    "url": "https://github.com/iTwin/itwinjs-core.git",
    "directory": "extensions/frontend-tiles"
  },
  "keywords": [
    "Bentley",
    "BIM",
    "iModel"
  ],
  "author": {
    "name": "Bentley Systems, Inc.",
    "url": "http://www.bentley.com"
  },
  "peerDependencies": {
    "@itwin/core-bentley": "workspace:*",
    "@itwin/core-common": "workspace:*",
    "@itwin/core-frontend": "workspace:*",
    "@itwin/core-geometry": "workspace:*"
  },
  "devDependencies": {
    "@itwin/build-tools": "workspace:*",
    "@itwin/core-bentley": "workspace:*",
    "@itwin/certa": "workspace:*",
    "@itwin/core-common": "workspace:*",
    "@itwin/core-frontend": "workspace:*",
    "@itwin/core-geometry": "workspace:*",
<<<<<<< HEAD
    "@itwin/core-webpack-tools": "workspace:*",
    "@itwin/oidc-signin-tool": "^4.3.5",
    "@itwin/eslint-plugin": "^4.0.2",
=======
    "@itwin/eslint-plugin": "5.0.0-dev.1",
>>>>>>> 5b00be91
    "@types/chai": "4.3.1",
    "@types/chai-as-promised": "^7",
    "@types/mocha": "^10.0.6",
    "@types/node": "~18.16.20",
    "@types/sinon": "^17.0.2",
    "babel-loader": "~8.2.5",
    "babel-plugin-istanbul": "~6.1.1",
    "chai": "^4.3.10",
    "chai-as-promised": "^7.1.1",
<<<<<<< HEAD
    "dotenv-webpack": "^8.1.0",
    "eslint": "^8.56.0",
=======
    "eslint": "^9.13.0",
>>>>>>> 5b00be91
    "glob": "^10.3.12",
    "mocha": "^10.2.0",
    "rimraf": "^3.0.2",
    "sinon": "^17.0.2",
    "source-map-loader": "^4.0.0",
    "typescript": "~5.6.2",
    "webpack": "^5.76.0"
  }
}<|MERGE_RESOLUTION|>--- conflicted
+++ resolved
@@ -48,13 +48,9 @@
     "@itwin/core-common": "workspace:*",
     "@itwin/core-frontend": "workspace:*",
     "@itwin/core-geometry": "workspace:*",
-<<<<<<< HEAD
     "@itwin/core-webpack-tools": "workspace:*",
-    "@itwin/oidc-signin-tool": "^4.3.5",
-    "@itwin/eslint-plugin": "^4.0.2",
-=======
+    "@itwin/oidc-signin-tool": "^4.3.7",
     "@itwin/eslint-plugin": "5.0.0-dev.1",
->>>>>>> 5b00be91
     "@types/chai": "4.3.1",
     "@types/chai-as-promised": "^7",
     "@types/mocha": "^10.0.6",
@@ -64,12 +60,8 @@
     "babel-plugin-istanbul": "~6.1.1",
     "chai": "^4.3.10",
     "chai-as-promised": "^7.1.1",
-<<<<<<< HEAD
     "dotenv-webpack": "^8.1.0",
-    "eslint": "^8.56.0",
-=======
     "eslint": "^9.13.0",
->>>>>>> 5b00be91
     "glob": "^10.3.12",
     "mocha": "^10.2.0",
     "rimraf": "^3.0.2",
