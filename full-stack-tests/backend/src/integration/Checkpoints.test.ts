/*---------------------------------------------------------------------------------------------
* Copyright (c) Bentley Systems, Incorporated. All rights reserved.
* See LICENSE.md in the project root for license terms and full copyright notice.
*--------------------------------------------------------------------------------------------*/

import { assert, expect } from "chai";
import { ChildProcess } from "child_process";
import * as fs from "fs-extra";
import * as path from "path";
import * as sinon from "sinon";
import { CloudSqlite, IModelDb, IModelHost, IModelJsFs, NativeCloudSqlite, SnapshotDb, V2CheckpointAccessProps, V2CheckpointManager } from "@itwin/core-backend";
import { KnownTestLocations } from "@itwin/core-backend/lib/cjs/test/KnownTestLocations";
import { AccessToken, GuidString } from "@itwin/core-bentley";
import { ChangesetProps, IModelVersion } from "@itwin/core-common";
import { TestUsers, TestUtility } from "@itwin/oidc-signin-tool";
import { HubUtility } from "../HubUtility";
<<<<<<< HEAD
import { AzuriteTest } from "./AzuriteTest";
=======
>>>>>>> f17f379f

import "./StartupShutdown"; // calls startup/shutdown IModelHost before/after all tests

async function queryBisModelCount(imodel: IModelDb): Promise<number> {
  const reader = imodel.createQueryReader("SELECT count(*) FROM bis.model");
  if (await reader.step())
    return reader.current[0] as number;
  return -1;
}

describe("Checkpoints", () => {
  let daemon: ChildProcess;
  let cacheProps: CloudSqlite.CacheProps;
  let daemonProps: NativeCloudSqlite.DaemonProps;
  let accessToken: AccessToken;
  let testIModelId: GuidString;
  let testITwinId: GuidString;
  let testChangeSet: ChangesetProps;
  let testChangeSetFirstVersion: ChangesetProps;
  let checkpoint: V2CheckpointAccessProps | undefined;

  let testIModelId2: GuidString;
  let testITwinId2: GuidString;
  let testChangeSet2: ChangesetProps;

  const cloudcacheDir = path.join(KnownTestLocations.outputDir, "cloudsqlite");
  let originalEnv: any;

  const startDaemon = async () => {
    // Start daemon process and wait for it to be ready
<<<<<<< HEAD
    fs.chmodSync((NativeCloudSqlite.Daemon as any).exeName({}), 744);  // FIXME: This probably needs to be an imodeljs-native postinstall step...
    daemon = NativeCloudSqlite.Daemon.start({ ...daemonProps, ...cacheProps, ...AzuriteTest.storage });
=======
    fs.chmodSync((NativeCloudSqlite.Daemon as any).exeName({}), 744);
    daemon = NativeCloudSqlite.Daemon.start({ ...daemonProps, ...cacheProps });
>>>>>>> f17f379f
    while (!IModelJsFs.existsSync(path.join(cloudcacheDir, "portnumber.bcv"))) {
      await new Promise((resolve) => setImmediate(resolve));
    }
  };

  const shutdownDaemon = async () => {
    if (daemon) {
      const onDaemonExit = new Promise((resolve) => daemon.once("exit", resolve));
      daemon.kill();
      await onDaemonExit;
    }
  };

  before(async () => {
    originalEnv = { ...process.env };
    process.env.CHECKPOINT_CACHE_DIR = cloudcacheDir;
    IModelJsFs.removeSync(cloudcacheDir);

<<<<<<< HEAD
=======
    // Props for daemon
>>>>>>> f17f379f
    cacheProps = {
      rootDir: cloudcacheDir,
      name: V2CheckpointManager.cloudCacheName,
      cacheSize: "10G",
    };
    daemonProps = {
      // log: "meh", // message, event, http
      cacheSize: "10G",
      addr: "127.0.0.1",
      portNumber: 2030,
      spawnOptions: {
        stdio: "inherit",
      },
      httptimeout: 1000,
    };

    accessToken = await TestUtility.getAccessToken(TestUsers.regular);
    testITwinId = await HubUtility.getTestITwinId(accessToken);
    testIModelId = await HubUtility.getTestIModelId(accessToken, HubUtility.testIModelNames.stadium);
    testChangeSet = await IModelHost.hubAccess.getLatestChangeset({ accessToken, iModelId: testIModelId });
    testChangeSetFirstVersion = await IModelHost.hubAccess.getChangesetFromVersion({ accessToken, iModelId: testIModelId, version: IModelVersion.first() });
    testITwinId2 = await HubUtility.getTestITwinId(accessToken);
    testIModelId2 = await HubUtility.getTestIModelId(accessToken, HubUtility.testIModelNames.readOnly);
    testChangeSet2 = await IModelHost.hubAccess.getLatestChangeset({ accessToken, iModelId: testIModelId2 });

    checkpoint = await IModelHost.hubAccess.queryV2Checkpoint({
      expectV2: true,
      iTwinId: testITwinId,
      iModelId: testIModelId,
      accessToken,
      changeset: {
        id: testChangeSet.id,
      },
    });
    assert.isDefined(checkpoint, "checkpoint missing");

    assert.isDefined(checkpoint?.accountName, "checkpoint storage account is invalid");
    assert.isDefined(checkpoint?.sasToken, "checkpoint accessToken is invalid");

  });

  afterEach(async () => {
    // need to cleanup the v2checkpointmanager after each run.
    V2CheckpointManager.cleanup();
  });

  after(async () => {
    process.env = originalEnv;
  });

  it("should use fallback directory when checkpoint_cache_dir has no daemon in it", async () => {
    const v2Manager = sinon.spy(V2CheckpointManager, "getFolder");
    const iModel = await SnapshotDb.openCheckpointV2({
      accessToken,
      iTwinId: testITwinId,
      iModelId: testIModelId,
      changeset: testChangeSet,
    });
    assert.isTrue(v2Manager.calledOnce);
    iModel.close();
  });

  it("should fail to open v2 checkpoint with invalid daemon directory", async () => {
    const portfile = path.join(cloudcacheDir, "portnumber.bcv");
    fs.mkdirSync(cloudcacheDir);
    fs.writeFileSync(portfile, "INVALID");

    try {
      await expect(SnapshotDb.openCheckpointV2({
        accessToken,
        iTwinId: testITwinId,
        iModelId: testIModelId,
        changeset: testChangeSet,
      })).eventually.rejectedWith(/Cannot create CloudCache: invalid cache directory or directory does not exist/);
    } finally {
      IModelJsFs.removeSync(portfile);
    }
  });

  it("should be able to open and read V2 checkpoints without the daemon ", async () => {
    let iModel = await SnapshotDb.openCheckpointV2({
      accessToken,
      iTwinId: testITwinId,
      iModelId: testIModelId,
      changeset: testChangeSet,
    });
    assert.equal(iModel.iModelId, testIModelId);
    assert.equal(iModel.changeset.id, testChangeSet.id);
    assert.equal(iModel.iTwinId, testITwinId);
    assert.equal(iModel.rootSubject.name, "Stadium Dataset 1");
    let numModels = await queryBisModelCount(iModel);
    assert.equal(numModels, 32);

    await iModel.refreshContainerSas(accessToken);
    numModels = await queryBisModelCount(iModel);
    assert.equal(numModels, 32);

    iModel.close();

    iModel = await SnapshotDb.openCheckpointV2({
      accessToken,
      iTwinId: testITwinId,
      iModelId: testIModelId,
      changeset: testChangeSet,
    });
    assert.equal(iModel.iModelId, testIModelId);
    assert.equal(iModel.changeset.id, testChangeSet.id);
    assert.equal(iModel.iTwinId, testITwinId);
    assert.equal(iModel.rootSubject.name, "Stadium Dataset 1");
    numModels = await queryBisModelCount(iModel);
    assert.equal(numModels, 32);

    // Open multiple imodels from same container
    const iModel2 = await SnapshotDb.openCheckpointV2({
      accessToken,
      iTwinId: testITwinId,
      iModelId: testIModelId,
      changeset: testChangeSetFirstVersion,
    });
    assert.equal(iModel2.iModelId, testIModelId);
    assert.equal(iModel2.changeset.id, testChangeSetFirstVersion.id);
    assert.equal(iModel2.iTwinId, testITwinId);
    assert.equal(iModel2.rootSubject.name, "Stadium Dataset 1");
    numModels = await queryBisModelCount(iModel2);
    assert.equal(numModels, 3);

    // Open imodels across multiple containers
    const iModel3 = await SnapshotDb.openCheckpointV2({
      accessToken,
      iTwinId: testITwinId2,
      iModelId: testIModelId2,
      changeset: testChangeSet2,
    });

    assert.equal(iModel3.iModelId, testIModelId2);
    assert.equal(iModel3.changeset.id, testChangeSet2.id);
    assert.equal(iModel3.iTwinId, testITwinId2);
    assert.equal(iModel3.rootSubject.name, "ReadOnlyTest");
    numModels = await queryBisModelCount(iModel3);
    assert.equal(numModels, 4);

    iModel.close();
    iModel2.close();
    iModel3.close();
  });

  describe("with daemon", () => {
    before(async () => {
      await startDaemon();
    });

    after(async () => {
      await shutdownDaemon();
    });

    it("should be able to open and read V2 checkpoint with daemon running", async () => {
      let iModel = await SnapshotDb.openCheckpointV2({
        accessToken,
        iTwinId: testITwinId,
        iModelId: testIModelId,
        changeset: testChangeSet,
      });
      assert.equal(iModel.iModelId, testIModelId);
      assert.equal(iModel.changeset.id, testChangeSet.id);
      assert.equal(iModel.iTwinId, testITwinId);
      assert.equal(iModel.rootSubject.name, "Stadium Dataset 1");
      let numModels = await queryBisModelCount(iModel);
      assert.equal(numModels, 32);

      await iModel.refreshContainerSas(accessToken);
      numModels = await queryBisModelCount(iModel);
      assert.equal(numModels, 32);

      iModel.close();

      iModel = await SnapshotDb.openCheckpointV2({
        accessToken,
        iTwinId: testITwinId,
        iModelId: testIModelId,
        changeset: testChangeSet,
      });
      assert.equal(iModel.iModelId, testIModelId);
      assert.equal(iModel.changeset.id, testChangeSet.id);
      assert.equal(iModel.iTwinId, testITwinId);
      assert.equal(iModel.rootSubject.name, "Stadium Dataset 1");
      numModels = await queryBisModelCount(iModel);
      assert.equal(numModels, 32);

      // Open multiple imodels from same container
      const iModel2 = await SnapshotDb.openCheckpointV2({
        accessToken,
        iTwinId: testITwinId,
        iModelId: testIModelId,
        changeset: testChangeSetFirstVersion,
      });
      assert.equal(iModel2.iModelId, testIModelId);
      assert.equal(iModel2.changeset.id, testChangeSetFirstVersion.id);
      assert.equal(iModel2.iTwinId, testITwinId);
      assert.equal(iModel2.rootSubject.name, "Stadium Dataset 1");
      numModels = await queryBisModelCount(iModel2);
      assert.equal(numModels, 3);

      // Open imodels across multiple containers
      const iModel3 = await SnapshotDb.openCheckpointV2({
        accessToken,
        iTwinId: testITwinId2,
        iModelId: testIModelId2,
        changeset: testChangeSet2,
      });

      assert.equal(iModel3.iModelId, testIModelId2);
      assert.equal(iModel3.changeset.id, testChangeSet2.id);
      assert.equal(iModel3.iTwinId, testITwinId2);
      assert.equal(iModel3.rootSubject.name, "ReadOnlyTest");
      numModels = await queryBisModelCount(iModel3);
      assert.equal(numModels, 4);

      iModel.close();
      iModel2.close();
      iModel3.close();
    }).timeout(120000);

  });
});<|MERGE_RESOLUTION|>--- conflicted
+++ resolved
@@ -14,10 +14,7 @@
 import { ChangesetProps, IModelVersion } from "@itwin/core-common";
 import { TestUsers, TestUtility } from "@itwin/oidc-signin-tool";
 import { HubUtility } from "../HubUtility";
-<<<<<<< HEAD
 import { AzuriteTest } from "./AzuriteTest";
-=======
->>>>>>> f17f379f
 
 import "./StartupShutdown"; // calls startup/shutdown IModelHost before/after all tests
 
@@ -48,13 +45,8 @@
 
   const startDaemon = async () => {
     // Start daemon process and wait for it to be ready
-<<<<<<< HEAD
-    fs.chmodSync((NativeCloudSqlite.Daemon as any).exeName({}), 744);  // FIXME: This probably needs to be an imodeljs-native postinstall step...
-    daemon = NativeCloudSqlite.Daemon.start({ ...daemonProps, ...cacheProps, ...AzuriteTest.storage });
-=======
     fs.chmodSync((NativeCloudSqlite.Daemon as any).exeName({}), 744);
     daemon = NativeCloudSqlite.Daemon.start({ ...daemonProps, ...cacheProps });
->>>>>>> f17f379f
     while (!IModelJsFs.existsSync(path.join(cloudcacheDir, "portnumber.bcv"))) {
       await new Promise((resolve) => setImmediate(resolve));
     }
@@ -73,10 +65,7 @@
     process.env.CHECKPOINT_CACHE_DIR = cloudcacheDir;
     IModelJsFs.removeSync(cloudcacheDir);
 
-<<<<<<< HEAD
-=======
     // Props for daemon
->>>>>>> f17f379f
     cacheProps = {
       rootDir: cloudcacheDir,
       name: V2CheckpointManager.cloudCacheName,
