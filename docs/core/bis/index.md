# Base Infrastructure Schemas (BIS)

<<<<<<< HEAD
The **Base Infrastructure Schemas** (BIS) are a family of schemas covering all lifecycle phases and all disciplines relevant to physical infrastructure. BIS defines the semantics, data structures, and business concepts used by for software for modeling infrastructure. Importantly, BIS is used in [iModels](..\learning\iModels.md), but can also be used to define the semantics and structure for infrastructure data in REST APIs, messages, and various serialized data formats.
=======
The **Base Infrastructure Schemas** (BIS) are a family of schemas covering all lifecycle phases and all disciplines relevant to physical infrastructure. BIS defines the semantics, data structures, and business concepts used by software for modeling infrastructure. Importantly, BIS is used in [iModels](../learning/iModels.md), but can also be used to define the semantics and structure for infrastructure data in REST APIs, messages, and various serialized data formats.
>>>>>>> 7e1bd576

BIS covers:

- Physical infrastructure in physical space

- Functional systems implemented by the physical infrastructure (process plants)

- Non-physical (but spatial) entities relating to physical infrastructure (boundary lines, gridlines, etc.)

- Mathematical analysis models used to predict the performance of physical infrastructure

- Business concepts and processes involved in Infrastructure (projects, enterprises, phases, inspections, handover, etc.)

- Information artifacts related to infrastructure and business processes (documents, drawings, contracts, specifications, reports, RFIs, Issues, Deliverables, Versions etc.)

## Aligning Dark Data

To create a cohesive Digital World, we must store relevant information in a format that can be understood without the software that created it. Historically, software developers have each optimized data repositories and structures for their particular use cases, without regard for other disciplines or portions of the infrastructure workflows. Since this valuable data cannot be used conveniently for other purposes, it is sometimes referred to as *dark*. To move forward, we must find the concepts-in-common where possible and agree on the units, semantics and structure of data. We refer to this process as *aligning* the data. That is the purpose of BIS.

For example, if three products and two services need to define Widgets, they will need to collaborate to define a Widget only once, though each may have other non-overlapping Widget-related data.

## Evolution of Data Across Phases

BIS supports the full lifecycle of infrastructure. Two phrases to keep in mind are:

- *Begin with the end in mind.*

- *All projects are brownfield projects.*

*Begin with the end in mind* tells us that for most of the infrastructure’s lifetime, BIS will be used to represent a structure that is being operated and maintained. The data that is required for efficient operation and maintenance must be represented in BIS, and – as much as practical - that data must naturally be developed during the previous phases (design and construction). Developers working on “upstream” design and construction workflows must be cognizant of how the data they capture will flow downstream.

*All projects are brownfield projects* tells us that projects occur in an existing context, either a brownfield of existing infrastructure or a natural context that must be taken into account. One should be able to use existing BIS data (for operations) as the starting point for new design/construction modeling.

The BIS philosophy for modeling the full infrastructure lifecycle is to continually *enhance* the data over time, *not* transform or recreate it for each separate application or lifecycle phase.

> Next: [Modeling with BIS](./intro/modeling-with-bis.md)<|MERGE_RESOLUTION|>--- conflicted
+++ resolved
@@ -1,10 +1,6 @@
 # Base Infrastructure Schemas (BIS)
 
-<<<<<<< HEAD
-The **Base Infrastructure Schemas** (BIS) are a family of schemas covering all lifecycle phases and all disciplines relevant to physical infrastructure. BIS defines the semantics, data structures, and business concepts used by for software for modeling infrastructure. Importantly, BIS is used in [iModels](..\learning\iModels.md), but can also be used to define the semantics and structure for infrastructure data in REST APIs, messages, and various serialized data formats.
-=======
 The **Base Infrastructure Schemas** (BIS) are a family of schemas covering all lifecycle phases and all disciplines relevant to physical infrastructure. BIS defines the semantics, data structures, and business concepts used by software for modeling infrastructure. Importantly, BIS is used in [iModels](../learning/iModels.md), but can also be used to define the semantics and structure for infrastructure data in REST APIs, messages, and various serialized data formats.
->>>>>>> 7e1bd576
 
 BIS covers:
 
