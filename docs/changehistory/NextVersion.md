--- conflicted
+++ resolved
@@ -31,6 +31,48 @@
 This enhancement relies on request's `Accept-Encoding` header not gettting stripped before it reaches the backend server.
 
 ## Display
+
+### Batching of pickable graphics
+
+[Pickable decorations](../learning/frontend/ViewDecorations#pickable-view-graphic-decorations) associate an [Id64String]($bentley) with a [RenderGraphic]($frontend), enabling the graphic to be interacted with using mouse or touch inputs and to have its [appearance overridden](../learning/display/SymbologyOverrides.md). Previously, a [GraphicBuilder]($frontend) accepted only a single pickable Id. [Decorator]($frontend)s that produce many pickable objects were therefore required to create a separate graphic for each pickable Id. This can negatively impact display performance by increasing the number of draw calls.
+
+Now, [GraphicBuilder.activatePickableId]($frontend) and [GraphicBuilder.activateFeature]($frontend) enable any number of pickable objects can be batched together into one graphic, improving performance. The following simple example illustrates how to batch a pickable sphere and a pickable box into one graphic.
+
+```ts
+  class MyDecorator implements Decorator {
+    boxId: Id64String;
+    sphereId: Id64String;
+
+    public constructor(iModel: IModelConnection) {
+      // reserve pickable Ids for each of our features.
+      this.boxId = iModel.transientIds.next;
+      this.sphereId = iModel.transientIds.next;
+    }
+
+    public decorate(context: DecorateContext): void {
+      // We must supply a PickableGraphicOptions when creating the GraphicBuilder.
+      // Any geometry added to the builder will use this.boxId as its pickable Id.
+      const builder = context.createGraphic({
+        type: GraphicType.Scene,
+        pickable: { id: boxId },
+      };
+
+      // Add a box.
+      const box = Box.createRange(new Range3d(0, 0, 0, 1, 1, 1))!;
+      builder.addSolidPrimitive(box);
+
+      // Change the pickable Id. Any subsequently-added geometry will use this.sphereId as its pickable Id.
+      builder.activatePickableId(this.sphereId);
+
+      // Add a sphere.
+      const sphere = Sphere.createCenterRadius(new Point3d(0, 0, 0), 1)!;
+      builder.addSolidPrimitive(sphere);
+
+      // Add the finished graphic to the viewport.
+      context.addDecorationFromBuilder(builder);
+    }
+  }
+```
 
 ### Detecting integrated graphics
 
@@ -117,65 +159,6 @@
 
 With the above ruleset, when creating children for `Child 1.2.1` node, the library would've found no child node rules, because there are no nested rules for its specification. After the change, the library also looks at child node rules at the root level of the ruleset. The rules that are now handled are marked with a comment in the above example. If the effect is not desirable, rules should have [conditions](../presentation/Hierarchies/ChildNodeRule.md#attribute-condition) that specify what parent node they return children for.
 
-<<<<<<< HEAD
-## Display
-
-### Batching of pickable graphics
-
-[Pickable decorations](../learning/frontend/ViewDecorations#pickable-view-graphic-decorations) associate an [Id64String]($bentley) with a [RenderGraphic]($frontend), enabling the graphic to be interacted with using mouse or touch inputs and to have its [appearance overridden](../learning/display/SymbologyOverrides.md). Previously, a [GraphicBuilder]($frontend) accepted only a single pickable Id. [Decorator]($frontend)s that produce many pickable objects were therefore required to create a separate graphic for each pickable Id. This can negatively impact display performance by increasing the number of draw calls.
-
-Now, [GraphicBuilder.activatePickableId]($frontend) and [GraphicBuilder.activateFeature]($frontend) enable any number of pickable objects can be batched together into one graphic, improving performance. The following simple example illustrates how to batch a pickable sphere and a pickable box into one graphic.
-
-```ts
-  class MyDecorator implements Decorator {
-    boxId: Id64String;
-    sphereId: Id64String;
-
-    public constructor(iModel: IModelConnection) {
-      // reserve pickable Ids for each of our features.
-      this.boxId = iModel.transientIds.next;
-      this.sphereId = iModel.transientIds.next;
-    }
-
-    public decorate(context: DecorateContext): void {
-      // We must supply a PickableGraphicOptions when creating the GraphicBuilder.
-      // Any geometry added to the builder will use this.boxId as its pickable Id.
-      const builder = context.createGraphic({
-        type: GraphicType.Scene,
-        pickable: { id: boxId },
-      };
-
-      // Add a box.
-      const box = Box.createRange(new Range3d(0, 0, 0, 1, 1, 1))!;
-      builder.addSolidPrimitive(box);
-
-      // Change the pickable Id. Any subsequently-added geometry will use this.sphereId as its pickable Id.
-      builder.activatePickableId(this.sphereId);
-
-      // Add a sphere.
-      const sphere = Sphere.createCenterRadius(new Point3d(0, 0, 0), 1)!;
-      builder.addSolidPrimitive(sphere);
-
-      // Add the finished graphic to the viewport.
-      context.addDecorationFromBuilder(builder);
-    }
-  }
-```
-
-### Detecting integrated graphics
-
-Many computers - especially laptops - contain two graphics processing units: a low-powered "integrated" GPU such as those manufactured by Intel, and a more powerful "discrete" GPU typically manufactured by NVidia or AMD. Operating systems and web browsers often default to using the integrated GPU to reduce power consumption, but this can produce poor performance in graphics-heavy applications like those built with iTwin.js.  We recommend that users adjust their settings to use the discrete GPU if one is available.
-
-iTwin.js applications can now check [WebGLRenderCompatibilityInfo.usingIntegratedGraphics]($webgl-compatibility) to see if the user might experience degraded performance due to the use of integrated graphics. Because WebGL does not provide access to information about specific graphics hardware, this property is only a heuristic. But it will accurately identify integrated Intel chips manufactured within the past 10 years or so, and allow the application to suggest that the user verify whether a discrete GPU is available to use instead. As a simple example:
-
-```ts
-  const compatibility = IModelApp.queryRenderCompatibility();
-  if (compatibility.usingIntegratedGraphics)
-    alert("Integrated graphics are in use. If a discrete GPU is available, consider switching your device or browser to use it.");
-```
-
-=======
->>>>>>> 7943ce05
 ### Fixed inconsistent property representation in a property grid
 
 Previously, when using [RelatedPropertiesSpecification.nestedRelatedProperties]($presentation-common) attribute, the properties were loaded differently based on whether parent specification included any properties or not. Now the behavior is consistent.
@@ -359,7 +342,6 @@
 have been deprecated, as the transformer no longer "defers" elements until all of its references have been transformed. These now have no effect,
 since no elements will be deferred, and elements will always be transformed, so skipping them to transform them later is not necessary.
 
-<<<<<<< HEAD
 ## ArcGIS OAuth2 support
 
 It's now possible to connect to an ArcGIS MapService protected by OAuth2 authentication.  To enable this feature, the new `@itwin/map-layers-auth` package must be loaded by the hosting application, and an `ArcGgisAccessClient` must be created and configured properly.
@@ -384,7 +366,7 @@
 The maplayers widget has also been updated to support OAuth2: if needed, a popup window will be displayed to trigger the external OAuth process with the remote ArcGIS server. When the process completes, the focus returns to the map-layers widget and layer is ready to be added/displayed.
 
 More details on how to configure the ArcGis Server can be found in the [ESRI documentation](https://developers.arcgis.com/documentation/mapping-apis-and-services/security/tutorials/register-your-application/)
-=======
+
 ## Resuming transformations
 
 The functions [IModelTransformer.saveStateToFile]($transformer) and [IModelTransformer.resumeTransformation]($transformer) have been
@@ -393,4 +375,3 @@
 [IModelTransformer.resumeTransformation]($transformer) will create a new transformer instance upon which calling
 [IModelTransformer.processAll]($transformer) or [IModelTransformer.processChanges]($transformer) will start the transformation but not re-export
 already inserted entities. This can be useful in some cases where a transformation is a long running process and may need to be paused and resumed.
->>>>>>> 7943ce05
