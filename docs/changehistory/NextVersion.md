--- conflicted
+++ resolved
@@ -2,8 +2,6 @@
 ignore: true
 ---
 # NextVersion
-<<<<<<< HEAD
-=======
 
 ## Tile compression
 
@@ -72,5 +70,4 @@
 ECExpressions now support formatted property values. `GetFormattedValue` function can be used in ECExpressions to get formatted value of the property. This adds ability to filter instances by some formatted value:
 ```
 GetFormattedValue(this.Length, "Metric") = "10.0 m"
-```
->>>>>>> e813fba1
+```