--- conflicted
+++ resolved
@@ -1,23 +1,4 @@
 ---
 publish: false
 ---
-# NextVersion
-<<<<<<< HEAD
-=======
-
-Table of contents:
-
-- [Data conflict rejection](#data-conflict-rejection)
-
-## Data conflict rejection
-
-When multiple [Briefcase]($backend)s contribute changesets to an iModel, conflicts can arise. For example:
-
-1. Briefcases A and B both modify the same element locally.
-2. Briefcase A pushes its changes to iModelHub.
-3. Briefcase B pulls Briefcase A's changes and attempts to merge them and push its own changes to iModelHub.
-
-The conflict occurs in step 3. These kinds of conflicts are typically prevented through the use of [client-side locking](https://www.itwinjs.org/learning/backend/concurrencycontrol/). But in the absence of locking, the merge would appear to succeed, and Briefcase B would be permitted to push its changes to iModelHub. When any briefcase subsequently tried to download and merge those changes, the merge would fail, rendering the iModel unusable from that point onward.
-
-Now, the conflict will be detected before Briefcase B can push its changes, producing the error "UPDATE/DELETE before value do not match with one in db or CASCADE action was triggered". Briefcase B will have no recourse in this case but to abandon its local changes. In the future, we plan to introduce a mechanism for resolving such conflicts without abandoning changes. In the meanwhile, use of locking is strongly encouraged.
->>>>>>> 308e48ca
+# NextVersion